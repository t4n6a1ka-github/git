--- conflicted
+++ resolved
@@ -1,9 +1,6 @@
 #include "git-compat-util.h"
 #include "commit.h"
-<<<<<<< HEAD
-=======
 #include "editor.h"
->>>>>>> 331b094e
 #include "environment.h"
 #include "gettext.h"
 #include "sequencer.h"
@@ -12,10 +9,7 @@
 #include "commit-slab.h"
 #include "config.h"
 #include "dir.h"
-<<<<<<< HEAD
-=======
 #include "object-name.h"
->>>>>>> 331b094e
 #include "wrapper.h"
 
 static const char edit_todo_list_advice[] =
