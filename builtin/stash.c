--- conflicted
+++ resolved
@@ -1137,11 +1137,7 @@
 	int ret = 0;
 	struct strbuf untracked_msg = STRBUF_INIT;
 	struct child_process cp_upd_index = CHILD_PROCESS_INIT;
-<<<<<<< HEAD
-	struct index_state istate = INDEX_STATE_INIT;
-=======
 	struct index_state istate = INDEX_STATE_INIT(the_repository);
->>>>>>> 6269f8ea
 
 	cp_upd_index.git_cmd = 1;
 	strvec_pushl(&cp_upd_index.args, "update-index", "-z", "--add",
@@ -1180,11 +1176,7 @@
 {
 	int ret = 0;
 	struct child_process cp_diff_tree = CHILD_PROCESS_INIT;
-<<<<<<< HEAD
-	struct index_state istate = INDEX_STATE_INIT;
-=======
 	struct index_state istate = INDEX_STATE_INIT(the_repository);
->>>>>>> 6269f8ea
 
 	if (write_index_as_tree(&info->w_tree, &istate, the_repository->index_file,
 				0, NULL)) {
@@ -1217,11 +1209,7 @@
 	int ret = 0;
 	struct child_process cp_read_tree = CHILD_PROCESS_INIT;
 	struct child_process cp_diff_tree = CHILD_PROCESS_INIT;
-<<<<<<< HEAD
-	struct index_state istate = INDEX_STATE_INIT;
-=======
 	struct index_state istate = INDEX_STATE_INIT(the_repository);
->>>>>>> 6269f8ea
 	char *old_index_env = NULL, *old_repo_index_file;
 
 	remove_path(stash_index_path.buf);
@@ -1283,11 +1271,7 @@
 	struct rev_info rev;
 	struct child_process cp_upd_index = CHILD_PROCESS_INIT;
 	struct strbuf diff_output = STRBUF_INIT;
-<<<<<<< HEAD
-	struct index_state istate = INDEX_STATE_INIT;
-=======
 	struct index_state istate = INDEX_STATE_INIT(the_repository);
->>>>>>> 6269f8ea
 
 	init_revisions(&rev, NULL);
 	copy_pathspec(&rev.prune_data, ps);
