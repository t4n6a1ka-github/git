/*
 * Builtin "git notes"
 *
 * Copyright (c) 2010 Johan Herland <johan@herland.net>
 *
 * Based on git-notes.sh by Johannes Schindelin,
 * and builtin/tag.c by Kristian Høgsberg and Carlos Rica.
 */

#include "cache.h"
#include "config.h"
#include "builtin.h"
<<<<<<< HEAD
=======
#include "editor.h"
>>>>>>> 331b094e
#include "gettext.h"
#include "hex.h"
#include "notes.h"
#include "object-name.h"
#include "object-store.h"
#include "repository.h"
#include "blob.h"
#include "pretty.h"
#include "refs.h"
#include "exec-cmd.h"
#include "run-command.h"
#include "parse-options.h"
#include "string-list.h"
#include "notes-merge.h"
#include "notes-utils.h"
#include "worktree.h"
#include "write-or-die.h"

static const char * const git_notes_usage[] = {
	N_("git notes [--ref <notes-ref>] [list [<object>]]"),
	N_("git notes [--ref <notes-ref>] add [-f] [--allow-empty] [-m <msg> | -F <file> | (-c | -C) <object>] [<object>]"),
	N_("git notes [--ref <notes-ref>] copy [-f] <from-object> <to-object>"),
	N_("git notes [--ref <notes-ref>] append [--allow-empty] [-m <msg> | -F <file> | (-c | -C) <object>] [<object>]"),
	N_("git notes [--ref <notes-ref>] edit [--allow-empty] [<object>]"),
	N_("git notes [--ref <notes-ref>] show [<object>]"),
	N_("git notes [--ref <notes-ref>] merge [-v | -q] [-s <strategy>] <notes-ref>"),
	"git notes merge --commit [-v | -q]",
	"git notes merge --abort [-v | -q]",
	N_("git notes [--ref <notes-ref>] remove [<object>...]"),
	N_("git notes [--ref <notes-ref>] prune [-n] [-v]"),
	N_("git notes [--ref <notes-ref>] get-ref"),
	NULL
};

static const char * const git_notes_list_usage[] = {
	N_("git notes [list [<object>]]"),
	NULL
};

static const char * const git_notes_add_usage[] = {
	N_("git notes add [<options>] [<object>]"),
	NULL
};

static const char * const git_notes_copy_usage[] = {
	N_("git notes copy [<options>] <from-object> <to-object>"),
	N_("git notes copy --stdin [<from-object> <to-object>]..."),
	NULL
};

static const char * const git_notes_append_usage[] = {
	N_("git notes append [<options>] [<object>]"),
	NULL
};

static const char * const git_notes_edit_usage[] = {
	N_("git notes edit [<object>]"),
	NULL
};

static const char * const git_notes_show_usage[] = {
	N_("git notes show [<object>]"),
	NULL
};

static const char * const git_notes_merge_usage[] = {
	N_("git notes merge [<options>] <notes-ref>"),
	N_("git notes merge --commit [<options>]"),
	N_("git notes merge --abort [<options>]"),
	NULL
};

static const char * const git_notes_remove_usage[] = {
	N_("git notes remove [<object>]"),
	NULL
};

static const char * const git_notes_prune_usage[] = {
	N_("git notes prune [<options>]"),
	NULL
};

static const char * const git_notes_get_ref_usage[] = {
	"git notes get-ref",
	NULL
};

static const char note_template[] =
	N_("Write/edit the notes for the following object:");

struct note_data {
	int given;
	int use_editor;
	char *edit_path;
	struct strbuf buf;
};

static void free_note_data(struct note_data *d)
{
	if (d->edit_path) {
		unlink_or_warn(d->edit_path);
		free(d->edit_path);
	}
	strbuf_release(&d->buf);
}

static int list_each_note(const struct object_id *object_oid,
			  const struct object_id *note_oid,
			  char *note_path UNUSED,
			  void *cb_data UNUSED)
{
	printf("%s %s\n", oid_to_hex(note_oid), oid_to_hex(object_oid));
	return 0;
}

static void copy_obj_to_fd(int fd, const struct object_id *oid)
{
	unsigned long size;
	enum object_type type;
	char *buf = repo_read_object_file(the_repository, oid, &type, &size);
	if (buf) {
		if (size)
			write_or_die(fd, buf, size);
		free(buf);
	}
}

static void write_commented_object(int fd, const struct object_id *object)
{
	struct child_process show = CHILD_PROCESS_INIT;
	struct strbuf buf = STRBUF_INIT;
	struct strbuf cbuf = STRBUF_INIT;

	/* Invoke "git show --stat --no-notes $object" */
	strvec_pushl(&show.args, "show", "--stat", "--no-notes",
		     oid_to_hex(object), NULL);
	show.no_stdin = 1;
	show.out = -1;
	show.err = 0;
	show.git_cmd = 1;
	if (start_command(&show))
		die(_("unable to start 'show' for object '%s'"),
		    oid_to_hex(object));

	if (strbuf_read(&buf, show.out, 0) < 0)
		die_errno(_("could not read 'show' output"));
	strbuf_add_commented_lines(&cbuf, buf.buf, buf.len);
	write_or_die(fd, cbuf.buf, cbuf.len);

	strbuf_release(&cbuf);
	strbuf_release(&buf);

	if (finish_command(&show))
		die(_("failed to finish 'show' for object '%s'"),
		    oid_to_hex(object));
}

static void prepare_note_data(const struct object_id *object, struct note_data *d,
		const struct object_id *old_note)
{
	if (d->use_editor || !d->given) {
		int fd;
		struct strbuf buf = STRBUF_INIT;

		/* write the template message before editing: */
		d->edit_path = git_pathdup("NOTES_EDITMSG");
		fd = xopen(d->edit_path, O_CREAT | O_TRUNC | O_WRONLY, 0600);

		if (d->given)
			write_or_die(fd, d->buf.buf, d->buf.len);
		else if (old_note)
			copy_obj_to_fd(fd, old_note);

		strbuf_addch(&buf, '\n');
		strbuf_add_commented_lines(&buf, "\n", strlen("\n"));
		strbuf_add_commented_lines(&buf, _(note_template), strlen(_(note_template)));
		strbuf_add_commented_lines(&buf, "\n", strlen("\n"));
		write_or_die(fd, buf.buf, buf.len);

		write_commented_object(fd, object);

		close(fd);
		strbuf_release(&buf);
		strbuf_reset(&d->buf);

		if (launch_editor(d->edit_path, &d->buf, NULL)) {
			die(_("please supply the note contents using either -m or -F option"));
		}
		strbuf_stripspace(&d->buf, 1);
	}
}

static void write_note_data(struct note_data *d, struct object_id *oid)
{
	if (write_object_file(d->buf.buf, d->buf.len, OBJ_BLOB, oid)) {
		int status = die_message(_("unable to write note object"));

		if (d->edit_path)
			die_message(_("the note contents have been left in %s"),
				    d->edit_path);
		exit(status);
	}
}

static int parse_msg_arg(const struct option *opt, const char *arg, int unset)
{
	struct note_data *d = opt->value;

	BUG_ON_OPT_NEG(unset);

	strbuf_grow(&d->buf, strlen(arg) + 2);
	if (d->buf.len)
		strbuf_addch(&d->buf, '\n');
	strbuf_addstr(&d->buf, arg);
	strbuf_stripspace(&d->buf, 0);

	d->given = 1;
	return 0;
}

static int parse_file_arg(const struct option *opt, const char *arg, int unset)
{
	struct note_data *d = opt->value;

	BUG_ON_OPT_NEG(unset);

	if (d->buf.len)
		strbuf_addch(&d->buf, '\n');
	if (!strcmp(arg, "-")) {
		if (strbuf_read(&d->buf, 0, 1024) < 0)
			die_errno(_("cannot read '%s'"), arg);
	} else if (strbuf_read_file(&d->buf, arg, 1024) < 0)
		die_errno(_("could not open or read '%s'"), arg);
	strbuf_stripspace(&d->buf, 0);

	d->given = 1;
	return 0;
}

static int parse_reuse_arg(const struct option *opt, const char *arg, int unset)
{
	struct note_data *d = opt->value;
	char *buf;
	struct object_id object;
	enum object_type type;
	unsigned long len;

	BUG_ON_OPT_NEG(unset);

	if (d->buf.len)
		strbuf_addch(&d->buf, '\n');

	if (repo_get_oid(the_repository, arg, &object))
		die(_("failed to resolve '%s' as a valid ref."), arg);
	if (!(buf = repo_read_object_file(the_repository, &object, &type, &len)))
		die(_("failed to read object '%s'."), arg);
	if (type != OBJ_BLOB) {
		free(buf);
		die(_("cannot read note data from non-blob object '%s'."), arg);
	}
	strbuf_add(&d->buf, buf, len);
	free(buf);

	d->given = 1;
	return 0;
}

static int parse_reedit_arg(const struct option *opt, const char *arg, int unset)
{
	struct note_data *d = opt->value;
	BUG_ON_OPT_NEG(unset);
	d->use_editor = 1;
	return parse_reuse_arg(opt, arg, unset);
}

static int notes_copy_from_stdin(int force, const char *rewrite_cmd)
{
	struct strbuf buf = STRBUF_INIT;
	struct notes_rewrite_cfg *c = NULL;
	struct notes_tree *t = NULL;
	int ret = 0;
	const char *msg = "Notes added by 'git notes copy'";

	if (rewrite_cmd) {
		c = init_copy_notes_for_rewrite(rewrite_cmd);
		if (!c)
			return 0;
	} else {
		init_notes(NULL, NULL, NULL, NOTES_INIT_WRITABLE);
		t = &default_notes_tree;
	}

	while (strbuf_getline_lf(&buf, stdin) != EOF) {
		struct object_id from_obj, to_obj;
		struct strbuf **split;
		int err;

		split = strbuf_split(&buf, ' ');
		if (!split[0] || !split[1])
			die(_("malformed input line: '%s'."), buf.buf);
		strbuf_rtrim(split[0]);
		strbuf_rtrim(split[1]);
		if (repo_get_oid(the_repository, split[0]->buf, &from_obj))
			die(_("failed to resolve '%s' as a valid ref."), split[0]->buf);
		if (repo_get_oid(the_repository, split[1]->buf, &to_obj))
			die(_("failed to resolve '%s' as a valid ref."), split[1]->buf);

		if (rewrite_cmd)
			err = copy_note_for_rewrite(c, &from_obj, &to_obj);
		else
			err = copy_note(t, &from_obj, &to_obj, force,
					combine_notes_overwrite);

		if (err) {
			error(_("failed to copy notes from '%s' to '%s'"),
			      split[0]->buf, split[1]->buf);
			ret = 1;
		}

		strbuf_list_free(split);
	}

	if (!rewrite_cmd) {
		commit_notes(the_repository, t, msg);
		free_notes(t);
	} else {
		finish_copy_notes_for_rewrite(the_repository, c, msg);
	}
	strbuf_release(&buf);
	return ret;
}

static struct notes_tree *init_notes_check(const char *subcommand,
					   int flags)
{
	struct notes_tree *t;
	const char *ref;
	init_notes(NULL, NULL, NULL, flags);
	t = &default_notes_tree;

	ref = (flags & NOTES_INIT_WRITABLE) ? t->update_ref : t->ref;
	if (!starts_with(ref, "refs/notes/"))
		/*
		 * TRANSLATORS: the first %s will be replaced by a git
		 * notes command: 'add', 'merge', 'remove', etc.
		 */
		die(_("refusing to %s notes in %s (outside of refs/notes/)"),
		    subcommand, ref);
	return t;
}

static int list(int argc, const char **argv, const char *prefix)
{
	struct notes_tree *t;
	struct object_id object;
	const struct object_id *note;
	int retval = -1;
	struct option options[] = {
		OPT_END()
	};

	if (argc)
		argc = parse_options(argc, argv, prefix, options,
				     git_notes_list_usage, 0);

	if (1 < argc) {
		error(_("too many arguments"));
		usage_with_options(git_notes_list_usage, options);
	}

	t = init_notes_check("list", 0);
	if (argc) {
		if (repo_get_oid(the_repository, argv[0], &object))
			die(_("failed to resolve '%s' as a valid ref."), argv[0]);
		note = get_note(t, &object);
		if (note) {
			puts(oid_to_hex(note));
			retval = 0;
		} else
			retval = error(_("no note found for object %s."),
				       oid_to_hex(&object));
	} else
		retval = for_each_note(t, 0, list_each_note, NULL);

	free_notes(t);
	return retval;
}

static int append_edit(int argc, const char **argv, const char *prefix);

static int add(int argc, const char **argv, const char *prefix)
{
	int force = 0, allow_empty = 0;
	const char *object_ref;
	struct notes_tree *t;
	struct object_id object, new_note;
	const struct object_id *note;
	struct note_data d = { 0, 0, NULL, STRBUF_INIT };
	struct option options[] = {
		OPT_CALLBACK_F('m', "message", &d, N_("message"),
			N_("note contents as a string"), PARSE_OPT_NONEG,
			parse_msg_arg),
		OPT_CALLBACK_F('F', "file", &d, N_("file"),
			N_("note contents in a file"), PARSE_OPT_NONEG,
			parse_file_arg),
		OPT_CALLBACK_F('c', "reedit-message", &d, N_("object"),
			N_("reuse and edit specified note object"), PARSE_OPT_NONEG,
			parse_reedit_arg),
		OPT_CALLBACK_F('C', "reuse-message", &d, N_("object"),
			N_("reuse specified note object"), PARSE_OPT_NONEG,
			parse_reuse_arg),
		OPT_BOOL(0, "allow-empty", &allow_empty,
			N_("allow storing empty note")),
		OPT__FORCE(&force, N_("replace existing notes"), PARSE_OPT_NOCOMPLETE),
		OPT_END()
	};

	argc = parse_options(argc, argv, prefix, options, git_notes_add_usage,
			     PARSE_OPT_KEEP_ARGV0);

	if (2 < argc) {
		error(_("too many arguments"));
		usage_with_options(git_notes_add_usage, options);
	}

	object_ref = argc > 1 ? argv[1] : "HEAD";

	if (repo_get_oid(the_repository, object_ref, &object))
		die(_("failed to resolve '%s' as a valid ref."), object_ref);

	t = init_notes_check("add", NOTES_INIT_WRITABLE);
	note = get_note(t, &object);

	if (note) {
		if (!force) {
			free_notes(t);
			if (d.given) {
				free_note_data(&d);
				return error(_("Cannot add notes. "
					"Found existing notes for object %s. "
					"Use '-f' to overwrite existing notes"),
					oid_to_hex(&object));
			}
			/*
			 * Redirect to "edit" subcommand.
			 *
			 * We only end up here if none of -m/-F/-c/-C or -f are
			 * given. The original args are therefore still in
			 * argv[0-1].
			 */
			argv[0] = "edit";
			return append_edit(argc, argv, prefix);
		}
		fprintf(stderr, _("Overwriting existing notes for object %s\n"),
			oid_to_hex(&object));
	}

	prepare_note_data(&object, &d, note);
	if (d.buf.len || allow_empty) {
		write_note_data(&d, &new_note);
		if (add_note(t, &object, &new_note, combine_notes_overwrite))
			BUG("combine_notes_overwrite failed");
		commit_notes(the_repository, t,
			     "Notes added by 'git notes add'");
	} else {
		fprintf(stderr, _("Removing note for object %s\n"),
			oid_to_hex(&object));
		remove_note(t, object.hash);
		commit_notes(the_repository, t,
			     "Notes removed by 'git notes add'");
	}

	free_note_data(&d);
	free_notes(t);
	return 0;
}

static int copy(int argc, const char **argv, const char *prefix)
{
	int retval = 0, force = 0, from_stdin = 0;
	const struct object_id *from_note, *note;
	const char *object_ref;
	struct object_id object, from_obj;
	struct notes_tree *t;
	const char *rewrite_cmd = NULL;
	struct option options[] = {
		OPT__FORCE(&force, N_("replace existing notes"), PARSE_OPT_NOCOMPLETE),
		OPT_BOOL(0, "stdin", &from_stdin, N_("read objects from stdin")),
		OPT_STRING(0, "for-rewrite", &rewrite_cmd, N_("command"),
			   N_("load rewriting config for <command> (implies "
			      "--stdin)")),
		OPT_END()
	};

	argc = parse_options(argc, argv, prefix, options, git_notes_copy_usage,
			     0);

	if (from_stdin || rewrite_cmd) {
		if (argc) {
			error(_("too many arguments"));
			usage_with_options(git_notes_copy_usage, options);
		} else {
			return notes_copy_from_stdin(force, rewrite_cmd);
		}
	}

	if (argc < 1) {
		error(_("too few arguments"));
		usage_with_options(git_notes_copy_usage, options);
	}
	if (2 < argc) {
		error(_("too many arguments"));
		usage_with_options(git_notes_copy_usage, options);
	}

	if (repo_get_oid(the_repository, argv[0], &from_obj))
		die(_("failed to resolve '%s' as a valid ref."), argv[0]);

	object_ref = 1 < argc ? argv[1] : "HEAD";

	if (repo_get_oid(the_repository, object_ref, &object))
		die(_("failed to resolve '%s' as a valid ref."), object_ref);

	t = init_notes_check("copy", NOTES_INIT_WRITABLE);
	note = get_note(t, &object);

	if (note) {
		if (!force) {
			retval = error(_("Cannot copy notes. Found existing "
				       "notes for object %s. Use '-f' to "
				       "overwrite existing notes"),
				       oid_to_hex(&object));
			goto out;
		}
		fprintf(stderr, _("Overwriting existing notes for object %s\n"),
			oid_to_hex(&object));
	}

	from_note = get_note(t, &from_obj);
	if (!from_note) {
		retval = error(_("missing notes on source object %s. Cannot "
			       "copy."), oid_to_hex(&from_obj));
		goto out;
	}

	if (add_note(t, &object, from_note, combine_notes_overwrite))
		BUG("combine_notes_overwrite failed");
	commit_notes(the_repository, t,
		     "Notes added by 'git notes copy'");
out:
	free_notes(t);
	return retval;
}

static int append_edit(int argc, const char **argv, const char *prefix)
{
	int allow_empty = 0;
	const char *object_ref;
	struct notes_tree *t;
	struct object_id object, new_note;
	const struct object_id *note;
	char *logmsg;
	const char * const *usage;
	struct note_data d = { 0, 0, NULL, STRBUF_INIT };
	struct option options[] = {
		OPT_CALLBACK_F('m', "message", &d, N_("message"),
			N_("note contents as a string"), PARSE_OPT_NONEG,
			parse_msg_arg),
		OPT_CALLBACK_F('F', "file", &d, N_("file"),
			N_("note contents in a file"), PARSE_OPT_NONEG,
			parse_file_arg),
		OPT_CALLBACK_F('c', "reedit-message", &d, N_("object"),
			N_("reuse and edit specified note object"), PARSE_OPT_NONEG,
			parse_reedit_arg),
		OPT_CALLBACK_F('C', "reuse-message", &d, N_("object"),
			N_("reuse specified note object"), PARSE_OPT_NONEG,
			parse_reuse_arg),
		OPT_BOOL(0, "allow-empty", &allow_empty,
			N_("allow storing empty note")),
		OPT_END()
	};
	int edit = !strcmp(argv[0], "edit");

	usage = edit ? git_notes_edit_usage : git_notes_append_usage;
	argc = parse_options(argc, argv, prefix, options, usage,
			     PARSE_OPT_KEEP_ARGV0);

	if (2 < argc) {
		error(_("too many arguments"));
		usage_with_options(usage, options);
	}

	if (d.given && edit)
		fprintf(stderr, _("The -m/-F/-c/-C options have been deprecated "
			"for the 'edit' subcommand.\n"
			"Please use 'git notes add -f -m/-F/-c/-C' instead.\n"));

	object_ref = 1 < argc ? argv[1] : "HEAD";

	if (repo_get_oid(the_repository, object_ref, &object))
		die(_("failed to resolve '%s' as a valid ref."), object_ref);

	t = init_notes_check(argv[0], NOTES_INIT_WRITABLE);
	note = get_note(t, &object);

	prepare_note_data(&object, &d, edit && note ? note : NULL);

	if (note && !edit) {
		/* Append buf to previous note contents */
		unsigned long size;
		enum object_type type;
		char *prev_buf = repo_read_object_file(the_repository, note,
						       &type, &size);

		strbuf_grow(&d.buf, size + 1);
		if (d.buf.len && prev_buf && size)
			strbuf_insertstr(&d.buf, 0, "\n");
		if (prev_buf && size)
			strbuf_insert(&d.buf, 0, prev_buf, size);
		free(prev_buf);
	}

	if (d.buf.len || allow_empty) {
		write_note_data(&d, &new_note);
		if (add_note(t, &object, &new_note, combine_notes_overwrite))
			BUG("combine_notes_overwrite failed");
		logmsg = xstrfmt("Notes added by 'git notes %s'", argv[0]);
	} else {
		fprintf(stderr, _("Removing note for object %s\n"),
			oid_to_hex(&object));
		remove_note(t, object.hash);
		logmsg = xstrfmt("Notes removed by 'git notes %s'", argv[0]);
	}
	commit_notes(the_repository, t, logmsg);

	free(logmsg);
	free_note_data(&d);
	free_notes(t);
	return 0;
}

static int show(int argc, const char **argv, const char *prefix)
{
	const char *object_ref;
	struct notes_tree *t;
	struct object_id object;
	const struct object_id *note;
	int retval;
	struct option options[] = {
		OPT_END()
	};

	argc = parse_options(argc, argv, prefix, options, git_notes_show_usage,
			     0);

	if (1 < argc) {
		error(_("too many arguments"));
		usage_with_options(git_notes_show_usage, options);
	}

	object_ref = argc ? argv[0] : "HEAD";

	if (repo_get_oid(the_repository, object_ref, &object))
		die(_("failed to resolve '%s' as a valid ref."), object_ref);

	t = init_notes_check("show", 0);
	note = get_note(t, &object);

	if (!note)
		retval = error(_("no note found for object %s."),
			       oid_to_hex(&object));
	else {
		const char *show_args[3] = {"show", oid_to_hex(note), NULL};
		retval = execv_git_cmd(show_args);
	}
	free_notes(t);
	return retval;
}

static int merge_abort(struct notes_merge_options *o)
{
	int ret = 0;

	/*
	 * Remove .git/NOTES_MERGE_PARTIAL and .git/NOTES_MERGE_REF, and call
	 * notes_merge_abort() to remove .git/NOTES_MERGE_WORKTREE.
	 */

	if (delete_ref(NULL, "NOTES_MERGE_PARTIAL", NULL, 0))
		ret += error(_("failed to delete ref NOTES_MERGE_PARTIAL"));
	if (delete_ref(NULL, "NOTES_MERGE_REF", NULL, REF_NO_DEREF))
		ret += error(_("failed to delete ref NOTES_MERGE_REF"));
	if (notes_merge_abort(o))
		ret += error(_("failed to remove 'git notes merge' worktree"));
	return ret;
}

static int merge_commit(struct notes_merge_options *o)
{
	struct strbuf msg = STRBUF_INIT;
	struct object_id oid, parent_oid;
	struct notes_tree *t;
	struct commit *partial;
	struct pretty_print_context pretty_ctx;
	void *local_ref_to_free;
	int ret;

	/*
	 * Read partial merge result from .git/NOTES_MERGE_PARTIAL,
	 * and target notes ref from .git/NOTES_MERGE_REF.
	 */

	if (repo_get_oid(the_repository, "NOTES_MERGE_PARTIAL", &oid))
		die(_("failed to read ref NOTES_MERGE_PARTIAL"));
	else if (!(partial = lookup_commit_reference(the_repository, &oid)))
		die(_("could not find commit from NOTES_MERGE_PARTIAL."));
	else if (repo_parse_commit(the_repository, partial))
		die(_("could not parse commit from NOTES_MERGE_PARTIAL."));

	if (partial->parents)
		oidcpy(&parent_oid, &partial->parents->item->object.oid);
	else
		oidclr(&parent_oid);

	CALLOC_ARRAY(t, 1);
	init_notes(t, "NOTES_MERGE_PARTIAL", combine_notes_overwrite, 0);

	o->local_ref = local_ref_to_free =
		resolve_refdup("NOTES_MERGE_REF", 0, &oid, NULL);
	if (!o->local_ref)
		die(_("failed to resolve NOTES_MERGE_REF"));

	if (notes_merge_commit(o, t, partial, &oid))
		die(_("failed to finalize notes merge"));

	/* Reuse existing commit message in reflog message */
	memset(&pretty_ctx, 0, sizeof(pretty_ctx));
	repo_format_commit_message(the_repository, partial, "%s", &msg,
				   &pretty_ctx);
	strbuf_trim(&msg);
	strbuf_insertstr(&msg, 0, "notes: ");
	update_ref(msg.buf, o->local_ref, &oid,
		   is_null_oid(&parent_oid) ? NULL : &parent_oid,
		   0, UPDATE_REFS_DIE_ON_ERR);

	free_notes(t);
	strbuf_release(&msg);
	ret = merge_abort(o);
	free(local_ref_to_free);
	return ret;
}

static int git_config_get_notes_strategy(const char *key,
					 enum notes_merge_strategy *strategy)
{
	char *value;

	if (git_config_get_string(key, &value))
		return 1;
	if (parse_notes_merge_strategy(value, strategy))
		git_die_config(key, _("unknown notes merge strategy %s"), value);

	free(value);
	return 0;
}

static int merge(int argc, const char **argv, const char *prefix)
{
	struct strbuf remote_ref = STRBUF_INIT, msg = STRBUF_INIT;
	struct object_id result_oid;
	struct notes_tree *t;
	struct notes_merge_options o;
	int do_merge = 0, do_commit = 0, do_abort = 0;
	int verbosity = 0, result;
	const char *strategy = NULL;
	struct option options[] = {
		OPT_GROUP(N_("General options")),
		OPT__VERBOSITY(&verbosity),
		OPT_GROUP(N_("Merge options")),
		OPT_STRING('s', "strategy", &strategy, N_("strategy"),
			   N_("resolve notes conflicts using the given strategy "
			      "(manual/ours/theirs/union/cat_sort_uniq)")),
		OPT_GROUP(N_("Committing unmerged notes")),
		OPT_SET_INT_F(0, "commit", &do_commit,
			      N_("finalize notes merge by committing unmerged notes"),
			      1, PARSE_OPT_NONEG),
		OPT_GROUP(N_("Aborting notes merge resolution")),
		OPT_SET_INT_F(0, "abort", &do_abort,
			      N_("abort notes merge"),
			      1, PARSE_OPT_NONEG),
		OPT_END()
	};

	argc = parse_options(argc, argv, prefix, options,
			     git_notes_merge_usage, 0);

	if (strategy || do_commit + do_abort == 0)
		do_merge = 1;
	if (do_merge + do_commit + do_abort != 1) {
		error(_("cannot mix --commit, --abort or -s/--strategy"));
		usage_with_options(git_notes_merge_usage, options);
	}

	if (do_merge && argc != 1) {
		error(_("must specify a notes ref to merge"));
		usage_with_options(git_notes_merge_usage, options);
	} else if (!do_merge && argc) {
		error(_("too many arguments"));
		usage_with_options(git_notes_merge_usage, options);
	}

	init_notes_merge_options(the_repository, &o);
	o.verbosity = verbosity + NOTES_MERGE_VERBOSITY_DEFAULT;

	if (do_abort)
		return merge_abort(&o);
	if (do_commit)
		return merge_commit(&o);

	o.local_ref = default_notes_ref();
	strbuf_addstr(&remote_ref, argv[0]);
	expand_loose_notes_ref(&remote_ref);
	o.remote_ref = remote_ref.buf;

	t = init_notes_check("merge", NOTES_INIT_WRITABLE);

	if (strategy) {
		if (parse_notes_merge_strategy(strategy, &o.strategy)) {
			error(_("unknown -s/--strategy: %s"), strategy);
			usage_with_options(git_notes_merge_usage, options);
		}
	} else {
		struct strbuf merge_key = STRBUF_INIT;
		const char *short_ref = NULL;

		if (!skip_prefix(o.local_ref, "refs/notes/", &short_ref))
			BUG("local ref %s is outside of refs/notes/",
			    o.local_ref);

		strbuf_addf(&merge_key, "notes.%s.mergeStrategy", short_ref);

		if (git_config_get_notes_strategy(merge_key.buf, &o.strategy))
			git_config_get_notes_strategy("notes.mergeStrategy", &o.strategy);

		strbuf_release(&merge_key);
	}

	strbuf_addf(&msg, "notes: Merged notes from %s into %s",
		    remote_ref.buf, default_notes_ref());
	strbuf_add(&(o.commit_msg), msg.buf + 7, msg.len - 7); /* skip "notes: " */

	result = notes_merge(&o, t, &result_oid);

	if (result >= 0) /* Merge resulted (trivially) in result_oid */
		/* Update default notes ref with new commit */
		update_ref(msg.buf, default_notes_ref(), &result_oid, NULL, 0,
			   UPDATE_REFS_DIE_ON_ERR);
	else { /* Merge has unresolved conflicts */
		struct worktree **worktrees;
		const struct worktree *wt;
		/* Update .git/NOTES_MERGE_PARTIAL with partial merge result */
		update_ref(msg.buf, "NOTES_MERGE_PARTIAL", &result_oid, NULL,
			   0, UPDATE_REFS_DIE_ON_ERR);
		/* Store ref-to-be-updated into .git/NOTES_MERGE_REF */
		worktrees = get_worktrees();
		wt = find_shared_symref(worktrees, "NOTES_MERGE_REF",
					default_notes_ref());
		if (wt)
			die(_("a notes merge into %s is already in-progress at %s"),
			    default_notes_ref(), wt->path);
		free_worktrees(worktrees);
		if (create_symref("NOTES_MERGE_REF", default_notes_ref(), NULL))
			die(_("failed to store link to current notes ref (%s)"),
			    default_notes_ref());
		fprintf(stderr, _("Automatic notes merge failed. Fix conflicts in %s "
				  "and commit the result with 'git notes merge --commit', "
				  "or abort the merge with 'git notes merge --abort'.\n"),
			git_path(NOTES_MERGE_WORKTREE));
	}

	free_notes(t);
	strbuf_release(&remote_ref);
	strbuf_release(&msg);
	return result < 0; /* return non-zero on conflicts */
}

#define IGNORE_MISSING 1

static int remove_one_note(struct notes_tree *t, const char *name, unsigned flag)
{
	int status;
	struct object_id oid;
	if (repo_get_oid(the_repository, name, &oid))
		return error(_("Failed to resolve '%s' as a valid ref."), name);
	status = remove_note(t, oid.hash);
	if (status)
		fprintf(stderr, _("Object %s has no note\n"), name);
	else
		fprintf(stderr, _("Removing note for object %s\n"), name);
	return (flag & IGNORE_MISSING) ? 0 : status;
}

static int remove_cmd(int argc, const char **argv, const char *prefix)
{
	unsigned flag = 0;
	int from_stdin = 0;
	struct option options[] = {
		OPT_BIT(0, "ignore-missing", &flag,
			N_("attempt to remove non-existent note is not an error"),
			IGNORE_MISSING),
		OPT_BOOL(0, "stdin", &from_stdin,
			    N_("read object names from the standard input")),
		OPT_END()
	};
	struct notes_tree *t;
	int retval = 0;

	argc = parse_options(argc, argv, prefix, options,
			     git_notes_remove_usage, 0);

	t = init_notes_check("remove", NOTES_INIT_WRITABLE);

	if (!argc && !from_stdin) {
		retval = remove_one_note(t, "HEAD", flag);
	} else {
		while (*argv) {
			retval |= remove_one_note(t, *argv, flag);
			argv++;
		}
	}
	if (from_stdin) {
		struct strbuf sb = STRBUF_INIT;
		while (strbuf_getwholeline(&sb, stdin, '\n') != EOF) {
			strbuf_rtrim(&sb);
			retval |= remove_one_note(t, sb.buf, flag);
		}
		strbuf_release(&sb);
	}
	if (!retval)
		commit_notes(the_repository, t,
			     "Notes removed by 'git notes remove'");
	free_notes(t);
	return retval;
}

static int prune(int argc, const char **argv, const char *prefix)
{
	struct notes_tree *t;
	int show_only = 0, verbose = 0;
	struct option options[] = {
		OPT__DRY_RUN(&show_only, N_("do not remove, show only")),
		OPT__VERBOSE(&verbose, N_("report pruned notes")),
		OPT_END()
	};

	argc = parse_options(argc, argv, prefix, options, git_notes_prune_usage,
			     0);

	if (argc) {
		error(_("too many arguments"));
		usage_with_options(git_notes_prune_usage, options);
	}

	t = init_notes_check("prune", NOTES_INIT_WRITABLE);

	prune_notes(t, (verbose ? NOTES_PRUNE_VERBOSE : 0) |
		(show_only ? NOTES_PRUNE_VERBOSE|NOTES_PRUNE_DRYRUN : 0) );
	if (!show_only)
		commit_notes(the_repository, t,
			     "Notes removed by 'git notes prune'");
	free_notes(t);
	return 0;
}

static int get_ref(int argc, const char **argv, const char *prefix)
{
	struct option options[] = { OPT_END() };
	argc = parse_options(argc, argv, prefix, options,
			     git_notes_get_ref_usage, 0);

	if (argc) {
		error(_("too many arguments"));
		usage_with_options(git_notes_get_ref_usage, options);
	}

	puts(default_notes_ref());
	return 0;
}

int cmd_notes(int argc, const char **argv, const char *prefix)
{
	const char *override_notes_ref = NULL;
	parse_opt_subcommand_fn *fn = NULL;
	struct option options[] = {
		OPT_STRING(0, "ref", &override_notes_ref, N_("notes-ref"),
			   N_("use notes from <notes-ref>")),
		OPT_SUBCOMMAND("list", &fn, list),
		OPT_SUBCOMMAND("add", &fn, add),
		OPT_SUBCOMMAND("copy", &fn, copy),
		OPT_SUBCOMMAND("append", &fn, append_edit),
		OPT_SUBCOMMAND("edit", &fn, append_edit),
		OPT_SUBCOMMAND("show", &fn, show),
		OPT_SUBCOMMAND("merge", &fn, merge),
		OPT_SUBCOMMAND("remove", &fn, remove_cmd),
		OPT_SUBCOMMAND("prune", &fn, prune),
		OPT_SUBCOMMAND("get-ref", &fn, get_ref),
		OPT_END()
	};

	git_config(git_default_config, NULL);
	argc = parse_options(argc, argv, prefix, options, git_notes_usage,
			     PARSE_OPT_SUBCOMMAND_OPTIONAL);
	if (!fn) {
		if (argc) {
			error(_("unknown subcommand: `%s'"), argv[0]);
			usage_with_options(git_notes_usage, options);
		}
		fn = list;
	}

	if (override_notes_ref) {
		struct strbuf sb = STRBUF_INIT;
		strbuf_addstr(&sb, override_notes_ref);
		expand_notes_ref(&sb);
		setenv("GIT_NOTES_REF", sb.buf, 1);
		strbuf_release(&sb);
	}

	return !!fn(argc, argv, prefix);
}<|MERGE_RESOLUTION|>--- conflicted
+++ resolved
@@ -10,10 +10,7 @@
 #include "cache.h"
 #include "config.h"
 #include "builtin.h"
-<<<<<<< HEAD
-=======
 #include "editor.h"
->>>>>>> 331b094e
 #include "gettext.h"
 #include "hex.h"
 #include "notes.h"
