--- conflicted
+++ resolved
@@ -7,14 +7,9 @@
  * and builtin/tag.c by Kristian Høgsberg and Carlos Rica.
  */
 
-<<<<<<< HEAD
-=======
-#include "cache.h"
-#include "alloc.h"
-#include "config.h"
->>>>>>> 3d6a3164
 #include "builtin.h"
 #include "config.h"
+#include "alloc.h"
 #include "editor.h"
 #include "environment.h"
 #include "gettext.h"
@@ -229,12 +224,8 @@
 		if (launch_editor(d->edit_path, &d->buf, NULL)) {
 			die(_("please supply the note contents using either -m or -F option"));
 		}
-<<<<<<< HEAD
-		strbuf_stripspace(&d->buf, comment_line_char);
-=======
 		if (d->stripspace)
-			strbuf_stripspace(&d->buf, 1);
->>>>>>> 3d6a3164
+			strbuf_stripspace(&d->buf, comment_line_char);
 	}
 }
 
@@ -288,21 +279,11 @@
 
 	BUG_ON_OPT_NEG(unset);
 
-<<<<<<< HEAD
-	strbuf_grow(&d->buf, strlen(arg) + 2);
-	if (d->buf.len)
-		strbuf_addch(&d->buf, '\n');
-	strbuf_addstr(&d->buf, arg);
-	strbuf_stripspace(&d->buf, '\0');
-
-	d->given = 1;
-=======
 	strbuf_init(&msg->buf, strlen(arg));
 	strbuf_addstr(&msg->buf, arg);
 	ALLOC_GROW_BY(d->messages, d->msg_nr, 1, d->msg_alloc);
 	d->messages[d->msg_nr - 1] = msg;
 	msg->stripspace = STRIPSPACE;
->>>>>>> 3d6a3164
 	return 0;
 }
 
@@ -319,10 +300,6 @@
 			die_errno(_("cannot read '%s'"), arg);
 	} else if (strbuf_read_file(&msg->buf, arg, 1024) < 0)
 		die_errno(_("could not open or read '%s'"), arg);
-<<<<<<< HEAD
-	strbuf_stripspace(&d->buf, '\0');
-=======
->>>>>>> 3d6a3164
 
 	ALLOC_GROW_BY(d->messages, d->msg_nr, 1, d->msg_alloc);
 	d->messages[d->msg_nr - 1] = msg;
