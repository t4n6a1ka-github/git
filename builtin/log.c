/*
 * Builtin "git log" and related commands (show, whatchanged)
 *
 * (C) Copyright 2006 Linus Torvalds
 *		 2006 Junio Hamano
 */

#define USE_THE_REPOSITORY_VARIABLE
<<<<<<< HEAD
=======
#define DISABLE_SIGN_COMPARE_WARNINGS
>>>>>>> d4cd7570

#include "builtin.h"
#include "abspath.h"
#include "config.h"
#include "environment.h"
#include "gettext.h"
#include "hex.h"
#include "refs.h"
#include "object-file.h"
#include "object-name.h"
#include "object-store-ll.h"
#include "pager.h"
#include "color.h"
#include "commit.h"
#include "diff.h"
#include "diff-merges.h"
#include "revision.h"
#include "log-tree.h"
#include "builtin.h"
#include "oid-array.h"
#include "tag.h"
#include "reflog-walk.h"
#include "patch-ids.h"
#include "shortlog.h"
#include "remote.h"
#include "string-list.h"
#include "parse-options.h"
#include "line-log.h"
#include "branch.h"
#include "streaming.h"
#include "version.h"
#include "mailmap.h"
#include "progress.h"
#include "commit-slab.h"

#include "commit-reach.h"
#include "range-diff.h"
#include "tmp-objdir.h"
#include "tree.h"
#include "write-or-die.h"

#define MAIL_DEFAULT_WRAP 72
#define COVER_FROM_AUTO_MAX_SUBJECT_LEN 100
#define FORMAT_PATCH_NAME_MAX_DEFAULT 64

static unsigned int force_in_body_from;
static int stdout_mboxrd;
static int format_no_prefix;

static const char * const builtin_log_usage[] = {
	N_("git log [<options>] [<revision-range>] [[--] <path>...]"),
	N_("git show [<options>] <object>..."),
	NULL
};

struct line_opt_callback_data {
	struct rev_info *rev;
	const char *prefix;
	struct string_list args;
};

static int session_is_interactive(void)
{
	return isatty(1) || pager_in_use();
}

static int auto_decoration_style(void)
{
	return session_is_interactive() ? DECORATE_SHORT_REFS : 0;
}

static int parse_decoration_style(const char *value)
{
	switch (git_parse_maybe_bool(value)) {
	case 1:
		return DECORATE_SHORT_REFS;
	case 0:
		return 0;
	default:
		break;
	}
	if (!strcmp(value, "full"))
		return DECORATE_FULL_REFS;
	else if (!strcmp(value, "short"))
		return DECORATE_SHORT_REFS;
	else if (!strcmp(value, "auto"))
		return auto_decoration_style();
	/*
	 * Please update _git_log() in git-completion.bash when you
	 * add new decoration styles.
	 */
	return -1;
}

struct log_config {
	int default_abbrev_commit;
	int default_show_root;
	int default_follow;
	int default_show_signature;
	int default_encode_email_headers;
	int decoration_style;
	int decoration_given;
	int use_mailmap_config;
	char *fmt_patch_subject_prefix;
	int fmt_patch_name_max;
	char *fmt_pretty;
	char *default_date_mode;
};

static void log_config_init(struct log_config *cfg)
{
	memset(cfg, 0, sizeof(*cfg));
	cfg->default_show_root = 1;
	cfg->default_encode_email_headers = 1;
	cfg->use_mailmap_config = 1;
	cfg->fmt_patch_subject_prefix = xstrdup("PATCH");
	cfg->fmt_patch_name_max = FORMAT_PATCH_NAME_MAX_DEFAULT;
	cfg->decoration_style = auto_decoration_style();
}

static void log_config_release(struct log_config *cfg)
{
	free(cfg->default_date_mode);
	free(cfg->fmt_pretty);
	free(cfg->fmt_patch_subject_prefix);
}

static int use_default_decoration_filter = 1;
static struct string_list decorate_refs_exclude = STRING_LIST_INIT_NODUP;
static struct string_list decorate_refs_exclude_config = STRING_LIST_INIT_NODUP;
static struct string_list decorate_refs_include = STRING_LIST_INIT_NODUP;

static int clear_decorations_callback(const struct option *opt UNUSED,
				      const char *arg, int unset)
{
	BUG_ON_OPT_NEG(unset);
	BUG_ON_OPT_ARG(arg);
	string_list_clear(&decorate_refs_include, 0);
	string_list_clear(&decorate_refs_exclude, 0);
	use_default_decoration_filter = 0;
	return 0;
}

static int decorate_callback(const struct option *opt, const char *arg,
			     int unset)
{
	struct log_config *cfg = opt->value;

	if (unset)
		cfg->decoration_style = 0;
	else if (arg)
		cfg->decoration_style = parse_decoration_style(arg);
	else
		cfg->decoration_style = DECORATE_SHORT_REFS;

	if (cfg->decoration_style < 0)
		die(_("invalid --decorate option: %s"), arg);

	cfg->decoration_given = 1;

	return 0;
}

static int log_line_range_callback(const struct option *option, const char *arg, int unset)
{
	struct line_opt_callback_data *data = option->value;

	BUG_ON_OPT_NEG(unset);

	if (!arg)
		return -1;

	data->rev->line_level_traverse = 1;
	string_list_append(&data->args, arg);

	return 0;
}

static void cmd_log_init_defaults(struct rev_info *rev,
				  struct log_config *cfg)
{
	if (cfg->fmt_pretty)
		get_commit_format(cfg->fmt_pretty, rev);
	if (cfg->default_follow)
		rev->diffopt.flags.default_follow_renames = 1;
	rev->verbose_header = 1;
	init_diffstat_widths(&rev->diffopt);
	rev->diffopt.flags.recursive = 1;
	rev->diffopt.flags.allow_textconv = 1;
	rev->abbrev_commit = cfg->default_abbrev_commit;
	rev->show_root_diff = cfg->default_show_root;
	rev->subject_prefix = cfg->fmt_patch_subject_prefix;
	rev->patch_name_max = cfg->fmt_patch_name_max;
	rev->show_signature = cfg->default_show_signature;
	rev->encode_email_headers = cfg->default_encode_email_headers;

	if (cfg->default_date_mode)
		parse_date_format(cfg->default_date_mode, &rev->date_mode);
}

static void set_default_decoration_filter(struct decoration_filter *decoration_filter)
{
	char *value = NULL;
	struct string_list *include = decoration_filter->include_ref_pattern;
	const struct string_list *config_exclude;

	if (!git_config_get_string_multi("log.excludeDecoration",
					 &config_exclude)) {
		struct string_list_item *item;
		for_each_string_list_item(item, config_exclude)
			string_list_append(decoration_filter->exclude_ref_config_pattern,
					   item->string);
	}

	/*
	 * By default, decorate_all is disabled. Enable it if
	 * log.initialDecorationSet=all. Don't ever disable it by config,
	 * since the command-line takes precedent.
	 */
	if (use_default_decoration_filter &&
	    !git_config_get_string("log.initialdecorationset", &value) &&
	    !strcmp("all", value))
		use_default_decoration_filter = 0;
	free(value);

	if (!use_default_decoration_filter ||
	    decoration_filter->exclude_ref_pattern->nr ||
	    decoration_filter->include_ref_pattern->nr ||
	    decoration_filter->exclude_ref_config_pattern->nr)
		return;

	/*
	 * No command-line or config options were given, so
	 * populate with sensible defaults.
	 */
	for (size_t i = 0; i < ARRAY_SIZE(ref_namespace); i++) {
		if (!ref_namespace[i].decoration)
			continue;

		string_list_append(include, ref_namespace[i].ref);
	}
}

static void cmd_log_init_finish(int argc, const char **argv, const char *prefix,
			 struct rev_info *rev, struct setup_revision_opt *opt,
			 struct log_config *cfg)
{
	struct userformat_want w;
	int quiet = 0, source = 0, mailmap;
	static struct line_opt_callback_data line_cb = {NULL, NULL, STRING_LIST_INIT_DUP};
	struct decoration_filter decoration_filter = {
		.exclude_ref_pattern = &decorate_refs_exclude,
		.include_ref_pattern = &decorate_refs_include,
		.exclude_ref_config_pattern = &decorate_refs_exclude_config,
	};
	static struct revision_sources revision_sources;

	const struct option builtin_log_options[] = {
		OPT__QUIET(&quiet, N_("suppress diff output")),
		OPT_BOOL(0, "source", &source, N_("show source")),
		OPT_BOOL(0, "use-mailmap", &mailmap, N_("use mail map file")),
		OPT_ALIAS(0, "mailmap", "use-mailmap"),
		OPT_CALLBACK_F(0, "clear-decorations", NULL, NULL,
			       N_("clear all previously-defined decoration filters"),
			       PARSE_OPT_NOARG | PARSE_OPT_NONEG,
			       clear_decorations_callback),
		OPT_STRING_LIST(0, "decorate-refs", &decorate_refs_include,
				N_("pattern"), N_("only decorate refs that match <pattern>")),
		OPT_STRING_LIST(0, "decorate-refs-exclude", &decorate_refs_exclude,
				N_("pattern"), N_("do not decorate refs that match <pattern>")),
		OPT_CALLBACK_F(0, "decorate", cfg, NULL, N_("decorate options"),
			       PARSE_OPT_OPTARG, decorate_callback),
		OPT_CALLBACK('L', NULL, &line_cb, "range:file",
			     N_("trace the evolution of line range <start>,<end> or function :<funcname> in <file>"),
			     log_line_range_callback),
		OPT_END()
	};

	line_cb.rev = rev;
	line_cb.prefix = prefix;

	mailmap = cfg->use_mailmap_config;
	argc = parse_options(argc, argv, prefix,
			     builtin_log_options, builtin_log_usage,
			     PARSE_OPT_KEEP_ARGV0 | PARSE_OPT_KEEP_UNKNOWN_OPT |
			     PARSE_OPT_KEEP_DASHDASH);

	if (quiet)
		rev->diffopt.output_format |= DIFF_FORMAT_NO_OUTPUT;
	argc = setup_revisions(argc, argv, rev, opt);

	/* Any arguments at this point are not recognized */
	if (argc > 1)
		die(_("unrecognized argument: %s"), argv[1]);

	if (rev->line_level_traverse && rev->prune_data.nr)
		die(_("-L<range>:<file> cannot be used with pathspec"));

	memset(&w, 0, sizeof(w));
	userformat_find_requirements(NULL, &w);

	if (!rev->show_notes_given && (!rev->pretty_given || w.notes))
		rev->show_notes = 1;
	if (rev->show_notes)
		load_display_notes(&rev->notes_opt);

	if ((rev->diffopt.pickaxe_opts & DIFF_PICKAXE_KINDS_MASK) ||
	    rev->diffopt.filter || rev->diffopt.flags.follow_renames)
		rev->always_show_header = 0;

	if (source || w.source) {
		init_revision_sources(&revision_sources);
		rev->sources = &revision_sources;
	}

	if (mailmap) {
		rev->mailmap = xmalloc(sizeof(struct string_list));
		string_list_init_nodup(rev->mailmap);
		read_mailmap(rev->mailmap);
	}

	if (rev->pretty_given && rev->commit_format == CMIT_FMT_RAW) {
		/*
		 * "log --pretty=raw" is special; ignore UI oriented
		 * configuration variables such as decoration.
		 */
		if (!cfg->decoration_given)
			cfg->decoration_style = 0;
		if (!rev->abbrev_commit_given)
			rev->abbrev_commit = 0;
	}

	if (rev->commit_format == CMIT_FMT_USERFORMAT) {
		if (!w.decorate) {
			/*
			 * Disable decoration loading if the format will not
			 * show them anyway.
			 */
			cfg->decoration_style = 0;
		} else if (!cfg->decoration_style) {
			/*
			 * If we are going to show them, make sure we do load
			 * them here, but taking care not to override a
			 * specific style set by config or --decorate.
			 */
			cfg->decoration_style = DECORATE_SHORT_REFS;
		}
	}

	if (cfg->decoration_style || rev->simplify_by_decoration) {
		set_default_decoration_filter(&decoration_filter);

		if (cfg->decoration_style)
			rev->show_decorations = 1;

		load_ref_decorations(&decoration_filter, cfg->decoration_style);
	}

	if (rev->line_level_traverse)
		line_log_init(rev, line_cb.prefix, &line_cb.args);

	setup_pager(the_repository);
}

static void cmd_log_init(int argc, const char **argv, const char *prefix,
			 struct rev_info *rev, struct setup_revision_opt *opt,
			 struct log_config *cfg)
{
	cmd_log_init_defaults(rev, cfg);
	cmd_log_init_finish(argc, argv, prefix, rev, opt, cfg);
}

/*
 * This gives a rough estimate for how many commits we
 * will print out in the list.
 */
static int estimate_commit_count(struct commit_list *list)
{
	int n = 0;

	while (list) {
		struct commit *commit = list->item;
		unsigned int flags = commit->object.flags;
		list = list->next;
		if (!(flags & (TREESAME | UNINTERESTING)))
			n++;
	}
	return n;
}

static void show_early_header(struct rev_info *rev, const char *stage, int nr)
{
	if (rev->shown_one) {
		rev->shown_one = 0;
		if (rev->commit_format != CMIT_FMT_ONELINE)
			putchar(rev->diffopt.line_termination);
	}
	fprintf(rev->diffopt.file, _("Final output: %d %s\n"), nr, stage);
}

static struct itimerval early_output_timer;

static void log_show_early(struct rev_info *revs, struct commit_list *list)
{
	int i = revs->early_output;
	int show_header = 1;
	int no_free = revs->diffopt.no_free;

	revs->diffopt.no_free = 0;
	sort_in_topological_order(&list, revs->sort_order);
	while (list && i) {
		struct commit *commit = list->item;
		switch (simplify_commit(revs, commit)) {
		case commit_show:
			if (show_header) {
				int n = estimate_commit_count(list);
				show_early_header(revs, "incomplete", n);
				show_header = 0;
			}
			log_tree_commit(revs, commit);
			i--;
			break;
		case commit_ignore:
			break;
		case commit_error:
			revs->diffopt.no_free = no_free;
			diff_free(&revs->diffopt);
			return;
		}
		list = list->next;
	}

	/* Did we already get enough commits for the early output? */
	if (!i) {
		revs->diffopt.no_free = 0;
		diff_free(&revs->diffopt);
		return;
	}

	/*
	 * ..if no, then repeat it twice a second until we
	 * do.
	 *
	 * NOTE! We don't use "it_interval", because if the
	 * reader isn't listening, we want our output to be
	 * throttled by the writing, and not have the timer
	 * trigger every second even if we're blocked on a
	 * reader!
	 */
	early_output_timer.it_value.tv_sec = 0;
	early_output_timer.it_value.tv_usec = 500000;
	setitimer(ITIMER_REAL, &early_output_timer, NULL);
}

static void early_output(int signal UNUSED)
{
	show_early_output = log_show_early;
}

static void setup_early_output(void)
{
	struct sigaction sa;

	/*
	 * Set up the signal handler, minimally intrusively:
	 * we only set a single volatile integer word (not
	 * using sigatomic_t - trying to avoid unnecessary
	 * system dependencies and headers), and using
	 * SA_RESTART.
	 */
	memset(&sa, 0, sizeof(sa));
	sa.sa_handler = early_output;
	sigemptyset(&sa.sa_mask);
	sa.sa_flags = SA_RESTART;
	sigaction(SIGALRM, &sa, NULL);

	/*
	 * If we can get the whole output in less than a
	 * tenth of a second, don't even bother doing the
	 * early-output thing..
	 *
	 * This is a one-time-only trigger.
	 */
	early_output_timer.it_value.tv_sec = 0;
	early_output_timer.it_value.tv_usec = 100000;
	setitimer(ITIMER_REAL, &early_output_timer, NULL);
}

static void finish_early_output(struct rev_info *rev)
{
	int n = estimate_commit_count(rev->commits);
	signal(SIGALRM, SIG_IGN);
	show_early_header(rev, "done", n);
}

static int cmd_log_walk_no_free(struct rev_info *rev)
{
	struct commit *commit;
	int saved_nrl = 0;
	int saved_dcctc = 0;
	int result;

	if (rev->early_output)
		setup_early_output();

	if (prepare_revision_walk(rev))
		die(_("revision walk setup failed"));

	if (rev->early_output)
		finish_early_output(rev);

	/*
	 * For --check and --exit-code, the exit code is based on CHECK_FAILED
	 * and HAS_CHANGES being accumulated in rev->diffopt, so be careful to
	 * retain that state information if replacing rev->diffopt in this loop
	 */
	while ((commit = get_revision(rev)) != NULL) {
		if (!log_tree_commit(rev, commit) && rev->max_count >= 0)
			/*
			 * We decremented max_count in get_revision,
			 * but we didn't actually show the commit.
			 */
			rev->max_count++;
		if (!rev->reflog_info && !rev->remerge_diff) {
			/*
			 * We may show a given commit multiple times when
			 * walking the reflogs. Therefore we still need it.
			 *
			 * Likewise, we potentially still need the parents
			 * of * already shown commits to determine merge
			 * bases when showing remerge diffs.
			 */
			free_commit_buffer(the_repository->parsed_objects,
					   commit);
			free_commit_list(commit->parents);
			commit->parents = NULL;
		}
		if (saved_nrl < rev->diffopt.needed_rename_limit)
			saved_nrl = rev->diffopt.needed_rename_limit;
		if (rev->diffopt.degraded_cc_to_c)
			saved_dcctc = 1;
	}
	rev->diffopt.degraded_cc_to_c = saved_dcctc;
	rev->diffopt.needed_rename_limit = saved_nrl;

	result = diff_result_code(rev);
	if (rev->diffopt.output_format & DIFF_FORMAT_CHECKDIFF &&
	    rev->diffopt.flags.check_failed) {
		result = 02;
	}
	return result;
}

static int cmd_log_walk(struct rev_info *rev)
{
	int retval;

	rev->diffopt.no_free = 1;
	retval = cmd_log_walk_no_free(rev);
	rev->diffopt.no_free = 0;
	diff_free(&rev->diffopt);
	return retval;
}

static int git_log_config(const char *var, const char *value,
			  const struct config_context *ctx, void *cb)
{
	struct log_config *cfg = cb;
	const char *slot_name;

	if (!strcmp(var, "format.pretty")) {
		FREE_AND_NULL(cfg->fmt_pretty);
		return git_config_string(&cfg->fmt_pretty, var, value);
	}
	if (!strcmp(var, "format.subjectprefix")) {
		FREE_AND_NULL(cfg->fmt_patch_subject_prefix);
		return git_config_string(&cfg->fmt_patch_subject_prefix, var, value);
	}
	if (!strcmp(var, "format.filenamemaxlength")) {
		cfg->fmt_patch_name_max = git_config_int(var, value, ctx->kvi);
		return 0;
	}
	if (!strcmp(var, "format.encodeemailheaders")) {
		cfg->default_encode_email_headers = git_config_bool(var, value);
		return 0;
	}
	if (!strcmp(var, "log.abbrevcommit")) {
		cfg->default_abbrev_commit = git_config_bool(var, value);
		return 0;
	}
	if (!strcmp(var, "log.date")) {
		FREE_AND_NULL(cfg->default_date_mode);
		return git_config_string(&cfg->default_date_mode, var, value);
	}
	if (!strcmp(var, "log.decorate")) {
		cfg->decoration_style = parse_decoration_style(value);
		if (cfg->decoration_style < 0)
			cfg->decoration_style = 0; /* maybe warn? */
		return 0;
	}
	if (!strcmp(var, "log.diffmerges")) {
		if (!value)
			return config_error_nonbool(var);
		return diff_merges_config(value);
	}
	if (!strcmp(var, "log.showroot")) {
		cfg->default_show_root = git_config_bool(var, value);
		return 0;
	}
	if (!strcmp(var, "log.follow")) {
		cfg->default_follow = git_config_bool(var, value);
		return 0;
	}
	if (skip_prefix(var, "color.decorate.", &slot_name))
		return parse_decorate_color_config(var, slot_name, value);
	if (!strcmp(var, "log.mailmap")) {
		cfg->use_mailmap_config = git_config_bool(var, value);
		return 0;
	}
	if (!strcmp(var, "log.showsignature")) {
		cfg->default_show_signature = git_config_bool(var, value);
		return 0;
	}

	return git_diff_ui_config(var, value, ctx, cb);
}

int cmd_whatchanged(int argc,
		    const char **argv,
		    const char *prefix,
		    struct repository *repo UNUSED)
{
	struct log_config cfg;
	struct rev_info rev;
	struct setup_revision_opt opt;
	int ret;

	log_config_init(&cfg);
	init_diff_ui_defaults();
	git_config(git_log_config, &cfg);

	repo_init_revisions(the_repository, &rev, prefix);
	git_config(grep_config, &rev.grep_filter);

	rev.diff = 1;
	rev.simplify_history = 0;
	memset(&opt, 0, sizeof(opt));
	opt.def = "HEAD";
	opt.revarg_opt = REVARG_COMMITTISH;
	cmd_log_init(argc, argv, prefix, &rev, &opt, &cfg);
	if (!rev.diffopt.output_format)
		rev.diffopt.output_format = DIFF_FORMAT_RAW;

	ret = cmd_log_walk(&rev);

	release_revisions(&rev);
	log_config_release(&cfg);
	return ret;
}

static void show_tagger(const char *buf, struct rev_info *rev)
{
	struct strbuf out = STRBUF_INIT;
	struct pretty_print_context pp = {0};

	pp.fmt = rev->commit_format;
	pp.date_mode = rev->date_mode;
	pp_user_info(&pp, "Tagger", &out, buf, get_log_output_encoding());
	fprintf(rev->diffopt.file, "%s", out.buf);
	strbuf_release(&out);
}

static int show_blob_object(const struct object_id *oid, struct rev_info *rev, const char *obj_name)
{
	struct object_id oidc;
	struct object_context obj_context = {0};
	char *buf;
	unsigned long size;

	fflush(rev->diffopt.file);
	if (!rev->diffopt.flags.textconv_set_via_cmdline ||
	    !rev->diffopt.flags.allow_textconv)
		return stream_blob_to_fd(1, oid, NULL, 0);

	if (get_oid_with_context(the_repository, obj_name,
				 GET_OID_RECORD_PATH,
				 &oidc, &obj_context))
		die(_("not a valid object name %s"), obj_name);
	if (!obj_context.path ||
	    !textconv_object(the_repository, obj_context.path,
			     obj_context.mode, &oidc, 1, &buf, &size)) {
		object_context_release(&obj_context);
		return stream_blob_to_fd(1, oid, NULL, 0);
	}

	if (!buf)
		die(_("git show %s: bad file"), obj_name);

	write_or_die(1, buf, size);
	object_context_release(&obj_context);
	free(buf);
	return 0;
}

static int show_tag_object(const struct object_id *oid, struct rev_info *rev)
{
	unsigned long size;
	enum object_type type;
	char *buf = repo_read_object_file(the_repository, oid, &type, &size);
	unsigned long offset = 0;

	if (!buf)
		return error(_("could not read object %s"), oid_to_hex(oid));

	assert(type == OBJ_TAG);
	while (offset < size && buf[offset] != '\n') {
		unsigned long new_offset = offset + 1;
		const char *ident;
		while (new_offset < size && buf[new_offset++] != '\n')
			; /* do nothing */
		if (skip_prefix(buf + offset, "tagger ", &ident))
			show_tagger(ident, rev);
		offset = new_offset;
	}

	if (offset < size)
		fwrite(buf + offset, size - offset, 1, rev->diffopt.file);
	free(buf);
	return 0;
}

static int show_tree_object(const struct object_id *oid UNUSED,
			    struct strbuf *base UNUSED,
			    const char *pathname, unsigned mode,
			    void *context)
{
	FILE *file = context;
	fprintf(file, "%s%s\n", pathname, S_ISDIR(mode) ? "/" : "");
	return 0;
}

static void show_setup_revisions_tweak(struct rev_info *rev)
{
	if (rev->first_parent_only)
		diff_merges_default_to_first_parent(rev);
	else
		diff_merges_default_to_dense_combined(rev);
	if (!rev->diffopt.output_format)
		rev->diffopt.output_format = DIFF_FORMAT_PATCH;
}

int cmd_show(int argc,
	     const char **argv,
	     const char *prefix,
	     struct repository *repo UNUSED)
{
	struct log_config cfg;
	struct rev_info rev;
	unsigned int i;
	struct setup_revision_opt opt;
	struct pathspec match_all;
	int ret = 0;

	log_config_init(&cfg);
	init_diff_ui_defaults();
	git_config(git_log_config, &cfg);

	if (the_repository->gitdir) {
		prepare_repo_settings(the_repository);
		the_repository->settings.command_requires_full_index = 0;
	}

	memset(&match_all, 0, sizeof(match_all));
	repo_init_revisions(the_repository, &rev, prefix);
	git_config(grep_config, &rev.grep_filter);

	rev.diff = 1;
	rev.always_show_header = 1;
	rev.no_walk = 1;
	rev.diffopt.stat_width = -1; 	/* Scale to real terminal size */

	memset(&opt, 0, sizeof(opt));
	opt.def = "HEAD";
	opt.tweak = show_setup_revisions_tweak;
	cmd_log_init(argc, argv, prefix, &rev, &opt, &cfg);

	if (!rev.no_walk) {
		ret = cmd_log_walk(&rev);
		release_revisions(&rev);
		log_config_release(&cfg);
		return ret;
	}

	rev.diffopt.no_free = 1;
	for (i = 0; i < rev.pending.nr && !ret; i++) {
		struct object *o = rev.pending.objects[i].item;
		const char *name = rev.pending.objects[i].name;
		switch (o->type) {
		case OBJ_BLOB:
			ret = show_blob_object(&o->oid, &rev, name);
			break;
		case OBJ_TAG: {
			struct tag *t = (struct tag *)o;
			struct object_id *oid = get_tagged_oid(t);

			if (rev.shown_one)
				putchar('\n');
			fprintf(rev.diffopt.file, "%stag %s%s\n",
					diff_get_color_opt(&rev.diffopt, DIFF_COMMIT),
					t->tag,
					diff_get_color_opt(&rev.diffopt, DIFF_RESET));
			ret = show_tag_object(&o->oid, &rev);
			rev.shown_one = 1;
			if (ret)
				break;
			o = parse_object(the_repository, oid);
			if (!o)
				ret = error(_("could not read object %s"),
					    oid_to_hex(oid));
			rev.pending.objects[i].item = o;
			i--;
			break;
		}
		case OBJ_TREE:
			if (rev.shown_one)
				putchar('\n');
			fprintf(rev.diffopt.file, "%stree %s%s\n\n",
					diff_get_color_opt(&rev.diffopt, DIFF_COMMIT),
					name,
					diff_get_color_opt(&rev.diffopt, DIFF_RESET));
			read_tree(the_repository, (struct tree *)o,
				  &match_all, show_tree_object,
				  rev.diffopt.file);
			rev.shown_one = 1;
			break;
		case OBJ_COMMIT:
		{
			struct object_array old;
			struct object_array blank = OBJECT_ARRAY_INIT;

			memcpy(&old, &rev.pending, sizeof(old));
			memcpy(&rev.pending, &blank, sizeof(rev.pending));

			add_object_array(o, name, &rev.pending);
			ret = cmd_log_walk_no_free(&rev);

			/*
			 * No need for
			 * object_array_clear(&pending). It was
			 * cleared already in prepare_revision_walk()
			 */
			memcpy(&rev.pending, &old, sizeof(rev.pending));
			break;
		}
		default:
			ret = error(_("unknown type: %d"), o->type);
		}
	}

	rev.diffopt.no_free = 0;
	diff_free(&rev.diffopt);
	release_revisions(&rev);
	log_config_release(&cfg);

	return ret;
}

/*
 * This is equivalent to "git log -g --abbrev-commit --pretty=oneline"
 */
int cmd_log_reflog(int argc,
		   const char **argv,
		   const char *prefix,
		   struct repository *repo UNUSED)
{
	struct log_config cfg;
	struct rev_info rev;
	struct setup_revision_opt opt;
	int ret;

	log_config_init(&cfg);
	init_diff_ui_defaults();
	git_config(git_log_config, &cfg);

	repo_init_revisions(the_repository, &rev, prefix);
	init_reflog_walk(&rev.reflog_info);
	git_config(grep_config, &rev.grep_filter);

	rev.verbose_header = 1;
	memset(&opt, 0, sizeof(opt));
	opt.def = "HEAD";
	cmd_log_init_defaults(&rev, &cfg);
	rev.abbrev_commit = 1;
	rev.commit_format = CMIT_FMT_ONELINE;
	rev.use_terminator = 1;
	rev.always_show_header = 1;
	cmd_log_init_finish(argc, argv, prefix, &rev, &opt, &cfg);

	ret = cmd_log_walk(&rev);

	release_revisions(&rev);
	log_config_release(&cfg);
	return ret;
}

static void log_setup_revisions_tweak(struct rev_info *rev)
{
	if (rev->diffopt.flags.default_follow_renames &&
	    diff_check_follow_pathspec(&rev->prune_data, 0))
		rev->diffopt.flags.follow_renames = 1;

	if (rev->first_parent_only)
		diff_merges_default_to_first_parent(rev);
}

int cmd_log(int argc,
	    const char **argv,
	    const char *prefix,
	    struct repository *repo UNUSED)
{
	struct log_config cfg;
	struct rev_info rev;
	struct setup_revision_opt opt;
	int ret;

	log_config_init(&cfg);
	init_diff_ui_defaults();
	git_config(git_log_config, &cfg);

	repo_init_revisions(the_repository, &rev, prefix);
	git_config(grep_config, &rev.grep_filter);

	rev.always_show_header = 1;
	memset(&opt, 0, sizeof(opt));
	opt.def = "HEAD";
	opt.revarg_opt = REVARG_COMMITTISH;
	opt.tweak = log_setup_revisions_tweak;
	cmd_log_init(argc, argv, prefix, &rev, &opt, &cfg);

	ret = cmd_log_walk(&rev);

	release_revisions(&rev);
	log_config_release(&cfg);
	return ret;
}

/* format-patch */

enum cover_setting {
	COVER_UNSET,
	COVER_OFF,
	COVER_ON,
	COVER_AUTO
};

enum thread_level {
	THREAD_UNSET,
	THREAD_SHALLOW,
	THREAD_DEEP
};

enum cover_from_description {
	COVER_FROM_NONE,
	COVER_FROM_MESSAGE,
	COVER_FROM_SUBJECT,
	COVER_FROM_AUTO
};

enum auto_base_setting {
	AUTO_BASE_NEVER,
	AUTO_BASE_ALWAYS,
	AUTO_BASE_WHEN_ABLE
};

struct format_config {
	struct log_config log;
	enum thread_level thread;
	int do_signoff;
	enum auto_base_setting auto_base;
	char *base_commit;
	char *from;
	char *signature;
	char *signature_file;
	enum cover_setting config_cover_letter;
	char *config_output_directory;
	enum cover_from_description cover_from_description_mode;
	int show_notes;
	struct display_notes_opt notes_opt;
	int numbered_cmdline_opt;
	int numbered;
	int auto_number;
	char *default_attach;
	struct string_list extra_hdr;
	struct string_list extra_to;
	struct string_list extra_cc;
	int keep_subject;
	int subject_prefix;
	struct strbuf sprefix;
	char *fmt_patch_suffix;
};

static void format_config_init(struct format_config *cfg)
{
	memset(cfg, 0, sizeof(*cfg));
	log_config_init(&cfg->log);
	cfg->cover_from_description_mode = COVER_FROM_MESSAGE;
	cfg->auto_number = 1;
	string_list_init_dup(&cfg->extra_hdr);
	string_list_init_dup(&cfg->extra_to);
	string_list_init_dup(&cfg->extra_cc);
	strbuf_init(&cfg->sprefix, 0);
	cfg->fmt_patch_suffix = xstrdup(".patch");
}

static void format_config_release(struct format_config *cfg)
{
	log_config_release(&cfg->log);
	free(cfg->base_commit);
	free(cfg->from);
	free(cfg->signature);
	free(cfg->signature_file);
	free(cfg->config_output_directory);
	free(cfg->default_attach);
	string_list_clear(&cfg->extra_hdr, 0);
	string_list_clear(&cfg->extra_to, 0);
	string_list_clear(&cfg->extra_cc, 0);
	strbuf_release(&cfg->sprefix);
	free(cfg->fmt_patch_suffix);
}

static enum cover_from_description parse_cover_from_description(const char *arg)
{
	if (!arg || !strcmp(arg, "default"))
		return COVER_FROM_MESSAGE;
	else if (!strcmp(arg, "none"))
		return COVER_FROM_NONE;
	else if (!strcmp(arg, "message"))
		return COVER_FROM_MESSAGE;
	else if (!strcmp(arg, "subject"))
		return COVER_FROM_SUBJECT;
	else if (!strcmp(arg, "auto"))
		return COVER_FROM_AUTO;
	else
		die(_("%s: invalid cover from description mode"), arg);
}

static void add_header(struct format_config *cfg, const char *value)
{
	struct string_list_item *item;
	int len = strlen(value);
	while (len && value[len - 1] == '\n')
		len--;

	if (!strncasecmp(value, "to: ", 4)) {
		item = string_list_append(&cfg->extra_to, value + 4);
		len -= 4;
	} else if (!strncasecmp(value, "cc: ", 4)) {
		item = string_list_append(&cfg->extra_cc, value + 4);
		len -= 4;
	} else {
		item = string_list_append(&cfg->extra_hdr, value);
	}

	item->string[len] = '\0';
}

static int git_format_config(const char *var, const char *value,
			     const struct config_context *ctx, void *cb)
{
	struct format_config *cfg = cb;

	if (!strcmp(var, "format.headers")) {
		if (!value)
			die(_("format.headers without value"));
		add_header(cfg, value);
		return 0;
	}
	if (!strcmp(var, "format.suffix")) {
		FREE_AND_NULL(cfg->fmt_patch_suffix);
		return git_config_string(&cfg->fmt_patch_suffix, var, value);
	}
	if (!strcmp(var, "format.to")) {
		if (!value)
			return config_error_nonbool(var);
		string_list_append(&cfg->extra_to, value);
		return 0;
	}
	if (!strcmp(var, "format.cc")) {
		if (!value)
			return config_error_nonbool(var);
		string_list_append(&cfg->extra_cc, value);
		return 0;
	}
	if (!strcmp(var, "diff.color") || !strcmp(var, "color.diff") ||
	    !strcmp(var, "color.ui") || !strcmp(var, "diff.submodule")) {
		return 0;
	}
	if (!strcmp(var, "format.numbered")) {
		if (value && !strcasecmp(value, "auto")) {
			cfg->auto_number = 1;
			return 0;
		}
		cfg->numbered = git_config_bool(var, value);
		cfg->auto_number = cfg->auto_number && cfg->numbered;
		return 0;
	}
	if (!strcmp(var, "format.attach")) {
		if (value && *value) {
			FREE_AND_NULL(cfg->default_attach);
			cfg->default_attach = xstrdup(value);
		} else if (value && !*value) {
			FREE_AND_NULL(cfg->default_attach);
		} else {
			FREE_AND_NULL(cfg->default_attach);
			cfg->default_attach = xstrdup(git_version_string);
		}
		return 0;
	}
	if (!strcmp(var, "format.thread")) {
		if (value && !strcasecmp(value, "deep")) {
			cfg->thread = THREAD_DEEP;
			return 0;
		}
		if (value && !strcasecmp(value, "shallow")) {
			cfg->thread = THREAD_SHALLOW;
			return 0;
		}
		cfg->thread = git_config_bool(var, value) ? THREAD_SHALLOW : THREAD_UNSET;
		return 0;
	}
	if (!strcmp(var, "format.signoff")) {
		cfg->do_signoff = git_config_bool(var, value);
		return 0;
	}
	if (!strcmp(var, "format.signature")) {
		FREE_AND_NULL(cfg->signature);
		return git_config_string(&cfg->signature, var, value);
	}
	if (!strcmp(var, "format.signaturefile")) {
		FREE_AND_NULL(cfg->signature_file);
		return git_config_pathname(&cfg->signature_file, var, value);
	}
	if (!strcmp(var, "format.coverletter")) {
		if (value && !strcasecmp(value, "auto")) {
			cfg->config_cover_letter = COVER_AUTO;
			return 0;
		}
		cfg->config_cover_letter = git_config_bool(var, value) ? COVER_ON : COVER_OFF;
		return 0;
	}
	if (!strcmp(var, "format.outputdirectory")) {
		FREE_AND_NULL(cfg->config_output_directory);
		return git_config_string(&cfg->config_output_directory, var, value);
	}
	if (!strcmp(var, "format.useautobase")) {
		if (value && !strcasecmp(value, "whenAble")) {
			cfg->auto_base = AUTO_BASE_WHEN_ABLE;
			return 0;
		}
		cfg->auto_base = git_config_bool(var, value) ? AUTO_BASE_ALWAYS : AUTO_BASE_NEVER;
		return 0;
	}
	if (!strcmp(var, "format.from")) {
		int b = git_parse_maybe_bool(value);
		FREE_AND_NULL(cfg->from);
		if (b < 0)
			cfg->from = xstrdup(value);
		else if (b)
			cfg->from = xstrdup(git_committer_info(IDENT_NO_DATE));
		return 0;
	}
	if (!strcmp(var, "format.forceinbodyfrom")) {
		force_in_body_from = git_config_bool(var, value);
		return 0;
	}
	if (!strcmp(var, "format.notes")) {
		int b = git_parse_maybe_bool(value);
		if (b < 0)
			enable_ref_display_notes(&cfg->notes_opt, &cfg->show_notes, value);
		else if (b)
			enable_default_display_notes(&cfg->notes_opt, &cfg->show_notes);
		else
			disable_display_notes(&cfg->notes_opt, &cfg->show_notes);
		return 0;
	}
	if (!strcmp(var, "format.coverfromdescription")) {
		cfg->cover_from_description_mode = parse_cover_from_description(value);
		return 0;
	}
	if (!strcmp(var, "format.mboxrd")) {
		stdout_mboxrd = git_config_bool(var, value);
		return 0;
	}
	if (!strcmp(var, "format.noprefix")) {
		format_no_prefix = 1;
		return 0;
	}

	/*
	 * ignore some porcelain config which would otherwise be parsed by
	 * git_diff_ui_config(), via git_log_config(); we can't just avoid
	 * diff_ui_config completely, because we do care about some ui options
	 * like color.
	 */
	if (!strcmp(var, "diff.noprefix"))
		return 0;

	return git_log_config(var, value, ctx, &cfg->log);
}

static const char *output_directory = NULL;
static int outdir_offset;

static int open_next_file(struct commit *commit, const char *subject,
			 struct rev_info *rev, int quiet)
{
	struct strbuf filename = STRBUF_INIT;

	if (output_directory) {
		strbuf_addstr(&filename, output_directory);
		strbuf_complete(&filename, '/');
	}

	if (rev->numbered_files)
		strbuf_addf(&filename, "%d", rev->nr);
	else if (commit)
		fmt_output_commit(&filename, commit, rev);
	else
		fmt_output_subject(&filename, subject, rev);

	if (!quiet)
		printf("%s\n", filename.buf + outdir_offset);

	if (!(rev->diffopt.file = fopen(filename.buf, "w"))) {
		error_errno(_("cannot open patch file %s"), filename.buf);
		strbuf_release(&filename);
		return -1;
	}

	strbuf_release(&filename);
	return 0;
}

static void get_patch_ids(struct rev_info *rev, struct patch_ids *ids)
{
	struct rev_info check_rev;
	struct commit *commit, *c1, *c2;
	struct object *o1, *o2;
	unsigned flags1, flags2;

	if (rev->pending.nr != 2)
		die(_("need exactly one range"));

	o1 = rev->pending.objects[0].item;
	o2 = rev->pending.objects[1].item;
	flags1 = o1->flags;
	flags2 = o2->flags;
	c1 = lookup_commit_reference(the_repository, &o1->oid);
	c2 = lookup_commit_reference(the_repository, &o2->oid);

	if ((flags1 & UNINTERESTING) == (flags2 & UNINTERESTING))
		die(_("not a range"));

	init_patch_ids(the_repository, ids);

	/* given a range a..b get all patch ids for b..a */
	repo_init_revisions(the_repository, &check_rev, rev->prefix);
	check_rev.max_parents = 1;
	o1->flags ^= UNINTERESTING;
	o2->flags ^= UNINTERESTING;
	add_pending_object(&check_rev, o1, "o1");
	add_pending_object(&check_rev, o2, "o2");
	if (prepare_revision_walk(&check_rev))
		die(_("revision walk setup failed"));

	while ((commit = get_revision(&check_rev)) != NULL) {
		add_commit_patch_id(commit, ids);
	}

	/* reset for next revision walk */
	clear_commit_marks(c1, SEEN | UNINTERESTING | SHOWN | ADDED);
	clear_commit_marks(c2, SEEN | UNINTERESTING | SHOWN | ADDED);
	o1->flags = flags1;
	o2->flags = flags2;
}

static void gen_message_id(struct rev_info *info, const char *base)
{
	struct strbuf buf = STRBUF_INIT;
	strbuf_addf(&buf, "%s.%"PRItime".git.%s", base,
		    (timestamp_t) time(NULL),
		    git_committer_info(IDENT_NO_NAME|IDENT_NO_DATE|IDENT_STRICT));
	info->message_id = strbuf_detach(&buf, NULL);
}

static void print_signature(const char *signature, FILE *file)
{
	if (!signature || !*signature)
		return;

	fprintf(file, "-- \n%s", signature);
	if (signature[strlen(signature)-1] != '\n')
		putc('\n', file);
	putc('\n', file);
}

static char *find_branch_name(struct rev_info *rev)
{
	struct object_id branch_oid;
	const struct object_id *tip_oid;
	const char *ref, *v;
	char *full_ref, *branch = NULL;
	int interesting_found = 0;
	size_t idx;

	for (size_t i = 0; i < rev->cmdline.nr; i++) {
		if (rev->cmdline.rev[i].flags & UNINTERESTING)
			continue;
		if (interesting_found)
			return NULL;
		interesting_found = 1;
		idx = i;
	}
	if (!interesting_found)
		return NULL;
	ref = rev->cmdline.rev[idx].name;
	tip_oid = &rev->cmdline.rev[idx].item->oid;
	if (repo_dwim_ref(the_repository, ref, strlen(ref), &branch_oid,
			  &full_ref, 0) &&
	    skip_prefix(full_ref, "refs/heads/", &v) &&
	    oideq(tip_oid, &branch_oid))
		branch = xstrdup(v);
	free(full_ref);
	return branch;
}

static void show_diffstat(struct rev_info *rev,
			  struct commit *origin, struct commit *head)
{
	struct diff_options opts;

	memcpy(&opts, &rev->diffopt, sizeof(opts));
	opts.output_format = DIFF_FORMAT_SUMMARY | DIFF_FORMAT_DIFFSTAT;
	diff_setup_done(&opts);

	diff_tree_oid(get_commit_tree_oid(origin),
		      get_commit_tree_oid(head),
		      "", &opts);
	diffcore_std(&opts);
	diff_flush(&opts);

	fprintf(rev->diffopt.file, "\n");
}

static void read_desc_file(struct strbuf *buf, const char *desc_file)
{
	if (strbuf_read_file(buf, desc_file, 0) < 0)
		die_errno(_("unable to read branch description file '%s'"),
			  desc_file);
}

static void prepare_cover_text(struct pretty_print_context *pp,
			       const char *description_file,
			       const char *branch_name,
			       struct strbuf *sb,
			       const char *encoding,
			       int need_8bit_cte,
			       const struct format_config *cfg)
{
	const char *subject = "*** SUBJECT HERE ***";
	const char *body = "*** BLURB HERE ***";
	struct strbuf description_sb = STRBUF_INIT;
	struct strbuf subject_sb = STRBUF_INIT;

	if (cfg->cover_from_description_mode == COVER_FROM_NONE)
		goto do_pp;

	if (description_file && *description_file)
		read_desc_file(&description_sb, description_file);
	else if (branch_name && *branch_name)
		read_branch_desc(&description_sb, branch_name);
	if (!description_sb.len)
		goto do_pp;

	if (cfg->cover_from_description_mode == COVER_FROM_SUBJECT ||
	    cfg->cover_from_description_mode == COVER_FROM_AUTO)
		body = format_subject(&subject_sb, description_sb.buf, " ");

	if (cfg->cover_from_description_mode == COVER_FROM_MESSAGE ||
	    (cfg->cover_from_description_mode == COVER_FROM_AUTO &&
	     subject_sb.len > COVER_FROM_AUTO_MAX_SUBJECT_LEN))
		body = description_sb.buf;
	else
		subject = subject_sb.buf;

do_pp:
	pp_email_subject(pp, &subject, sb, encoding, need_8bit_cte);
	pp_remainder(pp, &body, sb, 0);

	strbuf_release(&description_sb);
	strbuf_release(&subject_sb);
}

static int get_notes_refs(struct string_list_item *item, void *arg)
{
	strvec_pushf(arg, "--notes=%s", item->string);
	return 0;
}

static void get_notes_args(struct strvec *arg, struct rev_info *rev)
{
	if (!rev->show_notes) {
		strvec_push(arg, "--no-notes");
	} else if (rev->notes_opt.use_default_notes > 0 ||
		   (rev->notes_opt.use_default_notes == -1 &&
		    !rev->notes_opt.extra_notes_refs.nr)) {
		strvec_push(arg, "--notes");
	} else {
		for_each_string_list(&rev->notes_opt.extra_notes_refs, get_notes_refs, arg);
	}
}

static void make_cover_letter(struct rev_info *rev, int use_separate_file,
			      struct commit *origin,
			      int nr, struct commit **list,
			      const char *description_file,
			      const char *branch_name,
			      int quiet,
			      const struct format_config *cfg)
{
	const char *committer;
	struct shortlog log;
	struct strbuf sb = STRBUF_INIT;
	int i;
	const char *encoding = "UTF-8";
	int need_8bit_cte = 0;
	struct pretty_print_context pp = {0};
	struct commit *head = list[0];
	char *to_free = NULL;

	if (!cmit_fmt_is_mail(rev->commit_format))
		die(_("cover letter needs email format"));

	committer = git_committer_info(0);

	if (use_separate_file &&
	    open_next_file(NULL, rev->numbered_files ? NULL : "cover-letter", rev, quiet))
		die(_("failed to create cover-letter file"));

	log_write_email_headers(rev, head, &pp.after_subject, &need_8bit_cte, 0);

	for (i = 0; !need_8bit_cte && i < nr; i++) {
		const char *buf = repo_get_commit_buffer(the_repository,
							 list[i], NULL);
		if (has_non_ascii(buf))
			need_8bit_cte = 1;
		repo_unuse_commit_buffer(the_repository, list[i], buf);
	}

	if (!branch_name)
		branch_name = to_free = find_branch_name(rev);

	pp.fmt = CMIT_FMT_EMAIL;
	pp.date_mode.type = DATE_RFC2822;
	pp.rev = rev;
	pp.encode_email_headers = rev->encode_email_headers;
	pp_user_info(&pp, NULL, &sb, committer, encoding);
	prepare_cover_text(&pp, description_file, branch_name, &sb,
			   encoding, need_8bit_cte, cfg);
	fprintf(rev->diffopt.file, "%s\n", sb.buf);

	free(to_free);
	free(pp.after_subject);
	strbuf_release(&sb);

	shortlog_init(&log);
	log.wrap_lines = 1;
	log.wrap = MAIL_DEFAULT_WRAP;
	log.in1 = 2;
	log.in2 = 4;
	log.file = rev->diffopt.file;
	log.groups = SHORTLOG_GROUP_AUTHOR;
	shortlog_finish_setup(&log);
	for (i = 0; i < nr; i++)
		shortlog_add_commit(&log, list[i]);

	shortlog_output(&log);

	/* We can only do diffstat with a unique reference point */
	if (origin)
		show_diffstat(rev, origin, head);

	if (rev->idiff_oid1) {
		fprintf_ln(rev->diffopt.file, "%s", rev->idiff_title);
		show_interdiff(rev->idiff_oid1, rev->idiff_oid2, 0,
			       &rev->diffopt);
	}

	if (rev->rdiff1) {
		/*
		 * Pass minimum required diff-options to range-diff; others
		 * can be added later if deemed desirable.
		 */
		struct diff_options opts;
		struct strvec other_arg = STRVEC_INIT;
		struct range_diff_options range_diff_opts = {
			.creation_factor = rev->creation_factor,
			.dual_color = 1,
			.diffopt = &opts,
			.other_arg = &other_arg
		};

		repo_diff_setup(the_repository, &opts);
		opts.file = rev->diffopt.file;
		opts.use_color = rev->diffopt.use_color;
		diff_setup_done(&opts);
		fprintf_ln(rev->diffopt.file, "%s", rev->rdiff_title);
		get_notes_args(&other_arg, rev);
		show_range_diff(rev->rdiff1, rev->rdiff2, &range_diff_opts);
		strvec_clear(&other_arg);
	}
}

static char *clean_message_id(const char *msg_id)
{
	char ch;
	const char *a, *z, *m;

	m = msg_id;
	while ((ch = *m) && (isspace(ch) || (ch == '<')))
		m++;
	a = m;
	z = NULL;
	while ((ch = *m)) {
		if (!isspace(ch) && (ch != '>'))
			z = m;
		m++;
	}
	if (!z)
		die(_("insane in-reply-to: %s"), msg_id);
	if (++z == m)
		return xstrdup(a);
	return xmemdupz(a, z - a);
}

static const char *set_outdir(const char *prefix, const char *output_directory)
{
	if (output_directory && is_absolute_path(output_directory))
		return output_directory;

	if (!prefix || !*prefix) {
		if (output_directory)
			return output_directory;
		/* The user did not explicitly ask for "./" */
		outdir_offset = 2;
		return "./";
	}

	outdir_offset = strlen(prefix);
	if (!output_directory)
		return prefix;

	return prefix_filename(prefix, output_directory);
}

static const char * const builtin_format_patch_usage[] = {
	N_("git format-patch [<options>] [<since> | <revision-range>]"),
	NULL
};

struct keep_callback_data {
	struct format_config *cfg;
	struct rev_info *revs;
};

static int keep_callback(const struct option *opt, const char *arg, int unset)
{
	struct keep_callback_data *data = opt->value;
	BUG_ON_OPT_NEG(unset);
	BUG_ON_OPT_ARG(arg);
	data->revs->total = -1;
	data->cfg->keep_subject = 1;
	return 0;
}

static int subject_prefix_callback(const struct option *opt, const char *arg,
			    int unset)
{
	struct format_config *cfg = opt->value;

	BUG_ON_OPT_NEG(unset);
	cfg->subject_prefix = 1;
	strbuf_reset(&cfg->sprefix);
	strbuf_addstr(&cfg->sprefix, arg);
	return 0;
}

static int rfc_callback(const struct option *opt, const char *arg,
			int unset)
{
	const char **rfc = opt->value;

	*rfc = opt->value;
	if (unset)
		*rfc = NULL;
	else
		*rfc = arg ? arg : "RFC";
	return 0;
}

static int numbered_callback(const struct option *opt, const char *arg,
			     int unset)
{
	struct format_config *cfg = opt->value;
	BUG_ON_OPT_ARG(arg);
	cfg->numbered = cfg->numbered_cmdline_opt = unset ? 0 : 1;
	if (unset)
		cfg->auto_number =  0;
	return 0;
}

static int no_numbered_callback(const struct option *opt, const char *arg,
				int unset)
{
	BUG_ON_OPT_NEG(unset);
	return numbered_callback(opt, arg, 1);
}

static int output_directory_callback(const struct option *opt, const char *arg,
			      int unset)
{
	const char **dir = (const char **)opt->value;
	BUG_ON_OPT_NEG(unset);
	if (*dir)
		die(_("two output directories?"));
	*dir = arg;
	return 0;
}

static int thread_callback(const struct option *opt, const char *arg, int unset)
{
	struct format_config *cfg = opt->value;

	if (unset)
		cfg->thread = THREAD_UNSET;
	else if (!arg || !strcmp(arg, "shallow"))
		cfg->thread = THREAD_SHALLOW;
	else if (!strcmp(arg, "deep"))
		cfg->thread = THREAD_DEEP;
	/*
	 * Please update _git_formatpatch() in git-completion.bash
	 * when you add new options.
	 */
	else
		return 1;
	return 0;
}

static int attach_callback(const struct option *opt, const char *arg, int unset)
{
	struct rev_info *rev = (struct rev_info *)opt->value;
	if (unset)
		rev->mime_boundary = NULL;
	else if (arg)
		rev->mime_boundary = arg;
	else
		rev->mime_boundary = git_version_string;
	rev->no_inline = unset ? 0 : 1;
	return 0;
}

static int inline_callback(const struct option *opt, const char *arg, int unset)
{
	struct rev_info *rev = (struct rev_info *)opt->value;
	if (unset)
		rev->mime_boundary = NULL;
	else if (arg)
		rev->mime_boundary = arg;
	else
		rev->mime_boundary = git_version_string;
	rev->no_inline = 0;
	return 0;
}

static int header_callback(const struct option *opt, const char *arg,
			   int unset)
{
	struct format_config *cfg = opt->value;

	if (unset) {
		string_list_clear(&cfg->extra_hdr, 0);
		string_list_clear(&cfg->extra_to, 0);
		string_list_clear(&cfg->extra_cc, 0);
	} else {
		add_header(cfg, arg);
	}
	return 0;
}

static int from_callback(const struct option *opt, const char *arg, int unset)
{
	char **from = opt->value;

	free(*from);

	if (unset)
		*from = NULL;
	else if (arg)
		*from = xstrdup(arg);
	else
		*from = xstrdup(git_committer_info(IDENT_NO_DATE));
	return 0;
}

static int base_callback(const struct option *opt, const char *arg, int unset)
{
	struct format_config *cfg = opt->value;

	if (unset) {
		cfg->auto_base = AUTO_BASE_NEVER;
		FREE_AND_NULL(cfg->base_commit);
	} else if (!strcmp(arg, "auto")) {
		cfg->auto_base = AUTO_BASE_ALWAYS;
		FREE_AND_NULL(cfg->base_commit);
	} else {
		cfg->auto_base = AUTO_BASE_NEVER;
		cfg->base_commit = xstrdup(arg);
	}
	return 0;
}

struct base_tree_info {
	struct object_id base_commit;
	int nr_patch_id, alloc_patch_id;
	struct object_id *patch_id;
};

static struct commit *get_base_commit(const struct format_config *cfg,
				      struct commit **list,
				      size_t total)
{
	struct commit *base = NULL;
	struct commit **rev;
	int auto_select, die_on_failure, ret;
	size_t i = 0, rev_nr = 0;

	switch (cfg->auto_base) {
	case AUTO_BASE_NEVER:
		if (cfg->base_commit) {
			auto_select = 0;
			die_on_failure = 1;
		} else {
			/* no base information is requested */
			return NULL;
		}
		break;
	case AUTO_BASE_ALWAYS:
	case AUTO_BASE_WHEN_ABLE:
		if (cfg->base_commit) {
			BUG("requested automatic base selection but a commit was provided");
		} else {
			auto_select = 1;
			die_on_failure = cfg->auto_base == AUTO_BASE_ALWAYS;
		}
		break;
	default:
		BUG("unexpected automatic base selection method");
	}

	if (!auto_select) {
		base = lookup_commit_reference_by_name(cfg->base_commit);
		if (!base)
			die(_("unknown commit %s"), cfg->base_commit);
	} else {
		struct branch *curr_branch = branch_get(NULL);
		const char *upstream = branch_get_upstream(curr_branch, NULL);
		if (upstream) {
			struct commit_list *base_list = NULL;
			struct commit *commit;
			struct object_id oid;

			if (repo_get_oid(the_repository, upstream, &oid)) {
				if (die_on_failure)
					die(_("failed to resolve '%s' as a valid ref"), upstream);
				else
					return NULL;
			}
			commit = lookup_commit_or_die(&oid, "upstream base");
			if (repo_get_merge_bases_many(the_repository,
						      commit, total,
						      list,
						      &base_list) < 0 ||
			    /* There should be one and only one merge base. */
			    !base_list || base_list->next) {
				if (die_on_failure) {
					die(_("could not find exact merge base"));
				} else {
					free_commit_list(base_list);
					return NULL;
				}
			}
			base = base_list->item;
			free_commit_list(base_list);
		} else {
			if (die_on_failure)
				die(_("failed to get upstream, if you want to record base commit automatically,\n"
				      "please use git branch --set-upstream-to to track a remote branch.\n"
				      "Or you could specify base commit by --base=<base-commit-id> manually"));
			else
				return NULL;
		}
	}

	ALLOC_ARRAY(rev, total);
	for (i = 0; i < total; i++)
		rev[i] = list[i];

	rev_nr = total;
	/*
	 * Get merge base through pair-wise computations
	 * and store it in rev[0].
	 */
	while (rev_nr > 1) {
		for (i = 0; i < rev_nr / 2; i++) {
			struct commit_list *merge_base = NULL;
			if (repo_get_merge_bases(the_repository,
						 rev[2 * i],
						 rev[2 * i + 1], &merge_base) < 0 ||
			    !merge_base || merge_base->next) {
				if (die_on_failure) {
					die(_("failed to find exact merge base"));
				} else {
					free_commit_list(merge_base);
					free(rev);
					return NULL;
				}
			}

			rev[i] = merge_base->item;
			free_commit_list(merge_base);
		}

		if (rev_nr % 2)
			rev[i] = rev[2 * i];
		rev_nr = DIV_ROUND_UP(rev_nr, 2);
	}

	ret = repo_in_merge_bases(the_repository, base, rev[0]);
	if (ret < 0)
		exit(128);
	if (!ret) {
		if (die_on_failure) {
			die(_("base commit should be the ancestor of revision list"));
		} else {
			free(rev);
			return NULL;
		}
	}

	for (i = 0; i < total; i++) {
		if (base == list[i]) {
			if (die_on_failure) {
				die(_("base commit shouldn't be in revision list"));
			} else {
				free(rev);
				return NULL;
			}
		}
	}

	free(rev);
	return base;
}

define_commit_slab(commit_base, int);

static void prepare_bases(struct base_tree_info *bases,
			  struct commit *base,
			  struct commit **list,
			  size_t total)
{
	struct commit *commit;
	struct rev_info revs;
	struct diff_options diffopt;
	struct commit_base commit_base;

	if (!base)
		return;

	init_commit_base(&commit_base);
	repo_diff_setup(the_repository, &diffopt);
	diffopt.flags.recursive = 1;
	diff_setup_done(&diffopt);

	oidcpy(&bases->base_commit, &base->object.oid);

	repo_init_revisions(the_repository, &revs, NULL);
	revs.max_parents = 1;
	revs.topo_order = 1;
	for (size_t i = 0; i < total; i++) {
		list[i]->object.flags &= ~UNINTERESTING;
		add_pending_object(&revs, &list[i]->object, "rev_list");
		*commit_base_at(&commit_base, list[i]) = 1;
	}
	base->object.flags |= UNINTERESTING;
	add_pending_object(&revs, &base->object, "base");

	if (prepare_revision_walk(&revs))
		die(_("revision walk setup failed"));
	/*
	 * Traverse the commits list, get prerequisite patch ids
	 * and stuff them in bases structure.
	 */
	while ((commit = get_revision(&revs)) != NULL) {
		struct object_id oid;
		struct object_id *patch_id;
		if (*commit_base_at(&commit_base, commit))
			continue;
		if (commit_patch_id(commit, &diffopt, &oid, 0))
			die(_("cannot get patch id"));
		ALLOC_GROW(bases->patch_id, bases->nr_patch_id + 1, bases->alloc_patch_id);
		patch_id = bases->patch_id + bases->nr_patch_id;
		oidcpy(patch_id, &oid);
		bases->nr_patch_id++;
	}
	clear_commit_base(&commit_base);
}

static void print_bases(struct base_tree_info *bases, FILE *file)
{
	int i;

	/* Only do this once, either for the cover or for the first one */
	if (is_null_oid(&bases->base_commit))
		return;

	/* Show the base commit */
	fprintf(file, "\nbase-commit: %s\n", oid_to_hex(&bases->base_commit));

	/* Show the prerequisite patches */
	for (i = bases->nr_patch_id - 1; i >= 0; i--)
		fprintf(file, "prerequisite-patch-id: %s\n", oid_to_hex(&bases->patch_id[i]));

	free(bases->patch_id);
	bases->nr_patch_id = 0;
	bases->alloc_patch_id = 0;
	oidclr(&bases->base_commit, the_repository->hash_algo);
}

static const char *diff_title(struct strbuf *sb,
			      const char *reroll_count,
			      const char *generic,
			      const char *rerolled)
{
	int v;

	/* RFC may be v0, so allow -v1 to diff against v0 */
	if (reroll_count && !strtol_i(reroll_count, 10, &v) &&
	    v >= 1)
		strbuf_addf(sb, rerolled, v - 1);
	else
		strbuf_addstr(sb, generic);
	return sb->buf;
}

static void infer_range_diff_ranges(struct strbuf *r1,
				    struct strbuf *r2,
				    const char *prev,
				    struct commit *origin,
				    struct commit *head)
{
	const char *head_oid = oid_to_hex(&head->object.oid);
	int prev_is_range = is_range_diff_range(prev);

	if (prev_is_range)
		strbuf_addstr(r1, prev);
	else
		strbuf_addf(r1, "%s..%s", head_oid, prev);

	if (origin)
		strbuf_addf(r2, "%s..%s", oid_to_hex(&origin->object.oid), head_oid);
	else if (prev_is_range)
		die(_("failed to infer range-diff origin of current series"));
	else {
		warning(_("using '%s' as range-diff origin of current series"), prev);
		strbuf_addf(r2, "%s..%s", prev, head_oid);
	}
}

int cmd_format_patch(int argc,
		     const char **argv,
		     const char *prefix,
		     struct repository *repo UNUSED)
{
	struct format_config cfg;
	struct commit *commit;
	struct commit **list = NULL;
	struct rev_info rev;
	char *to_free = NULL;
	struct setup_revision_opt s_r_opt;
	size_t nr = 0, total, i;
	int use_stdout = 0;
	int start_number = -1;
	int just_numbers = 0;
	int ignore_if_in_upstream = 0;
	int cover_letter = -1;
	int boundary_count = 0;
	int no_binary_diff = 0;
	int zero_commit = 0;
	struct commit *origin = NULL;
	const char *in_reply_to = NULL;
	struct patch_ids ids;
	struct strbuf buf = STRBUF_INIT;
	int use_patch_format = 0;
	int quiet = 0;
	const char *reroll_count = NULL;
	char *cover_from_description_arg = NULL;
	char *description_file = NULL;
	char *branch_name = NULL;
	struct base_tree_info bases;
	struct commit *base;
	int show_progress = 0;
	struct progress *progress = NULL;
	struct oid_array idiff_prev = OID_ARRAY_INIT;
	struct strbuf idiff_title = STRBUF_INIT;
	const char *rdiff_prev = NULL;
	struct strbuf rdiff1 = STRBUF_INIT;
	struct strbuf rdiff2 = STRBUF_INIT;
	struct strbuf rdiff_title = STRBUF_INIT;
	const char *rfc = NULL;
	int creation_factor = -1;
	const char *signature = git_version_string;
	char *signature_to_free = NULL;
	char *signature_file_arg = NULL;
	struct keep_callback_data keep_callback_data = {
		.cfg = &cfg,
		.revs = &rev,
	};
	const char *fmt_patch_suffix = NULL;

	const struct option builtin_format_patch_options[] = {
		OPT_CALLBACK_F('n', "numbered", &cfg, NULL,
			    N_("use [PATCH n/m] even with a single patch"),
			    PARSE_OPT_NOARG, numbered_callback),
		OPT_CALLBACK_F('N', "no-numbered", &cfg, NULL,
			    N_("use [PATCH] even with multiple patches"),
			    PARSE_OPT_NOARG | PARSE_OPT_NONEG, no_numbered_callback),
		OPT_BOOL('s', "signoff", &cfg.do_signoff, N_("add a Signed-off-by trailer")),
		OPT_BOOL(0, "stdout", &use_stdout,
			    N_("print patches to standard out")),
		OPT_BOOL(0, "cover-letter", &cover_letter,
			    N_("generate a cover letter")),
		OPT_BOOL(0, "numbered-files", &just_numbers,
			    N_("use simple number sequence for output file names")),
		OPT_STRING(0, "suffix", &fmt_patch_suffix, N_("sfx"),
			    N_("use <sfx> instead of '.patch'")),
		OPT_INTEGER(0, "start-number", &start_number,
			    N_("start numbering patches at <n> instead of 1")),
		OPT_STRING('v', "reroll-count", &reroll_count, N_("reroll-count"),
			    N_("mark the series as Nth re-roll")),
		OPT_INTEGER(0, "filename-max-length", &cfg.log.fmt_patch_name_max,
			    N_("max length of output filename")),
		OPT_CALLBACK_F(0, "rfc", &rfc, N_("rfc"),
			       N_("add <rfc> (default 'RFC') before 'PATCH'"),
			       PARSE_OPT_OPTARG, rfc_callback),
		OPT_STRING(0, "cover-from-description", &cover_from_description_arg,
			    N_("cover-from-description-mode"),
			    N_("generate parts of a cover letter based on a branch's description")),
		OPT_FILENAME(0, "description-file", &description_file,
			     N_("use branch description from file")),
		OPT_CALLBACK_F(0, "subject-prefix", &cfg, N_("prefix"),
			    N_("use [<prefix>] instead of [PATCH]"),
			    PARSE_OPT_NONEG, subject_prefix_callback),
		OPT_CALLBACK_F('o', "output-directory", &output_directory,
			    N_("dir"), N_("store resulting files in <dir>"),
			    PARSE_OPT_NONEG, output_directory_callback),
		OPT_CALLBACK_F('k', "keep-subject", &keep_callback_data, NULL,
			    N_("don't strip/add [PATCH]"),
			    PARSE_OPT_NOARG | PARSE_OPT_NONEG, keep_callback),
		OPT_BOOL(0, "no-binary", &no_binary_diff,
			 N_("don't output binary diffs")),
		OPT_BOOL(0, "zero-commit", &zero_commit,
			 N_("output all-zero hash in From header")),
		OPT_BOOL(0, "ignore-if-in-upstream", &ignore_if_in_upstream,
			 N_("don't include a patch matching a commit upstream")),
		OPT_SET_INT_F('p', "no-stat", &use_patch_format,
			      N_("show patch format instead of default (patch + stat)"),
			      1, PARSE_OPT_NONEG),
		OPT_GROUP(N_("Messaging")),
		OPT_CALLBACK(0, "add-header", &cfg, N_("header"),
			    N_("add email header"), header_callback),
		OPT_STRING_LIST(0, "to", &cfg.extra_to, N_("email"), N_("add To: header")),
		OPT_STRING_LIST(0, "cc", &cfg.extra_cc, N_("email"), N_("add Cc: header")),
		OPT_CALLBACK_F(0, "from", &cfg.from, N_("ident"),
			    N_("set From address to <ident> (or committer ident if absent)"),
			    PARSE_OPT_OPTARG, from_callback),
		OPT_STRING(0, "in-reply-to", &in_reply_to, N_("message-id"),
			    N_("make first mail a reply to <message-id>")),
		OPT_CALLBACK_F(0, "attach", &rev, N_("boundary"),
			    N_("attach the patch"), PARSE_OPT_OPTARG,
			    attach_callback),
		OPT_CALLBACK_F(0, "inline", &rev, N_("boundary"),
			    N_("inline the patch"),
			    PARSE_OPT_OPTARG | PARSE_OPT_NONEG,
			    inline_callback),
		OPT_CALLBACK_F(0, "thread", &cfg, N_("style"),
			    N_("enable message threading, styles: shallow, deep"),
			    PARSE_OPT_OPTARG, thread_callback),
		OPT_STRING(0, "signature", &signature, N_("signature"),
			    N_("add a signature")),
		OPT_CALLBACK_F(0, "base", &cfg, N_("base-commit"),
			       N_("add prerequisite tree info to the patch series"),
			       0, base_callback),
		OPT_FILENAME(0, "signature-file", &signature_file_arg,
				N_("add a signature from a file")),
		OPT__QUIET(&quiet, N_("don't print the patch filenames")),
		OPT_BOOL(0, "progress", &show_progress,
			 N_("show progress while generating patches")),
		OPT_CALLBACK(0, "interdiff", &idiff_prev, N_("rev"),
			     N_("show changes against <rev> in cover letter or single patch"),
			     parse_opt_object_name),
		OPT_STRING(0, "range-diff", &rdiff_prev, N_("refspec"),
			   N_("show changes against <refspec> in cover letter or single patch")),
		OPT_INTEGER(0, "creation-factor", &creation_factor,
			    N_("percentage by which creation is weighted")),
		OPT_BOOL(0, "force-in-body-from", &force_in_body_from,
			 N_("show in-body From: even if identical to the e-mail header")),
		OPT_END()
	};

	format_config_init(&cfg);
	init_diff_ui_defaults();
	init_display_notes(&cfg.notes_opt);
	git_config(git_format_config, &cfg);
	repo_init_revisions(the_repository, &rev, prefix);
	git_config(grep_config, &rev.grep_filter);

	rev.show_notes = cfg.show_notes;
	memcpy(&rev.notes_opt, &cfg.notes_opt, sizeof(cfg.notes_opt));
	rev.commit_format = CMIT_FMT_EMAIL;
	rev.encode_email_headers = cfg.log.default_encode_email_headers;
	rev.expand_tabs_in_log_default = 0;
	rev.verbose_header = 1;
	rev.diff = 1;
	rev.max_parents = 1;
	rev.diffopt.flags.recursive = 1;
	rev.diffopt.no_free = 1;
	memset(&s_r_opt, 0, sizeof(s_r_opt));
	s_r_opt.def = "HEAD";
	s_r_opt.revarg_opt = REVARG_COMMITTISH;

	strbuf_addstr(&cfg.sprefix, cfg.log.fmt_patch_subject_prefix);
	if (format_no_prefix)
		diff_set_noprefix(&rev.diffopt);

	if (cfg.default_attach) {
		rev.mime_boundary = cfg.default_attach;
		rev.no_inline = 1;
	}

	/*
	 * Parse the arguments before setup_revisions(), or something
	 * like "git format-patch -o a123 HEAD^.." may fail; a123 is
	 * possibly a valid SHA1.
	 */
	argc = parse_options(argc, argv, prefix, builtin_format_patch_options,
			     builtin_format_patch_usage,
			     PARSE_OPT_KEEP_ARGV0 | PARSE_OPT_KEEP_UNKNOWN_OPT |
			     PARSE_OPT_KEEP_DASHDASH);

	rev.force_in_body_from = force_in_body_from;

	if (!fmt_patch_suffix)
		fmt_patch_suffix = cfg.fmt_patch_suffix;

	/* Make sure "0000-$sub.patch" gives non-negative length for $sub */
	if (cfg.log.fmt_patch_name_max <= cast_size_t_to_int(strlen("0000-") + strlen(fmt_patch_suffix)))
		cfg.log.fmt_patch_name_max = strlen("0000-") + strlen(fmt_patch_suffix);

	if (cover_from_description_arg)
		cfg.cover_from_description_mode = parse_cover_from_description(cover_from_description_arg);

	if (rfc && rfc[0]) {
		cfg.subject_prefix = 1;
		if (rfc[0] == '-')
			strbuf_addf(&cfg.sprefix, " %s", rfc + 1);
		else
			strbuf_insertf(&cfg.sprefix, 0, "%s ", rfc);
	}

	if (reroll_count) {
		strbuf_addf(&cfg.sprefix, " v%s", reroll_count);
		rev.reroll_count = reroll_count;
	}

	rev.subject_prefix = cfg.sprefix.buf;

	for (i = 0; i < cfg.extra_hdr.nr; i++) {
		strbuf_addstr(&buf, cfg.extra_hdr.items[i].string);
		strbuf_addch(&buf, '\n');
	}

	if (cfg.extra_to.nr)
		strbuf_addstr(&buf, "To: ");
	for (i = 0; i < cfg.extra_to.nr; i++) {
		if (i)
			strbuf_addstr(&buf, "    ");
		strbuf_addstr(&buf, cfg.extra_to.items[i].string);
		if (i + 1 < cfg.extra_to.nr)
			strbuf_addch(&buf, ',');
		strbuf_addch(&buf, '\n');
	}

	if (cfg.extra_cc.nr)
		strbuf_addstr(&buf, "Cc: ");
	for (i = 0; i < cfg.extra_cc.nr; i++) {
		if (i)
			strbuf_addstr(&buf, "    ");
		strbuf_addstr(&buf, cfg.extra_cc.items[i].string);
		if (i + 1 < cfg.extra_cc.nr)
			strbuf_addch(&buf, ',');
		strbuf_addch(&buf, '\n');
	}

	rev.extra_headers = to_free = strbuf_detach(&buf, NULL);

	if (cfg.from) {
		if (split_ident_line(&rev.from_ident, cfg.from, strlen(cfg.from)))
			die(_("invalid ident line: %s"), cfg.from);
	}

	if (start_number < 0)
		start_number = 1;

	/*
	 * If numbered is set solely due to format.numbered in config,
	 * and it would conflict with --keep-subject (-k) from the
	 * command line, reset "numbered".
	 */
	if (cfg.numbered && cfg.keep_subject && !cfg.numbered_cmdline_opt)
		cfg.numbered = 0;

	if (cfg.numbered && cfg.keep_subject)
		die(_("options '%s' and '%s' cannot be used together"), "-n", "-k");
	if (cfg.keep_subject && cfg.subject_prefix)
		die(_("options '%s' and '%s' cannot be used together"), "--subject-prefix/--rfc", "-k");
	rev.preserve_subject = cfg.keep_subject;

	argc = setup_revisions(argc, argv, &rev, &s_r_opt);
	if (argc > 1)
		die(_("unrecognized argument: %s"), argv[1]);

	if (rev.diffopt.output_format & DIFF_FORMAT_NAME)
		die(_("--name-only does not make sense"));
	if (rev.diffopt.output_format & DIFF_FORMAT_NAME_STATUS)
		die(_("--name-status does not make sense"));
	if (rev.diffopt.output_format & DIFF_FORMAT_CHECKDIFF)
		die(_("--check does not make sense"));
	if (rev.remerge_diff)
		die(_("--remerge-diff does not make sense"));

	if (!use_patch_format &&
		(!rev.diffopt.output_format ||
		 rev.diffopt.output_format == DIFF_FORMAT_PATCH))
		rev.diffopt.output_format = DIFF_FORMAT_DIFFSTAT | DIFF_FORMAT_SUMMARY;
	if (!rev.diffopt.stat_width)
		rev.diffopt.stat_width = MAIL_DEFAULT_WRAP;

	/* Always generate a patch */
	rev.diffopt.output_format |= DIFF_FORMAT_PATCH;
	rev.always_show_header = 1;

	rev.zero_commit = zero_commit;
	rev.patch_name_max = cfg.log.fmt_patch_name_max;

	if (!rev.diffopt.flags.text && !no_binary_diff)
		rev.diffopt.flags.binary = 1;

	if (rev.show_notes)
		load_display_notes(&rev.notes_opt);

	die_for_incompatible_opt3(use_stdout, "--stdout",
				  rev.diffopt.close_file, "--output",
				  !!output_directory, "--output-directory");

	if (use_stdout && stdout_mboxrd)
		rev.commit_format = CMIT_FMT_MBOXRD;

	if (use_stdout) {
		setup_pager(the_repository);
	} else if (!rev.diffopt.close_file) {
		int saved;

		if (!output_directory)
			output_directory = cfg.config_output_directory;
		output_directory = set_outdir(prefix, output_directory);

		if (rev.diffopt.use_color != GIT_COLOR_ALWAYS)
			rev.diffopt.use_color = GIT_COLOR_NEVER;
		/*
		 * We consider <outdir> as 'outside of gitdir', therefore avoid
		 * applying adjust_shared_perm in s-c-l-d.
		 */
		saved = get_shared_repository();
		set_shared_repository(0);
		switch (safe_create_leading_directories_const(output_directory)) {
		case SCLD_OK:
		case SCLD_EXISTS:
			break;
		default:
			die(_("could not create leading directories "
			      "of '%s'"), output_directory);
		}
		set_shared_repository(saved);
		if (mkdir(output_directory, 0777) < 0 && errno != EEXIST)
			die_errno(_("could not create directory '%s'"),
				  output_directory);
	}

	if (rev.pending.nr == 1) {
		int check_head = 0;

		if (rev.max_count < 0 && !rev.show_root_diff) {
			/*
			 * This is traditional behaviour of "git format-patch
			 * origin" that prepares what the origin side still
			 * does not have.
			 */
			rev.pending.objects[0].item->flags |= UNINTERESTING;
			add_head_to_pending(&rev);
			check_head = 1;
		}
		/*
		 * Otherwise, it is "format-patch -22 HEAD", and/or
		 * "format-patch --root HEAD".  The user wants
		 * get_revision() to do the usual traversal.
		 */

		if (!strcmp(rev.pending.objects[0].name, "HEAD"))
			check_head = 1;

		if (check_head) {
			const char *ref, *v;
			ref = refs_resolve_ref_unsafe(get_main_ref_store(the_repository),
						      "HEAD",
						      RESOLVE_REF_READING,
						      NULL, NULL);
			if (ref && skip_prefix(ref, "refs/heads/", &v))
				branch_name = xstrdup(v);
			else
				branch_name = xstrdup(""); /* no branch */
		}
	}

	/*
	 * We cannot move this anywhere earlier because we do want to
	 * know if --root was given explicitly from the command line.
	 */
	rev.show_root_diff = 1;

	if (ignore_if_in_upstream) {
		/* Don't say anything if head and upstream are the same. */
		if (rev.pending.nr == 2) {
			struct object_array_entry *o = rev.pending.objects;
			if (oideq(&o[0].item->oid, &o[1].item->oid))
				goto done;
		}
		get_patch_ids(&rev, &ids);
	}

	if (prepare_revision_walk(&rev))
		die(_("revision walk setup failed"));
	rev.boundary = 1;
	while ((commit = get_revision(&rev)) != NULL) {
		if (commit->object.flags & BOUNDARY) {
			boundary_count++;
			origin = (boundary_count == 1) ? commit : NULL;
			continue;
		}

		if (ignore_if_in_upstream && has_commit_patch_id(commit, &ids))
			continue;

		nr++;
		REALLOC_ARRAY(list, nr);
		list[nr - 1] = commit;
	}
	if (nr == 0)
		/* nothing to do */
		goto done;
	total = nr;
	if (cover_letter == -1) {
		if (cfg.config_cover_letter == COVER_AUTO)
			cover_letter = (total > 1);
		else if ((idiff_prev.nr || rdiff_prev) && (total > 1))
			cover_letter = (cfg.config_cover_letter != COVER_OFF);
		else
			cover_letter = (cfg.config_cover_letter == COVER_ON);
	}
	if (!cfg.keep_subject && cfg.auto_number && (total > 1 || cover_letter))
		cfg.numbered = 1;
	if (cfg.numbered)
		rev.total = total + start_number - 1;

	if (idiff_prev.nr) {
		if (!cover_letter && total != 1)
			die(_("--interdiff requires --cover-letter or single patch"));
		rev.idiff_oid1 = &idiff_prev.oid[idiff_prev.nr - 1];
		rev.idiff_oid2 = get_commit_tree_oid(list[0]);
		rev.idiff_title = diff_title(&idiff_title, reroll_count,
					     _("Interdiff:"),
					     _("Interdiff against v%d:"));
	}

	if (creation_factor < 0)
		creation_factor = CREATION_FACTOR_FOR_THE_SAME_SERIES;
	else if (!rdiff_prev)
		die(_("the option '%s' requires '%s'"), "--creation-factor", "--range-diff");

	if (rdiff_prev) {
		if (!cover_letter && total != 1)
			die(_("--range-diff requires --cover-letter or single patch"));

		infer_range_diff_ranges(&rdiff1, &rdiff2, rdiff_prev,
					origin, list[0]);
		rev.rdiff1 = rdiff1.buf;
		rev.rdiff2 = rdiff2.buf;
		rev.creation_factor = creation_factor;
		rev.rdiff_title = diff_title(&rdiff_title, reroll_count,
					     _("Range-diff:"),
					     _("Range-diff against v%d:"));
	}

	/*
	 * The order of precedence is:
	 *
	 *   1. The `--signature` and `--no-signature` options.
	 *   2. The `--signature-file` option.
	 *   3. The `format.signature` config.
	 *   4. The `format.signatureFile` config.
	 *   5. Default `git_version_string`.
	 */
	if (!signature) {
		; /* --no-signature inhibits all signatures */
	} else if (signature && signature != git_version_string) {
		; /* non-default signature already set */
	} else if (signature_file_arg || (cfg.signature_file && !cfg.signature)) {
		struct strbuf buf = STRBUF_INIT;
		const char *signature_file = signature_file_arg ?
			signature_file_arg : cfg.signature_file;

		if (strbuf_read_file(&buf, signature_file, 128) < 0)
			die_errno(_("unable to read signature file '%s'"), signature_file);
		signature = signature_to_free = strbuf_detach(&buf, NULL);
	} else if (cfg.signature) {
		signature = cfg.signature;
	}

	memset(&bases, 0, sizeof(bases));
	base = get_base_commit(&cfg, list, nr);
	if (base) {
		reset_revision_walk();
		clear_object_flags(UNINTERESTING);
		prepare_bases(&bases, base, list, nr);
	}

	if (in_reply_to || cfg.thread || cover_letter) {
		rev.ref_message_ids = xmalloc(sizeof(*rev.ref_message_ids));
		string_list_init_dup(rev.ref_message_ids);
	}
	if (in_reply_to) {
		char *msgid = clean_message_id(in_reply_to);
		string_list_append_nodup(rev.ref_message_ids, msgid);
	}
	rev.numbered_files = just_numbers;
	rev.patch_suffix = fmt_patch_suffix;
	if (cover_letter) {
		if (cfg.thread)
			gen_message_id(&rev, "cover");
		make_cover_letter(&rev, !!output_directory,
				  origin, nr, list, description_file, branch_name, quiet, &cfg);
		print_bases(&bases, rev.diffopt.file);
		print_signature(signature, rev.diffopt.file);
		total++;
		start_number--;
		/* interdiff/range-diff in cover-letter; omit from patches */
		rev.idiff_oid1 = NULL;
		rev.rdiff1 = NULL;
	}
	rev.add_signoff = cfg.do_signoff;

	if (show_progress)
<<<<<<< HEAD
		progress = start_delayed_progress(_("Generating patches"), total);
	for (i = 0; i < nr; i++) {
		size_t idx = nr - i - 1;
=======
		progress = start_delayed_progress(the_repository,
						  _("Generating patches"), total);
	while (0 <= --nr) {
>>>>>>> d4cd7570
		int shown;

		display_progress(progress, total - idx);
		commit = list[idx];
		rev.nr = total - idx + (start_number - 1);

		/* Make the second and subsequent mails replies to the first */
		if (cfg.thread) {
			/* Have we already had a message ID? */
			if (rev.message_id) {
				/*
				 * For deep threading: make every mail
				 * a reply to the previous one, no
				 * matter what other options are set.
				 *
				 * For shallow threading:
				 *
				 * Without --cover-letter and
				 * --in-reply-to, make every mail a
				 * reply to the one before.
				 *
				 * With --in-reply-to but no
				 * --cover-letter, make every mail a
				 * reply to the <reply-to>.
				 *
				 * With --cover-letter, make every
				 * mail but the cover letter a reply
				 * to the cover letter.  The cover
				 * letter is a reply to the
				 * --in-reply-to, if specified.
				 */
				if (cfg.thread == THREAD_SHALLOW
				    && rev.ref_message_ids->nr > 0
				    && (!cover_letter || rev.nr > 1))
					free(rev.message_id);
				else
					string_list_append_nodup(rev.ref_message_ids,
								 rev.message_id);
			}
			gen_message_id(&rev, oid_to_hex(&commit->object.oid));
		}

		if (output_directory &&
		    open_next_file(rev.numbered_files ? NULL : commit, NULL, &rev, quiet))
			die(_("failed to create output files"));
		shown = log_tree_commit(&rev, commit);
		free_commit_buffer(the_repository->parsed_objects,
				   commit);

		/* We put one extra blank line between formatted
		 * patches and this flag is used by log-tree code
		 * to see if it needs to emit a LF before showing
		 * the log; when using one file per patch, we do
		 * not want the extra blank line.
		 */
		if (output_directory)
			rev.shown_one = 0;
		if (shown) {
			print_bases(&bases, rev.diffopt.file);
			if (rev.mime_boundary)
				fprintf(rev.diffopt.file, "\n--%s%s--\n\n\n",
				       mime_boundary_leader,
				       rev.mime_boundary);
			else
				print_signature(signature, rev.diffopt.file);
		}
		if (output_directory) {
			fclose(rev.diffopt.file);
			rev.diffopt.file = NULL;
		}
	}
	stop_progress(&progress);
	free(list);
	if (ignore_if_in_upstream)
		free_patch_ids(&ids);

done:
	oid_array_clear(&idiff_prev);
	strbuf_release(&idiff_title);
	strbuf_release(&rdiff1);
	strbuf_release(&rdiff2);
	strbuf_release(&rdiff_title);
	free(description_file);
	free(signature_file_arg);
	free(signature_to_free);
	free(branch_name);
	free(to_free);
	free(rev.message_id);
	if (rev.ref_message_ids)
		string_list_clear(rev.ref_message_ids, 0);
	free(rev.ref_message_ids);
	rev.diffopt.no_free = 0;
	release_revisions(&rev);
	format_config_release(&cfg);
	return 0;
}

static int add_pending_commit(const char *arg, struct rev_info *revs, int flags)
{
	struct object_id oid;
	if (repo_get_oid(the_repository, arg, &oid) == 0) {
		struct commit *commit = lookup_commit_reference(the_repository,
								&oid);
		if (commit) {
			commit->object.flags |= flags;
			add_pending_object(revs, &commit->object, arg);
			return 0;
		}
	}
	return -1;
}

static const char * const cherry_usage[] = {
	N_("git cherry [-v] [<upstream> [<head> [<limit>]]]"),
	NULL
};

static void print_commit(char sign, struct commit *commit, int verbose,
			 int abbrev, FILE *file)
{
	if (!verbose) {
		fprintf(file, "%c %s\n", sign,
		       repo_find_unique_abbrev(the_repository, &commit->object.oid, abbrev));
	} else {
		struct strbuf buf = STRBUF_INIT;
		pp_commit_easy(CMIT_FMT_ONELINE, commit, &buf);
		fprintf(file, "%c %s %s\n", sign,
		       repo_find_unique_abbrev(the_repository, &commit->object.oid, abbrev),
		       buf.buf);
		strbuf_release(&buf);
	}
}

int cmd_cherry(int argc,
	       const char **argv,
	       const char *prefix,
	       struct repository *repo UNUSED)
{
	struct rev_info revs;
	struct patch_ids ids;
	struct commit *commit;
	struct commit_list *list = NULL;
	struct branch *current_branch;
	const char *upstream;
	const char *head = "HEAD";
	const char *limit = NULL;
	int verbose = 0, abbrev = 0;

	struct option options[] = {
		OPT__ABBREV(&abbrev),
		OPT__VERBOSE(&verbose, N_("be verbose")),
		OPT_END()
	};

	argc = parse_options(argc, argv, prefix, options, cherry_usage, 0);

	switch (argc) {
	case 3:
		limit = argv[2];
		/* FALLTHROUGH */
	case 2:
		head = argv[1];
		/* FALLTHROUGH */
	case 1:
		upstream = argv[0];
		break;
	default:
		current_branch = branch_get(NULL);
		upstream = branch_get_upstream(current_branch, NULL);
		if (!upstream) {
			fprintf(stderr, _("Could not find a tracked"
					" remote branch, please"
					" specify <upstream> manually.\n"));
			usage_with_options(cherry_usage, options);
		}
	}

	repo_init_revisions(the_repository, &revs, prefix);
	revs.max_parents = 1;

	if (add_pending_commit(head, &revs, 0))
		die(_("unknown commit %s"), head);
	if (add_pending_commit(upstream, &revs, UNINTERESTING))
		die(_("unknown commit %s"), upstream);

	/* Don't say anything if head and upstream are the same. */
	if (revs.pending.nr == 2) {
		struct object_array_entry *o = revs.pending.objects;
		if (oideq(&o[0].item->oid, &o[1].item->oid))
			return 0;
	}

	get_patch_ids(&revs, &ids);

	if (limit && add_pending_commit(limit, &revs, UNINTERESTING))
		die(_("unknown commit %s"), limit);

	/* reverse the list of commits */
	if (prepare_revision_walk(&revs))
		die(_("revision walk setup failed"));
	while ((commit = get_revision(&revs)) != NULL) {
		commit_list_insert(commit, &list);
	}

	for (struct commit_list *l = list; l; l = l->next) {
		char sign = '+';

		commit = l->item;
		if (has_commit_patch_id(commit, &ids))
			sign = '-';
		print_commit(sign, commit, verbose, abbrev, revs.diffopt.file);
	}

	free_commit_list(list);
	free_patch_ids(&ids);
	return 0;
}<|MERGE_RESOLUTION|>--- conflicted
+++ resolved
@@ -6,10 +6,6 @@
  */
 
 #define USE_THE_REPOSITORY_VARIABLE
-<<<<<<< HEAD
-=======
-#define DISABLE_SIGN_COMPARE_WARNINGS
->>>>>>> d4cd7570
 
 #include "builtin.h"
 #include "abspath.h"
@@ -2502,15 +2498,10 @@
 	rev.add_signoff = cfg.do_signoff;
 
 	if (show_progress)
-<<<<<<< HEAD
-		progress = start_delayed_progress(_("Generating patches"), total);
+		progress = start_delayed_progress(the_repository,
+						  _("Generating patches"), total);
 	for (i = 0; i < nr; i++) {
 		size_t idx = nr - i - 1;
-=======
-		progress = start_delayed_progress(the_repository,
-						  _("Generating patches"), total);
-	while (0 <= --nr) {
->>>>>>> d4cd7570
 		int shown;
 
 		display_progress(progress, total - idx);
