--- conflicted
+++ resolved
@@ -60,12 +60,9 @@
 		OPT_END(),
 	};
 
-<<<<<<< HEAD
+	trace2_cmd_mode("verify");
+
 	opts.progress = isatty(2);
-=======
-	trace2_cmd_mode("verify");
-
->>>>>>> 0bd7f578
 	argc = parse_options(argc, argv, NULL,
 			     builtin_commit_graph_verify_options,
 			     builtin_commit_graph_verify_usage, 0);
