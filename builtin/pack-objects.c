--- conflicted
+++ resolved
@@ -995,12 +995,8 @@
 			       struct packed_git **found_pack,
 			       off_t *found_offset)
 {
-<<<<<<< HEAD
-	struct packed_git *p;
+	struct mru_entry *entry;
 	int want;
-=======
-	struct mru_entry *entry;
->>>>>>> c9af708b
 
 	if (!exclude && local && has_loose_object_nonlocal(sha1))
 		return 0;
@@ -1016,8 +1012,8 @@
 			return want;
 	}
 
-<<<<<<< HEAD
-	for (p = packed_git; p; p = p->next) {
+	for (entry = packed_git_mru->head; entry; entry = entry->next) {
+		struct packed_git *p = entry->item;
 		off_t offset;
 
 		if (p == *found_pack)
@@ -1025,11 +1021,6 @@
 		else
 			offset = find_pack_entry_one(sha1, p);
 
-=======
-	for (entry = packed_git_mru->head; entry; entry = entry->next) {
-		struct packed_git *p = entry->item;
-		off_t offset = find_pack_entry_one(sha1, p);
->>>>>>> c9af708b
 		if (offset) {
 			if (!*found_pack) {
 				if (!is_pack_valid(p))
@@ -1037,39 +1028,11 @@
 				*found_offset = offset;
 				*found_pack = p;
 			}
-<<<<<<< HEAD
 			want = want_found_object(exclude, p);
+			if (!exclude && want > 0)
+				mru_mark(packed_git_mru, entry);
 			if (want != -1)
 				return want;
-=======
-			if (exclude)
-				return 1;
-			if (incremental)
-				return 0;
-
-			/*
-			 * When asked to do --local (do not include an
-			 * object that appears in a pack we borrow
-			 * from elsewhere) or --honor-pack-keep (do not
-			 * include an object that appears in a pack marked
-			 * with .keep), we need to make sure no copy of this
-			 * object come from in _any_ pack that causes us to
-			 * omit it, and need to complete this loop.  When
-			 * neither option is in effect, we know the object
-			 * we just found is going to be packed, so break
-			 * out of the loop to return 1 now.
-			 */
-			if (!ignore_packed_keep &&
-			    (!local || !have_non_local_packs)) {
-				mru_mark(packed_git_mru, entry);
-				break;
-			}
-
-			if (local && !p->pack_local)
-				return 0;
-			if (ignore_packed_keep && p->pack_local && p->pack_keep)
-				return 0;
->>>>>>> c9af708b
 		}
 	}
 
