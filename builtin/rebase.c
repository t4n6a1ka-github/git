--- conflicted
+++ resolved
@@ -1792,17 +1792,11 @@
 
 	/* If a hook exists, give it a chance to interrupt*/
 	if (!ok_to_skip_pre_rebase &&
-<<<<<<< HEAD
 	    run_hooks_l(the_repository, "pre-rebase", options.upstream_arg,
-			argc ? argv[0] : NULL, NULL))
-		die(_("The pre-rebase hook refused to rebase."));
-=======
-	    run_hooks_l("pre-rebase", options.upstream_arg,
 			argc ? argv[0] : NULL, NULL)) {
 		ret = error(_("The pre-rebase hook refused to rebase."));
 		goto cleanup_autostash;
 	}
->>>>>>> bf6ab087
 
 	if (options.flags & REBASE_DIFFSTAT) {
 		struct diff_options opts;
