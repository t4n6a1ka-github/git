--- conflicted
+++ resolved
@@ -298,14 +298,8 @@
 		split_exec_commands(opts->cmd, &commands);
 		ret = complete_action(the_repository, &replay, flags,
 			shortrevisions, opts->onto_name, opts->onto,
-<<<<<<< HEAD
-			&opts->orig_head, &commands, opts->autosquash,
-			opts->update_refs,
-			&todo_list);
-=======
 			&opts->orig_head->object.oid, &commands,
-			opts->autosquash, &todo_list);
->>>>>>> aa1df814
+			opts->autosquash, opts->update_refs, &todo_list);
 	}
 
 	string_list_clear(&commands, 0);
