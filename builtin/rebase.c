--- conflicted
+++ resolved
@@ -308,15 +308,9 @@
 	if (ret)
 		error(_("could not generate todo list"));
 	else {
-<<<<<<< HEAD
 		discard_index(the_repository->index);
-		if (todo_list_parse_insn_buffer(the_repository, todo_list.buf.buf,
-						&todo_list))
-=======
-		discard_index(&the_index);
 		if (todo_list_parse_insn_buffer(the_repository, &replay,
 						todo_list.buf.buf, &todo_list))
->>>>>>> 4c063c82
 			BUG("unusable todo list");
 
 		ret = complete_action(the_repository, &replay, flags,
