--- conflicted
+++ resolved
@@ -1067,11 +1067,6 @@
 	struct object_id branch_base;
 	int ignore_whitespace = 0;
 	const char *gpg_sign = NULL;
-<<<<<<< HEAD
-	struct string_list strategy_options = STRING_LIST_INIT_NODUP;
-=======
-	const char *rebase_merges = NULL;
->>>>>>> 05106aa1
 	struct object_id squash_onto;
 	char *squash_onto_name = NULL;
 	char *keep_base_onto_name = NULL;
