/*
 * Builtin "git commit"
 *
 * Copyright (c) 2007 Kristian Høgsberg <krh@redhat.com>
 * Based on git-commit.sh by Junio C Hamano and Linus Torvalds
 */

#define USE_THE_INDEX_VARIABLE
#include "builtin.h"
#include "advice.h"
#include "config.h"
#include "lockfile.h"
#include "cache-tree.h"
#include "color.h"
#include "dir.h"
#include "editor.h"
#include "environment.h"
#include "diff.h"
#include "commit.h"
#include "gettext.h"
#include "revision.h"
#include "wt-status.h"
#include "run-command.h"
#include "strbuf.h"
#include "object-name.h"
#include "parse-options.h"
#include "path.h"
#include "preload-index.h"
#include "read-cache.h"
#include "string-list.h"
#include "rerere.h"
#include "unpack-trees.h"
#include "column.h"
#include "sequencer.h"
#include "sparse-index.h"
#include "mailmap.h"
#include "help.h"
#include "commit-reach.h"
#include "commit-graph.h"
#include "pretty.h"

static const char * const builtin_commit_usage[] = {
	N_("git commit [-a | --interactive | --patch] [-s] [-v] [-u<mode>] [--amend]\n"
	   "           [--dry-run] [(-c | -C | --squash) <commit> | --fixup [(amend|reword):]<commit>)]\n"
	   "           [-F <file> | -m <msg>] [--reset-author] [--allow-empty]\n"
	   "           [--allow-empty-message] [--no-verify] [-e] [--author=<author>]\n"
	   "           [--date=<date>] [--cleanup=<mode>] [--[no-]status]\n"
	   "           [-i | -o] [--pathspec-from-file=<file> [--pathspec-file-nul]]\n"
	   "           [(--trailer <token>[(=|:)<value>])...] [-S[<keyid>]]\n"
	   "           [--] [<pathspec>...]"),
	NULL
};

static const char * const builtin_status_usage[] = {
	N_("git status [<options>] [--] [<pathspec>...]"),
	NULL
};

static const char empty_amend_advice[] =
N_("You asked to amend the most recent commit, but doing so would make\n"
"it empty. You can repeat your command with --allow-empty, or you can\n"
"remove the commit entirely with \"git reset HEAD^\".\n");

static const char empty_cherry_pick_advice[] =
N_("The previous cherry-pick is now empty, possibly due to conflict resolution.\n"
"If you wish to commit it anyway, use:\n"
"\n"
"    git commit --allow-empty\n"
"\n");

static const char empty_rebase_pick_advice[] =
N_("Otherwise, please use 'git rebase --skip'\n");

static const char empty_cherry_pick_advice_single[] =
N_("Otherwise, please use 'git cherry-pick --skip'\n");

static const char empty_cherry_pick_advice_multi[] =
N_("and then use:\n"
"\n"
"    git cherry-pick --continue\n"
"\n"
"to resume cherry-picking the remaining commits.\n"
"If you wish to skip this commit, use:\n"
"\n"
"    git cherry-pick --skip\n"
"\n");

static const char *color_status_slots[] = {
	[WT_STATUS_HEADER]	  = "header",
	[WT_STATUS_UPDATED]	  = "updated",
	[WT_STATUS_CHANGED]	  = "changed",
	[WT_STATUS_UNTRACKED]	  = "untracked",
	[WT_STATUS_NOBRANCH]	  = "noBranch",
	[WT_STATUS_UNMERGED]	  = "unmerged",
	[WT_STATUS_LOCAL_BRANCH]  = "localBranch",
	[WT_STATUS_REMOTE_BRANCH] = "remoteBranch",
	[WT_STATUS_ONBRANCH]	  = "branch",
};

static const char *use_message_buffer;
static struct lock_file index_lock; /* real index */
static struct lock_file false_lock; /* used only for partial commits */
static enum {
	COMMIT_AS_IS = 1,
	COMMIT_NORMAL,
	COMMIT_PARTIAL
} commit_style;

static const char *logfile, *force_author;
static const char *template_file;
/*
 * The _message variables are commit names from which to take
 * the commit message and/or authorship.
 */
static const char *author_message, *author_message_buffer;
static char *edit_message, *use_message;
static char *fixup_message, *fixup_commit, *squash_message;
static const char *fixup_prefix;
static int all, also, interactive, patch_interactive, only, amend, signoff;
static int edit_flag = -1; /* unspecified */
static int quiet, verbose, no_verify, allow_empty, dry_run, renew_authorship;
static int config_commit_verbose = -1; /* unspecified */
static int no_post_rewrite, allow_empty_message, pathspec_file_nul;
static char *untracked_files_arg, *force_date, *ignore_submodule_arg, *ignored_arg;
static char *sign_commit, *pathspec_from_file;
static struct strvec trailer_args = STRVEC_INIT;

/*
 * The default commit message cleanup mode will remove the lines
 * beginning with # (shell comments) and leading and trailing
 * whitespaces (empty lines or containing only whitespaces)
 * if editor is used, and only the whitespaces if the message
 * is specified explicitly.
 */
static enum commit_msg_cleanup_mode cleanup_mode;
static const char *cleanup_arg;

static enum commit_whence whence;
static int use_editor = 1, include_status = 1;
static int have_option_m;
static struct strbuf message = STRBUF_INIT;

static enum wt_status_format status_format = STATUS_FORMAT_UNSPECIFIED;

static int opt_pass_trailer(const struct option *opt, const char *arg, int unset)
{
	BUG_ON_OPT_NEG(unset);

	strvec_pushl(opt->value, "--trailer", arg, NULL);
	return 0;
}

static int opt_parse_porcelain(const struct option *opt, const char *arg, int unset)
{
	enum wt_status_format *value = (enum wt_status_format *)opt->value;
	if (unset)
		*value = STATUS_FORMAT_NONE;
	else if (!arg)
		*value = STATUS_FORMAT_PORCELAIN;
	else if (!strcmp(arg, "v1") || !strcmp(arg, "1"))
		*value = STATUS_FORMAT_PORCELAIN;
	else if (!strcmp(arg, "v2") || !strcmp(arg, "2"))
		*value = STATUS_FORMAT_PORCELAIN_V2;
	else
		die("unsupported porcelain version '%s'", arg);

	return 0;
}

static int opt_parse_m(const struct option *opt, const char *arg, int unset)
{
	struct strbuf *buf = opt->value;
	if (unset) {
		have_option_m = 0;
		strbuf_setlen(buf, 0);
	} else {
		have_option_m = 1;
		if (buf->len)
			strbuf_addch(buf, '\n');
		strbuf_addstr(buf, arg);
		strbuf_complete_line(buf);
	}
	return 0;
}

static int opt_parse_rename_score(const struct option *opt, const char *arg, int unset)
{
	const char **value = opt->value;

	BUG_ON_OPT_NEG(unset);

	if (arg != NULL && *arg == '=')
		arg = arg + 1;

	*value = arg;
	return 0;
}

static void determine_whence(struct wt_status *s)
{
	if (file_exists(git_path_merge_head(the_repository)))
		whence = FROM_MERGE;
	else if (!sequencer_determine_whence(the_repository, &whence))
		whence = FROM_COMMIT;
	if (s)
		s->whence = whence;
}

static void status_init_config(struct wt_status *s, config_fn_t fn)
{
	wt_status_prepare(the_repository, s);
	init_diff_ui_defaults();
	git_config(fn, s);
	determine_whence(s);
	s->hints = advice_enabled(ADVICE_STATUS_HINTS); /* must come after git_config() */
}

static void rollback_index_files(void)
{
	switch (commit_style) {
	case COMMIT_AS_IS:
		break; /* nothing to do */
	case COMMIT_NORMAL:
		rollback_lock_file(&index_lock);
		break;
	case COMMIT_PARTIAL:
		rollback_lock_file(&index_lock);
		rollback_lock_file(&false_lock);
		break;
	}
}

static int commit_index_files(void)
{
	int err = 0;

	switch (commit_style) {
	case COMMIT_AS_IS:
		break; /* nothing to do */
	case COMMIT_NORMAL:
		err = commit_lock_file(&index_lock);
		break;
	case COMMIT_PARTIAL:
		err = commit_lock_file(&index_lock);
		rollback_lock_file(&false_lock);
		break;
	}

	return err;
}

/*
 * Take a union of paths in the index and the named tree (typically, "HEAD"),
 * and return the paths that match the given pattern in list.
 */
static int list_paths(struct string_list *list, const char *with_tree,
		      const struct pathspec *pattern)
{
	int i, ret;
	char *m;

	if (!pattern->nr)
		return 0;

	m = xcalloc(1, pattern->nr);

	if (with_tree) {
		char *max_prefix = common_prefix(pattern);
		overlay_tree_on_index(&the_index, with_tree, max_prefix);
		free(max_prefix);
	}

	/* TODO: audit for interaction with sparse-index. */
	ensure_full_index(&the_index);
	for (i = 0; i < the_index.cache_nr; i++) {
		const struct cache_entry *ce = the_index.cache[i];
		struct string_list_item *item;

		if (ce->ce_flags & CE_UPDATE)
			continue;
		if (!ce_path_match(&the_index, ce, pattern, m))
			continue;
		item = string_list_insert(list, ce->name);
		if (ce_skip_worktree(ce))
			item->util = item; /* better a valid pointer than a fake one */
	}

	ret = report_path_error(m, pattern);
	free(m);
	return ret;
}

static void add_remove_files(struct string_list *list)
{
	int i;
	for (i = 0; i < list->nr; i++) {
		struct stat st;
		struct string_list_item *p = &(list->items[i]);

		/* p->util is skip-worktree */
		if (p->util)
			continue;

		if (!lstat(p->string, &st)) {
			if (add_to_index(&the_index, p->string, &st, 0))
				die(_("updating files failed"));
		} else
			remove_file_from_index(&the_index, p->string);
	}
}

static void create_base_index(const struct commit *current_head)
{
	struct tree *tree;
	struct unpack_trees_options opts;
	struct tree_desc t;

	if (!current_head) {
		discard_index(&the_index);
		return;
	}

	memset(&opts, 0, sizeof(opts));
	opts.head_idx = 1;
	opts.index_only = 1;
	opts.merge = 1;
	opts.src_index = &the_index;
	opts.dst_index = &the_index;

	opts.fn = oneway_merge;
	tree = parse_tree_indirect(&current_head->object.oid);
	if (!tree)
		die(_("failed to unpack HEAD tree object"));
<<<<<<< HEAD
	if (parse_tree(tree) < 0)
		exit(128);
	init_tree_desc(&t, tree->buffer, tree->size);
=======
	parse_tree(tree);
	init_tree_desc(&t, &tree->object.oid, tree->buffer, tree->size);
>>>>>>> 7673ecd2
	if (unpack_trees(1, &t, &opts))
		exit(128); /* We've already reported the error, finish dying */
}

static void refresh_cache_or_die(int refresh_flags)
{
	/*
	 * refresh_flags contains REFRESH_QUIET, so the only errors
	 * are for unmerged entries.
	 */
	if (refresh_index(&the_index, refresh_flags | REFRESH_IN_PORCELAIN, NULL, NULL, NULL))
		die_resolve_conflict("commit");
}

static const char *prepare_index(const char **argv, const char *prefix,
				 const struct commit *current_head, int is_status)
{
	struct string_list partial = STRING_LIST_INIT_DUP;
	struct pathspec pathspec;
	int refresh_flags = REFRESH_QUIET;
	const char *ret;

	if (is_status)
		refresh_flags |= REFRESH_UNMERGED;
	parse_pathspec(&pathspec, 0,
		       PATHSPEC_PREFER_FULL,
		       prefix, argv);

	if (pathspec_from_file) {
		if (interactive)
			die(_("options '%s' and '%s' cannot be used together"), "--pathspec-from-file", "--interactive/--patch");

		if (all)
			die(_("options '%s' and '%s' cannot be used together"), "--pathspec-from-file", "-a");

		if (pathspec.nr)
			die(_("'%s' and pathspec arguments cannot be used together"), "--pathspec-from-file");

		parse_pathspec_file(&pathspec, 0,
				    PATHSPEC_PREFER_FULL,
				    prefix, pathspec_from_file, pathspec_file_nul);
	} else if (pathspec_file_nul) {
		die(_("the option '%s' requires '%s'"), "--pathspec-file-nul", "--pathspec-from-file");
	}

	if (!pathspec.nr && (also || (only && !allow_empty &&
	    (!amend || (fixup_message && strcmp(fixup_prefix, "amend"))))))
		die(_("No paths with --include/--only does not make sense."));

	if (repo_read_index_preload(the_repository, &pathspec, 0) < 0)
		die(_("index file corrupt"));

	if (interactive) {
		char *old_index_env = NULL, *old_repo_index_file;
		repo_hold_locked_index(the_repository, &index_lock,
				       LOCK_DIE_ON_ERROR);

		refresh_cache_or_die(refresh_flags);

		if (write_locked_index(&the_index, &index_lock, 0))
			die(_("unable to create temporary index"));

		old_repo_index_file = the_repository->index_file;
		the_repository->index_file =
			(char *)get_lock_file_path(&index_lock);
		old_index_env = xstrdup_or_null(getenv(INDEX_ENVIRONMENT));
		setenv(INDEX_ENVIRONMENT, the_repository->index_file, 1);

		if (interactive_add(argv, prefix, patch_interactive) != 0)
			die(_("interactive add failed"));

		the_repository->index_file = old_repo_index_file;
		if (old_index_env && *old_index_env)
			setenv(INDEX_ENVIRONMENT, old_index_env, 1);
		else
			unsetenv(INDEX_ENVIRONMENT);
		FREE_AND_NULL(old_index_env);

		discard_index(&the_index);
		read_index_from(&the_index, get_lock_file_path(&index_lock),
				get_git_dir());
		if (cache_tree_update(&the_index, WRITE_TREE_SILENT) == 0) {
			if (reopen_lock_file(&index_lock) < 0)
				die(_("unable to write index file"));
			if (write_locked_index(&the_index, &index_lock, 0))
				die(_("unable to update temporary index"));
		} else
			warning(_("Failed to update main cache tree"));

		commit_style = COMMIT_NORMAL;
		ret = get_lock_file_path(&index_lock);
		goto out;
	}

	/*
	 * Non partial, non as-is commit.
	 *
	 * (1) get the real index;
	 * (2) update the_index as necessary;
	 * (3) write the_index out to the real index (still locked);
	 * (4) return the name of the locked index file.
	 *
	 * The caller should run hooks on the locked real index, and
	 * (A) if all goes well, commit the real index;
	 * (B) on failure, rollback the real index.
	 */
	if (all || (also && pathspec.nr)) {
		repo_hold_locked_index(the_repository, &index_lock,
				       LOCK_DIE_ON_ERROR);
		add_files_to_cache(the_repository, also ? prefix : NULL,
				   &pathspec, 0, 0);
		refresh_cache_or_die(refresh_flags);
		cache_tree_update(&the_index, WRITE_TREE_SILENT);
		if (write_locked_index(&the_index, &index_lock, 0))
			die(_("unable to write new index file"));
		commit_style = COMMIT_NORMAL;
		ret = get_lock_file_path(&index_lock);
		goto out;
	}

	/*
	 * As-is commit.
	 *
	 * (1) return the name of the real index file.
	 *
	 * The caller should run hooks on the real index,
	 * and create commit from the_index.
	 * We still need to refresh the index here.
	 */
	if (!only && !pathspec.nr) {
		repo_hold_locked_index(the_repository, &index_lock,
				       LOCK_DIE_ON_ERROR);
		refresh_cache_or_die(refresh_flags);
		if (the_index.cache_changed
		    || !cache_tree_fully_valid(the_index.cache_tree))
			cache_tree_update(&the_index, WRITE_TREE_SILENT);
		if (write_locked_index(&the_index, &index_lock,
				       COMMIT_LOCK | SKIP_IF_UNCHANGED))
			die(_("unable to write new index file"));
		commit_style = COMMIT_AS_IS;
		ret = get_index_file();
		goto out;
	}

	/*
	 * A partial commit.
	 *
	 * (0) find the set of affected paths;
	 * (1) get lock on the real index file;
	 * (2) update the_index with the given paths;
	 * (3) write the_index out to the real index (still locked);
	 * (4) get lock on the false index file;
	 * (5) reset the_index from HEAD;
	 * (6) update the_index the same way as (2);
	 * (7) write the_index out to the false index file;
	 * (8) return the name of the false index file (still locked);
	 *
	 * The caller should run hooks on the locked false index, and
	 * create commit from it.  Then
	 * (A) if all goes well, commit the real index;
	 * (B) on failure, rollback the real index;
	 * In either case, rollback the false index.
	 */
	commit_style = COMMIT_PARTIAL;

	if (whence != FROM_COMMIT) {
		if (whence == FROM_MERGE)
			die(_("cannot do a partial commit during a merge."));
		else if (is_from_cherry_pick(whence))
			die(_("cannot do a partial commit during a cherry-pick."));
		else if (is_from_rebase(whence))
			die(_("cannot do a partial commit during a rebase."));
	}

	if (list_paths(&partial, !current_head ? NULL : "HEAD", &pathspec))
		exit(1);

	discard_index(&the_index);
	if (repo_read_index(the_repository) < 0)
		die(_("cannot read the index"));

	repo_hold_locked_index(the_repository, &index_lock, LOCK_DIE_ON_ERROR);
	add_remove_files(&partial);
	refresh_index(&the_index, REFRESH_QUIET, NULL, NULL, NULL);
	cache_tree_update(&the_index, WRITE_TREE_SILENT);
	if (write_locked_index(&the_index, &index_lock, 0))
		die(_("unable to write new index file"));

	hold_lock_file_for_update(&false_lock,
				  git_path("next-index-%"PRIuMAX,
					   (uintmax_t) getpid()),
				  LOCK_DIE_ON_ERROR);

	create_base_index(current_head);
	add_remove_files(&partial);
	refresh_index(&the_index, REFRESH_QUIET, NULL, NULL, NULL);

	if (write_locked_index(&the_index, &false_lock, 0))
		die(_("unable to write temporary index file"));

	discard_index(&the_index);
	ret = get_lock_file_path(&false_lock);
	read_index_from(&the_index, ret, get_git_dir());
out:
	string_list_clear(&partial, 0);
	clear_pathspec(&pathspec);
	return ret;
}

static int run_status(FILE *fp, const char *index_file, const char *prefix, int nowarn,
		      struct wt_status *s)
{
	struct object_id oid;

	if (s->relative_paths)
		s->prefix = prefix;

	if (amend) {
		s->amend = 1;
		s->reference = "HEAD^1";
	}
	s->verbose = verbose;
	s->index_file = index_file;
	s->fp = fp;
	s->nowarn = nowarn;
	s->is_initial = repo_get_oid(the_repository, s->reference, &oid) ? 1 : 0;
	if (!s->is_initial)
		oidcpy(&s->oid_commit, &oid);
	s->status_format = status_format;
	s->ignore_submodule_arg = ignore_submodule_arg;

	wt_status_collect(s);
	wt_status_print(s);
	wt_status_collect_free_buffers(s);

	return s->committable;
}

static int is_a_merge(const struct commit *current_head)
{
	return !!(current_head->parents && current_head->parents->next);
}

static void assert_split_ident(struct ident_split *id, const struct strbuf *buf)
{
	if (split_ident_line(id, buf->buf, buf->len) || !id->date_begin)
		BUG("unable to parse our own ident: %s", buf->buf);
}

static void export_one(const char *var, const char *s, const char *e, int hack)
{
	struct strbuf buf = STRBUF_INIT;
	if (hack)
		strbuf_addch(&buf, hack);
	strbuf_add(&buf, s, e - s);
	setenv(var, buf.buf, 1);
	strbuf_release(&buf);
}

static int parse_force_date(const char *in, struct strbuf *out)
{
	strbuf_addch(out, '@');

	if (parse_date(in, out) < 0) {
		int errors = 0;
		unsigned long t = approxidate_careful(in, &errors);
		if (errors)
			return -1;
		strbuf_addf(out, "%lu", t);
	}

	return 0;
}

static void set_ident_var(char **buf, char *val)
{
	free(*buf);
	*buf = val;
}

static void determine_author_info(struct strbuf *author_ident)
{
	char *name, *email, *date;
	struct ident_split author;

	name = xstrdup_or_null(getenv("GIT_AUTHOR_NAME"));
	email = xstrdup_or_null(getenv("GIT_AUTHOR_EMAIL"));
	date = xstrdup_or_null(getenv("GIT_AUTHOR_DATE"));

	if (author_message) {
		struct ident_split ident;
		size_t len;
		const char *a;

		a = find_commit_header(author_message_buffer, "author", &len);
		if (!a)
			die(_("commit '%s' lacks author header"), author_message);
		if (split_ident_line(&ident, a, len) < 0)
			die(_("commit '%s' has malformed author line"), author_message);

		set_ident_var(&name, xmemdupz(ident.name_begin, ident.name_end - ident.name_begin));
		set_ident_var(&email, xmemdupz(ident.mail_begin, ident.mail_end - ident.mail_begin));

		if (ident.date_begin) {
			struct strbuf date_buf = STRBUF_INIT;
			strbuf_addch(&date_buf, '@');
			strbuf_add(&date_buf, ident.date_begin, ident.date_end - ident.date_begin);
			strbuf_addch(&date_buf, ' ');
			strbuf_add(&date_buf, ident.tz_begin, ident.tz_end - ident.tz_begin);
			set_ident_var(&date, strbuf_detach(&date_buf, NULL));
		}
	}

	if (force_author) {
		struct ident_split ident;

		if (split_ident_line(&ident, force_author, strlen(force_author)) < 0)
			die(_("malformed --author parameter"));
		set_ident_var(&name, xmemdupz(ident.name_begin, ident.name_end - ident.name_begin));
		set_ident_var(&email, xmemdupz(ident.mail_begin, ident.mail_end - ident.mail_begin));
	}

	if (force_date) {
		struct strbuf date_buf = STRBUF_INIT;
		if (parse_force_date(force_date, &date_buf))
			die(_("invalid date format: %s"), force_date);
		set_ident_var(&date, strbuf_detach(&date_buf, NULL));
	}

	strbuf_addstr(author_ident, fmt_ident(name, email, WANT_AUTHOR_IDENT, date,
				IDENT_STRICT));
	assert_split_ident(&author, author_ident);
	export_one("GIT_AUTHOR_NAME", author.name_begin, author.name_end, 0);
	export_one("GIT_AUTHOR_EMAIL", author.mail_begin, author.mail_end, 0);
	export_one("GIT_AUTHOR_DATE", author.date_begin, author.tz_end, '@');
	free(name);
	free(email);
	free(date);
}

static int author_date_is_interesting(void)
{
	return author_message || force_date;
}

static void adjust_comment_line_char(const struct strbuf *sb)
{
	char candidates[] = "#;@!$%^&|:";
	char *candidate;
	const char *p;

	comment_line_char = candidates[0];
	if (!memchr(sb->buf, comment_line_char, sb->len))
		return;

	p = sb->buf;
	candidate = strchr(candidates, *p);
	if (candidate)
		*candidate = ' ';
	for (p = sb->buf; *p; p++) {
		if ((p[0] == '\n' || p[0] == '\r') && p[1]) {
			candidate = strchr(candidates, p[1]);
			if (candidate)
				*candidate = ' ';
		}
	}

	for (p = candidates; *p == ' '; p++)
		;
	if (!*p)
		die(_("unable to select a comment character that is not used\n"
		      "in the current commit message"));
	comment_line_char = *p;
}

static void prepare_amend_commit(struct commit *commit, struct strbuf *sb,
				struct pretty_print_context *ctx)
{
	const char *buffer, *subject, *fmt;

	buffer = repo_get_commit_buffer(the_repository, commit, NULL);
	find_commit_subject(buffer, &subject);
	/*
	 * If we amend the 'amend!' commit then we don't want to
	 * duplicate the subject line.
	 */
	fmt = starts_with(subject, "amend!") ? "%b" : "%B";
	repo_format_commit_message(the_repository, commit, fmt, sb, ctx);
	repo_unuse_commit_buffer(the_repository, commit, buffer);
}

static int prepare_to_commit(const char *index_file, const char *prefix,
			     struct commit *current_head,
			     struct wt_status *s,
			     struct strbuf *author_ident)
{
	struct stat statbuf;
	struct strbuf committer_ident = STRBUF_INIT;
	int committable;
	struct strbuf sb = STRBUF_INIT;
	const char *hook_arg1 = NULL;
	const char *hook_arg2 = NULL;
	int clean_message_contents = (cleanup_mode != COMMIT_MSG_CLEANUP_NONE);
	int old_display_comment_prefix;
	int invoked_hook;

	/* This checks and barfs if author is badly specified */
	determine_author_info(author_ident);

	if (!no_verify && run_commit_hook(use_editor, index_file, &invoked_hook,
					  "pre-commit", NULL))
		return 0;

	if (squash_message) {
		/*
		 * Insert the proper subject line before other commit
		 * message options add their content.
		 */
		if (use_message && !strcmp(use_message, squash_message))
			strbuf_addstr(&sb, "squash! ");
		else {
			struct pretty_print_context ctx = {0};
			struct commit *c;
			c = lookup_commit_reference_by_name(squash_message);
			if (!c)
				die(_("could not lookup commit '%s'"), squash_message);
			ctx.output_encoding = get_commit_output_encoding();
			repo_format_commit_message(the_repository, c,
						   "squash! %s\n\n", &sb,
						   &ctx);
		}
	}

	if (have_option_m && !fixup_message) {
		strbuf_addbuf(&sb, &message);
		hook_arg1 = "message";
	} else if (logfile && !strcmp(logfile, "-")) {
		if (isatty(0))
			fprintf(stderr, _("(reading log message from standard input)\n"));
		if (strbuf_read(&sb, 0, 0) < 0)
			die_errno(_("could not read log from standard input"));
		hook_arg1 = "message";
	} else if (logfile) {
		if (strbuf_read_file(&sb, logfile, 0) < 0)
			die_errno(_("could not read log file '%s'"),
				  logfile);
		hook_arg1 = "message";
	} else if (use_message) {
		char *buffer;
		buffer = strstr(use_message_buffer, "\n\n");
		if (buffer)
			strbuf_addstr(&sb, skip_blank_lines(buffer + 2));
		hook_arg1 = "commit";
		hook_arg2 = use_message;
	} else if (fixup_message) {
		struct pretty_print_context ctx = {0};
		struct commit *commit;
		char *fmt;
		commit = lookup_commit_reference_by_name(fixup_commit);
		if (!commit)
			die(_("could not lookup commit '%s'"), fixup_commit);
		ctx.output_encoding = get_commit_output_encoding();
		fmt = xstrfmt("%s! %%s\n\n", fixup_prefix);
		repo_format_commit_message(the_repository, commit, fmt, &sb,
					   &ctx);
		free(fmt);
		hook_arg1 = "message";

		/*
		 * Only `-m` commit message option is checked here, as
		 * it supports `--fixup` to append the commit message.
		 *
		 * The other commit message options `-c`/`-C`/`-F` are
		 * incompatible with all the forms of `--fixup` and
		 * have already errored out while parsing the `git commit`
		 * options.
		 */
		if (have_option_m && !strcmp(fixup_prefix, "fixup"))
			strbuf_addbuf(&sb, &message);

		if (!strcmp(fixup_prefix, "amend")) {
			if (have_option_m)
				die(_("options '%s' and '%s:%s' cannot be used together"), "-m", "--fixup", fixup_message);
			prepare_amend_commit(commit, &sb, &ctx);
		}
	} else if (!stat(git_path_merge_msg(the_repository), &statbuf)) {
		size_t merge_msg_start;

		/*
		 * prepend SQUASH_MSG here if it exists and a
		 * "merge --squash" was originally performed
		 */
		if (!stat(git_path_squash_msg(the_repository), &statbuf)) {
			if (strbuf_read_file(&sb, git_path_squash_msg(the_repository), 0) < 0)
				die_errno(_("could not read SQUASH_MSG"));
			hook_arg1 = "squash";
		} else
			hook_arg1 = "merge";

		merge_msg_start = sb.len;
		if (strbuf_read_file(&sb, git_path_merge_msg(the_repository), 0) < 0)
			die_errno(_("could not read MERGE_MSG"));

		if (cleanup_mode == COMMIT_MSG_CLEANUP_SCISSORS &&
		    wt_status_locate_end(sb.buf + merge_msg_start,
					 sb.len - merge_msg_start) <
				sb.len - merge_msg_start)
			s->added_cut_line = 1;
	} else if (!stat(git_path_squash_msg(the_repository), &statbuf)) {
		if (strbuf_read_file(&sb, git_path_squash_msg(the_repository), 0) < 0)
			die_errno(_("could not read SQUASH_MSG"));
		hook_arg1 = "squash";
	} else if (template_file) {
		if (strbuf_read_file(&sb, template_file, 0) < 0)
			die_errno(_("could not read '%s'"), template_file);
		hook_arg1 = "template";
		clean_message_contents = 0;
	}

	/*
	 * The remaining cases don't modify the template message, but
	 * just set the argument(s) to the prepare-commit-msg hook.
	 */
	else if (whence == FROM_MERGE)
		hook_arg1 = "merge";
	else if (is_from_cherry_pick(whence) || whence == FROM_REBASE_PICK) {
		hook_arg1 = "commit";
		hook_arg2 = "CHERRY_PICK_HEAD";
	}

	if (squash_message) {
		/*
		 * If squash_commit was used for the commit subject,
		 * then we're possibly hijacking other commit log options.
		 * Reset the hook args to tell the real story.
		 */
		hook_arg1 = "message";
		hook_arg2 = "";
	}

	s->fp = fopen_for_writing(git_path_commit_editmsg());
	if (!s->fp)
		die_errno(_("could not open '%s'"), git_path_commit_editmsg());

	/* Ignore status.displayCommentPrefix: we do need comments in COMMIT_EDITMSG. */
	old_display_comment_prefix = s->display_comment_prefix;
	s->display_comment_prefix = 1;

	/*
	 * Most hints are counter-productive when the commit has
	 * already started.
	 */
	s->hints = 0;

	if (clean_message_contents)
		strbuf_stripspace(&sb, '\0');

	if (signoff)
		append_signoff(&sb, ignored_log_message_bytes(sb.buf, sb.len), 0);

	if (fwrite(sb.buf, 1, sb.len, s->fp) < sb.len)
		die_errno(_("could not write commit template"));

	if (auto_comment_line_char)
		adjust_comment_line_char(&sb);
	strbuf_release(&sb);

	/* This checks if committer ident is explicitly given */
	strbuf_addstr(&committer_ident, git_committer_info(IDENT_STRICT));
	if (use_editor && include_status) {
		int ident_shown = 0;
		int saved_color_setting;
		struct ident_split ci, ai;
		const char *hint_cleanup_all = allow_empty_message ?
			_("Please enter the commit message for your changes."
			  " Lines starting\nwith '%c' will be ignored.\n") :
			_("Please enter the commit message for your changes."
			  " Lines starting\nwith '%c' will be ignored, and an empty"
			  " message aborts the commit.\n");
		const char *hint_cleanup_space = allow_empty_message ?
			_("Please enter the commit message for your changes."
			  " Lines starting\n"
			  "with '%c' will be kept; you may remove them"
			  " yourself if you want to.\n") :
			_("Please enter the commit message for your changes."
			  " Lines starting\n"
			  "with '%c' will be kept; you may remove them"
			  " yourself if you want to.\n"
			  "An empty message aborts the commit.\n");
		if (whence != FROM_COMMIT) {
			if (cleanup_mode == COMMIT_MSG_CLEANUP_SCISSORS)
				wt_status_add_cut_line(s);
			status_printf_ln(
				s, GIT_COLOR_NORMAL,
				whence == FROM_MERGE ?
					      _("\n"
					  "It looks like you may be committing a merge.\n"
					  "If this is not correct, please run\n"
					  "	git update-ref -d MERGE_HEAD\n"
					  "and try again.\n") :
					      _("\n"
					  "It looks like you may be committing a cherry-pick.\n"
					  "If this is not correct, please run\n"
					  "	git update-ref -d CHERRY_PICK_HEAD\n"
					  "and try again.\n"));
		}

		fprintf(s->fp, "\n");
		if (cleanup_mode == COMMIT_MSG_CLEANUP_ALL)
			status_printf(s, GIT_COLOR_NORMAL, hint_cleanup_all, comment_line_char);
		else if (cleanup_mode == COMMIT_MSG_CLEANUP_SCISSORS) {
			if (whence == FROM_COMMIT)
				wt_status_add_cut_line(s);
		} else /* COMMIT_MSG_CLEANUP_SPACE, that is. */
			status_printf(s, GIT_COLOR_NORMAL, hint_cleanup_space, comment_line_char);

		/*
		 * These should never fail because they come from our own
		 * fmt_ident. They may fail the sane_ident test, but we know
		 * that the name and mail pointers will at least be valid,
		 * which is enough for our tests and printing here.
		 */
		assert_split_ident(&ai, author_ident);
		assert_split_ident(&ci, &committer_ident);

		if (ident_cmp(&ai, &ci))
			status_printf_ln(s, GIT_COLOR_NORMAL,
				_("%s"
				"Author:    %.*s <%.*s>"),
				ident_shown++ ? "" : "\n",
				(int)(ai.name_end - ai.name_begin), ai.name_begin,
				(int)(ai.mail_end - ai.mail_begin), ai.mail_begin);

		if (author_date_is_interesting())
			status_printf_ln(s, GIT_COLOR_NORMAL,
				_("%s"
				"Date:      %s"),
				ident_shown++ ? "" : "\n",
				show_ident_date(&ai, DATE_MODE(NORMAL)));

		if (!committer_ident_sufficiently_given())
			status_printf_ln(s, GIT_COLOR_NORMAL,
				_("%s"
				"Committer: %.*s <%.*s>"),
				ident_shown++ ? "" : "\n",
				(int)(ci.name_end - ci.name_begin), ci.name_begin,
				(int)(ci.mail_end - ci.mail_begin), ci.mail_begin);

		status_printf_ln(s, GIT_COLOR_NORMAL, "%s", ""); /* Add new line for clarity */

		saved_color_setting = s->use_color;
		s->use_color = 0;
		committable = run_status(s->fp, index_file, prefix, 1, s);
		s->use_color = saved_color_setting;
		string_list_clear(&s->change, 1);
	} else {
		struct object_id oid;
		const char *parent = "HEAD";

		if (!the_index.initialized && repo_read_index(the_repository) < 0)
			die(_("Cannot read index"));

		if (amend)
			parent = "HEAD^1";

		if (repo_get_oid(the_repository, parent, &oid)) {
			int i, ita_nr = 0;

			/* TODO: audit for interaction with sparse-index. */
			ensure_full_index(&the_index);
			for (i = 0; i < the_index.cache_nr; i++)
				if (ce_intent_to_add(the_index.cache[i]))
					ita_nr++;
			committable = the_index.cache_nr - ita_nr > 0;
		} else {
			/*
			 * Unless the user did explicitly request a submodule
			 * ignore mode by passing a command line option we do
			 * not ignore any changed submodule SHA-1s when
			 * comparing index and parent, no matter what is
			 * configured. Otherwise we won't commit any
			 * submodules which were manually staged, which would
			 * be really confusing.
			 */
			struct diff_flags flags = DIFF_FLAGS_INIT;
			flags.override_submodule_config = 1;
			if (ignore_submodule_arg &&
			    !strcmp(ignore_submodule_arg, "all"))
				flags.ignore_submodules = 1;
			committable = index_differs_from(the_repository,
							 parent, &flags, 1);
		}
	}
	strbuf_release(&committer_ident);

	fclose(s->fp);

	if (trailer_args.nr) {
		struct child_process run_trailer = CHILD_PROCESS_INIT;

		strvec_pushl(&run_trailer.args, "interpret-trailers",
			     "--in-place", "--no-divider",
			     git_path_commit_editmsg(), NULL);
		strvec_pushv(&run_trailer.args, trailer_args.v);
		run_trailer.git_cmd = 1;
		if (run_command(&run_trailer))
			die(_("unable to pass trailers to --trailers"));
		strvec_clear(&trailer_args);
	}

	/*
	 * Reject an attempt to record a non-merge empty commit without
	 * explicit --allow-empty. In the cherry-pick case, it may be
	 * empty due to conflict resolution, which the user should okay.
	 */
	if (!committable && whence != FROM_MERGE && !allow_empty &&
	    !(amend && is_a_merge(current_head))) {
		s->hints = advice_enabled(ADVICE_STATUS_HINTS);
		s->display_comment_prefix = old_display_comment_prefix;
		run_status(stdout, index_file, prefix, 0, s);
		if (amend)
			fputs(_(empty_amend_advice), stderr);
		else if (is_from_cherry_pick(whence) ||
			 whence == FROM_REBASE_PICK) {
			fputs(_(empty_cherry_pick_advice), stderr);
			if (whence == FROM_CHERRY_PICK_SINGLE)
				fputs(_(empty_cherry_pick_advice_single), stderr);
			else if (whence == FROM_CHERRY_PICK_MULTI)
				fputs(_(empty_cherry_pick_advice_multi), stderr);
			else
				fputs(_(empty_rebase_pick_advice), stderr);
		}
		return 0;
	}

	if (!no_verify && invoked_hook) {
		/*
		 * Re-read the index as the pre-commit-commit hook was invoked
		 * and could have updated it. We must do this before we invoke
		 * the editor and after we invoke run_status above.
		 */
		discard_index(&the_index);
	}
	read_index_from(&the_index, index_file, get_git_dir());

	if (cache_tree_update(&the_index, 0)) {
		error(_("Error building trees"));
		return 0;
	}

	if (run_commit_hook(use_editor, index_file, NULL, "prepare-commit-msg",
			    git_path_commit_editmsg(), hook_arg1, hook_arg2, NULL))
		return 0;

	if (use_editor) {
		struct strvec env = STRVEC_INIT;

		strvec_pushf(&env, "GIT_INDEX_FILE=%s", index_file);
		if (launch_editor(git_path_commit_editmsg(), NULL, env.v)) {
			fprintf(stderr,
			_("Please supply the message using either -m or -F option.\n"));
			exit(1);
		}
		strvec_clear(&env);
	}

	if (!no_verify &&
	    run_commit_hook(use_editor, index_file, NULL, "commit-msg",
			    git_path_commit_editmsg(), NULL)) {
		return 0;
	}

	return 1;
}

static const char *find_author_by_nickname(const char *name)
{
	struct rev_info revs;
	struct commit *commit;
	struct strbuf buf = STRBUF_INIT;
	const char *av[20];
	int ac = 0;

	repo_init_revisions(the_repository, &revs, NULL);
	strbuf_addf(&buf, "--author=%s", name);
	av[++ac] = "--all";
	av[++ac] = "-i";
	av[++ac] = buf.buf;
	av[++ac] = NULL;
	setup_revisions(ac, av, &revs, NULL);
	revs.mailmap = xmalloc(sizeof(struct string_list));
	string_list_init_nodup(revs.mailmap);
	read_mailmap(revs.mailmap);

	if (prepare_revision_walk(&revs))
		die(_("revision walk setup failed"));
	commit = get_revision(&revs);
	if (commit) {
		struct pretty_print_context ctx = {0};
		ctx.date_mode.type = DATE_NORMAL;
		strbuf_release(&buf);
		repo_format_commit_message(the_repository, commit,
					   "%aN <%aE>", &buf, &ctx);
		release_revisions(&revs);
		return strbuf_detach(&buf, NULL);
	}
	die(_("--author '%s' is not 'Name <email>' and matches no existing author"), name);
}

static void handle_ignored_arg(struct wt_status *s)
{
	if (!ignored_arg)
		; /* default already initialized */
	else if (!strcmp(ignored_arg, "traditional"))
		s->show_ignored_mode = SHOW_TRADITIONAL_IGNORED;
	else if (!strcmp(ignored_arg, "no"))
		s->show_ignored_mode = SHOW_NO_IGNORED;
	else if (!strcmp(ignored_arg, "matching"))
		s->show_ignored_mode = SHOW_MATCHING_IGNORED;
	else
		die(_("Invalid ignored mode '%s'"), ignored_arg);
}

static void handle_untracked_files_arg(struct wt_status *s)
{
	if (!untracked_files_arg)
		; /* default already initialized */
	else if (!strcmp(untracked_files_arg, "no"))
		s->show_untracked_files = SHOW_NO_UNTRACKED_FILES;
	else if (!strcmp(untracked_files_arg, "normal"))
		s->show_untracked_files = SHOW_NORMAL_UNTRACKED_FILES;
	else if (!strcmp(untracked_files_arg, "all"))
		s->show_untracked_files = SHOW_ALL_UNTRACKED_FILES;
	/*
	 * Please update $__git_untracked_file_modes in
	 * git-completion.bash when you add new options
	 */
	else
		die(_("Invalid untracked files mode '%s'"), untracked_files_arg);
}

static const char *read_commit_message(const char *name)
{
	const char *out_enc;
	struct commit *commit;

	commit = lookup_commit_reference_by_name(name);
	if (!commit)
		die(_("could not lookup commit '%s'"), name);
	out_enc = get_commit_output_encoding();
	return repo_logmsg_reencode(the_repository, commit, NULL, out_enc);
}

/*
 * Enumerate what needs to be propagated when --porcelain
 * is not in effect here.
 */
static struct status_deferred_config {
	enum wt_status_format status_format;
	int show_branch;
	enum ahead_behind_flags ahead_behind;
} status_deferred_config = {
	STATUS_FORMAT_UNSPECIFIED,
	-1, /* unspecified */
	AHEAD_BEHIND_UNSPECIFIED,
};

static void finalize_deferred_config(struct wt_status *s)
{
	int use_deferred_config = (status_format != STATUS_FORMAT_PORCELAIN &&
				   status_format != STATUS_FORMAT_PORCELAIN_V2 &&
				   !s->null_termination);

	if (s->null_termination) {
		if (status_format == STATUS_FORMAT_NONE ||
		    status_format == STATUS_FORMAT_UNSPECIFIED)
			status_format = STATUS_FORMAT_PORCELAIN;
		else if (status_format == STATUS_FORMAT_LONG)
			die(_("options '%s' and '%s' cannot be used together"), "--long", "-z");
	}

	if (use_deferred_config && status_format == STATUS_FORMAT_UNSPECIFIED)
		status_format = status_deferred_config.status_format;
	if (status_format == STATUS_FORMAT_UNSPECIFIED)
		status_format = STATUS_FORMAT_NONE;

	if (use_deferred_config && s->show_branch < 0)
		s->show_branch = status_deferred_config.show_branch;
	if (s->show_branch < 0)
		s->show_branch = 0;

	/*
	 * If the user did not give a "--[no]-ahead-behind" command
	 * line argument *AND* we will print in a human-readable format
	 * (short, long etc.) then we inherit from the status.aheadbehind
	 * config setting.  In all other cases (and porcelain V[12] formats
	 * in particular), we inherit _FULL for backwards compatibility.
	 */
	if (use_deferred_config &&
	    s->ahead_behind_flags == AHEAD_BEHIND_UNSPECIFIED)
		s->ahead_behind_flags = status_deferred_config.ahead_behind;

	if (s->ahead_behind_flags == AHEAD_BEHIND_UNSPECIFIED)
		s->ahead_behind_flags = AHEAD_BEHIND_FULL;
}

static void check_fixup_reword_options(int argc, const char *argv[]) {
	if (whence != FROM_COMMIT) {
		if (whence == FROM_MERGE)
			die(_("You are in the middle of a merge -- cannot reword."));
		else if (is_from_cherry_pick(whence))
			die(_("You are in the middle of a cherry-pick -- cannot reword."));
	}
	if (argc)
		die(_("reword option of '%s' and path '%s' cannot be used together"), "--fixup", *argv);
	if (patch_interactive || interactive || all || also || only)
		die(_("reword option of '%s' and '%s' cannot be used together"),
			"--fixup", "--patch/--interactive/--all/--include/--only");
}

static int parse_and_validate_options(int argc, const char *argv[],
				      const struct option *options,
				      const char * const usage[],
				      const char *prefix,
				      struct commit *current_head,
				      struct wt_status *s)
{
	argc = parse_options(argc, argv, prefix, options, usage, 0);
	finalize_deferred_config(s);

	if (force_author && !strchr(force_author, '>'))
		force_author = find_author_by_nickname(force_author);

	if (force_author && renew_authorship)
		die(_("options '%s' and '%s' cannot be used together"), "--reset-author", "--author");

	if (logfile || have_option_m || use_message)
		use_editor = 0;

	/* Sanity check options */
	if (amend && !current_head)
		die(_("You have nothing to amend."));
	if (amend && whence != FROM_COMMIT) {
		if (whence == FROM_MERGE)
			die(_("You are in the middle of a merge -- cannot amend."));
		else if (is_from_cherry_pick(whence))
			die(_("You are in the middle of a cherry-pick -- cannot amend."));
		else if (whence == FROM_REBASE_PICK)
			die(_("You are in the middle of a rebase -- cannot amend."));
	}
	if (fixup_message && squash_message)
		die(_("options '%s' and '%s' cannot be used together"), "--squash", "--fixup");
	die_for_incompatible_opt4(!!use_message, "-C",
				  !!edit_message, "-c",
				  !!logfile, "-F",
				  !!fixup_message, "--fixup");
	die_for_incompatible_opt4(have_option_m, "-m",
				  !!edit_message, "-c",
				  !!use_message, "-C",
				  !!logfile, "-F");
	if (use_message || edit_message || logfile ||fixup_message || have_option_m)
		template_file = NULL;
	if (edit_message)
		use_message = edit_message;
	if (amend && !use_message && !fixup_message)
		use_message = "HEAD";
	if (!use_message && !is_from_cherry_pick(whence) &&
	    !is_from_rebase(whence) && renew_authorship)
		die(_("--reset-author can be used only with -C, -c or --amend."));
	if (use_message) {
		use_message_buffer = read_commit_message(use_message);
		if (!renew_authorship) {
			author_message = use_message;
			author_message_buffer = use_message_buffer;
		}
	}
	if ((is_from_cherry_pick(whence) || whence == FROM_REBASE_PICK) &&
	    !renew_authorship) {
		author_message = "CHERRY_PICK_HEAD";
		author_message_buffer = read_commit_message(author_message);
	}

	if (patch_interactive)
		interactive = 1;

	die_for_incompatible_opt4(also, "-i/--include",
				  only, "-o/--only",
				  all, "-a/--all",
				  interactive, "--interactive/-p/--patch");
	if (fixup_message) {
		/*
		 * We limit --fixup's suboptions to only alpha characters.
		 * If the first character after a run of alpha is colon,
		 * then the part before the colon may be a known suboption
		 * name like `amend` or `reword`, or a misspelt suboption
		 * name. In either case, we treat it as
		 * --fixup=<suboption>:<arg>.
		 *
		 * Otherwise, we are dealing with --fixup=<commit>.
		 */
		char *p = fixup_message;
		while (isalpha(*p))
			p++;
		if (p > fixup_message && *p == ':') {
			*p = '\0';
			fixup_commit = p + 1;
			if (!strcmp("amend", fixup_message) ||
			    !strcmp("reword", fixup_message)) {
				fixup_prefix = "amend";
				allow_empty = 1;
				if (*fixup_message == 'r') {
					check_fixup_reword_options(argc, argv);
					only = 1;
				}
			} else {
				die(_("unknown option: --fixup=%s:%s"), fixup_message, fixup_commit);
			}
		} else {
			fixup_commit = fixup_message;
			fixup_prefix = "fixup";
			use_editor = 0;
		}
	}

	if (0 <= edit_flag)
		use_editor = edit_flag;

	cleanup_mode = get_cleanup_mode(cleanup_arg, use_editor);

	handle_untracked_files_arg(s);

	if (all && argc > 0)
		die(_("paths '%s ...' with -a does not make sense"),
		    argv[0]);

	if (status_format != STATUS_FORMAT_NONE)
		dry_run = 1;

	return argc;
}

static int dry_run_commit(const char **argv, const char *prefix,
			  const struct commit *current_head, struct wt_status *s)
{
	int committable;
	const char *index_file;

	index_file = prepare_index(argv, prefix, current_head, 1);
	committable = run_status(stdout, index_file, prefix, 0, s);
	rollback_index_files();

	return committable ? 0 : 1;
}

define_list_config_array_extra(color_status_slots, {"added"});

static int parse_status_slot(const char *slot)
{
	if (!strcasecmp(slot, "added"))
		return WT_STATUS_UPDATED;

	return LOOKUP_CONFIG(color_status_slots, slot);
}

static int git_status_config(const char *k, const char *v,
			     const struct config_context *ctx, void *cb)
{
	struct wt_status *s = cb;
	const char *slot_name;

	if (starts_with(k, "column."))
		return git_column_config(k, v, "status", &s->colopts);
	if (!strcmp(k, "status.submodulesummary")) {
		int is_bool;
		s->submodule_summary = git_config_bool_or_int(k, v, ctx->kvi,
							      &is_bool);
		if (is_bool && s->submodule_summary)
			s->submodule_summary = -1;
		return 0;
	}
	if (!strcmp(k, "status.short")) {
		if (git_config_bool(k, v))
			status_deferred_config.status_format = STATUS_FORMAT_SHORT;
		else
			status_deferred_config.status_format = STATUS_FORMAT_NONE;
		return 0;
	}
	if (!strcmp(k, "status.branch")) {
		status_deferred_config.show_branch = git_config_bool(k, v);
		return 0;
	}
	if (!strcmp(k, "status.aheadbehind")) {
		status_deferred_config.ahead_behind = git_config_bool(k, v);
		return 0;
	}
	if (!strcmp(k, "status.showstash")) {
		s->show_stash = git_config_bool(k, v);
		return 0;
	}
	if (!strcmp(k, "status.color") || !strcmp(k, "color.status")) {
		s->use_color = git_config_colorbool(k, v);
		return 0;
	}
	if (!strcmp(k, "status.displaycommentprefix")) {
		s->display_comment_prefix = git_config_bool(k, v);
		return 0;
	}
	if (skip_prefix(k, "status.color.", &slot_name) ||
	    skip_prefix(k, "color.status.", &slot_name)) {
		int slot = parse_status_slot(slot_name);
		if (slot < 0)
			return 0;
		if (!v)
			return config_error_nonbool(k);
		return color_parse(v, s->color_palette[slot]);
	}
	if (!strcmp(k, "status.relativepaths")) {
		s->relative_paths = git_config_bool(k, v);
		return 0;
	}
	if (!strcmp(k, "status.showuntrackedfiles")) {
		if (!v)
			return config_error_nonbool(k);
		else if (!strcmp(v, "no"))
			s->show_untracked_files = SHOW_NO_UNTRACKED_FILES;
		else if (!strcmp(v, "normal"))
			s->show_untracked_files = SHOW_NORMAL_UNTRACKED_FILES;
		else if (!strcmp(v, "all"))
			s->show_untracked_files = SHOW_ALL_UNTRACKED_FILES;
		else
			return error(_("Invalid untracked files mode '%s'"), v);
		return 0;
	}
	if (!strcmp(k, "diff.renamelimit")) {
		if (s->rename_limit == -1)
			s->rename_limit = git_config_int(k, v, ctx->kvi);
		return 0;
	}
	if (!strcmp(k, "status.renamelimit")) {
		s->rename_limit = git_config_int(k, v, ctx->kvi);
		return 0;
	}
	if (!strcmp(k, "diff.renames")) {
		if (s->detect_rename == -1)
			s->detect_rename = git_config_rename(k, v);
		return 0;
	}
	if (!strcmp(k, "status.renames")) {
		s->detect_rename = git_config_rename(k, v);
		return 0;
	}
	return git_diff_ui_config(k, v, ctx, NULL);
}

int cmd_status(int argc, const char **argv, const char *prefix)
{
	static int no_renames = -1;
	static const char *rename_score_arg = (const char *)-1;
	static struct wt_status s;
	unsigned int progress_flag = 0;
	int fd;
	struct object_id oid;
	static struct option builtin_status_options[] = {
		OPT__VERBOSE(&verbose, N_("be verbose")),
		OPT_SET_INT('s', "short", &status_format,
			    N_("show status concisely"), STATUS_FORMAT_SHORT),
		OPT_BOOL('b', "branch", &s.show_branch,
			 N_("show branch information")),
		OPT_BOOL(0, "show-stash", &s.show_stash,
			 N_("show stash information")),
		OPT_BOOL(0, "ahead-behind", &s.ahead_behind_flags,
			 N_("compute full ahead/behind values")),
		OPT_CALLBACK_F(0, "porcelain", &status_format,
		  N_("version"), N_("machine-readable output"),
		  PARSE_OPT_OPTARG, opt_parse_porcelain),
		OPT_SET_INT(0, "long", &status_format,
			    N_("show status in long format (default)"),
			    STATUS_FORMAT_LONG),
		OPT_BOOL('z', "null", &s.null_termination,
			 N_("terminate entries with NUL")),
		{ OPTION_STRING, 'u', "untracked-files", &untracked_files_arg,
		  N_("mode"),
		  N_("show untracked files, optional modes: all, normal, no. (Default: all)"),
		  PARSE_OPT_OPTARG, NULL, (intptr_t)"all" },
		{ OPTION_STRING, 0, "ignored", &ignored_arg,
		  N_("mode"),
		  N_("show ignored files, optional modes: traditional, matching, no. (Default: traditional)"),
		  PARSE_OPT_OPTARG, NULL, (intptr_t)"traditional" },
		{ OPTION_STRING, 0, "ignore-submodules", &ignore_submodule_arg, N_("when"),
		  N_("ignore changes to submodules, optional when: all, dirty, untracked. (Default: all)"),
		  PARSE_OPT_OPTARG, NULL, (intptr_t)"all" },
		OPT_COLUMN(0, "column", &s.colopts, N_("list untracked files in columns")),
		OPT_BOOL(0, "no-renames", &no_renames, N_("do not detect renames")),
		OPT_CALLBACK_F('M', "find-renames", &rename_score_arg,
		  N_("n"), N_("detect renames, optionally set similarity index"),
		  PARSE_OPT_OPTARG | PARSE_OPT_NONEG, opt_parse_rename_score),
		OPT_END(),
	};

	if (argc == 2 && !strcmp(argv[1], "-h"))
		usage_with_options(builtin_status_usage, builtin_status_options);

	prepare_repo_settings(the_repository);
	the_repository->settings.command_requires_full_index = 0;

	status_init_config(&s, git_status_config);
	argc = parse_options(argc, argv, prefix,
			     builtin_status_options,
			     builtin_status_usage, 0);
	finalize_colopts(&s.colopts, -1);
	finalize_deferred_config(&s);

	handle_untracked_files_arg(&s);
	handle_ignored_arg(&s);

	if (s.show_ignored_mode == SHOW_MATCHING_IGNORED &&
	    s.show_untracked_files == SHOW_NO_UNTRACKED_FILES)
		die(_("Unsupported combination of ignored and untracked-files arguments"));

	parse_pathspec(&s.pathspec, 0,
		       PATHSPEC_PREFER_FULL,
		       prefix, argv);

	if (status_format != STATUS_FORMAT_PORCELAIN &&
	    status_format != STATUS_FORMAT_PORCELAIN_V2)
		progress_flag = REFRESH_PROGRESS;
	repo_read_index(the_repository);
	refresh_index(&the_index,
		      REFRESH_QUIET|REFRESH_UNMERGED|progress_flag,
		      &s.pathspec, NULL, NULL);

	if (use_optional_locks())
		fd = repo_hold_locked_index(the_repository, &index_lock, 0);
	else
		fd = -1;

	s.is_initial = repo_get_oid(the_repository, s.reference, &oid) ? 1 : 0;
	if (!s.is_initial)
		oidcpy(&s.oid_commit, &oid);

	s.ignore_submodule_arg = ignore_submodule_arg;
	s.status_format = status_format;
	s.verbose = verbose;
	if (no_renames != -1)
		s.detect_rename = !no_renames;
	if ((intptr_t)rename_score_arg != -1) {
		if (s.detect_rename < DIFF_DETECT_RENAME)
			s.detect_rename = DIFF_DETECT_RENAME;
		if (rename_score_arg)
			s.rename_score = parse_rename_score(&rename_score_arg);
	}

	wt_status_collect(&s);

	if (0 <= fd)
		repo_update_index_if_able(the_repository, &index_lock);

	if (s.relative_paths)
		s.prefix = prefix;

	wt_status_print(&s);
	wt_status_collect_free_buffers(&s);

	return 0;
}

static int git_commit_config(const char *k, const char *v,
			     const struct config_context *ctx, void *cb)
{
	struct wt_status *s = cb;

	if (!strcmp(k, "commit.template"))
		return git_config_pathname(&template_file, k, v);
	if (!strcmp(k, "commit.status")) {
		include_status = git_config_bool(k, v);
		return 0;
	}
	if (!strcmp(k, "commit.cleanup"))
		return git_config_string(&cleanup_arg, k, v);
	if (!strcmp(k, "commit.gpgsign")) {
		sign_commit = git_config_bool(k, v) ? "" : NULL;
		return 0;
	}
	if (!strcmp(k, "commit.verbose")) {
		int is_bool;
		config_commit_verbose = git_config_bool_or_int(k, v, ctx->kvi,
							       &is_bool);
		return 0;
	}

	return git_status_config(k, v, ctx, s);
}

int cmd_commit(int argc, const char **argv, const char *prefix)
{
	static struct wt_status s;
	static struct option builtin_commit_options[] = {
		OPT__QUIET(&quiet, N_("suppress summary after successful commit")),
		OPT__VERBOSE(&verbose, N_("show diff in commit message template")),

		OPT_GROUP(N_("Commit message options")),
		OPT_FILENAME('F', "file", &logfile, N_("read message from file")),
		OPT_STRING(0, "author", &force_author, N_("author"), N_("override author for commit")),
		OPT_STRING(0, "date", &force_date, N_("date"), N_("override date for commit")),
		OPT_CALLBACK('m', "message", &message, N_("message"), N_("commit message"), opt_parse_m),
		OPT_STRING('c', "reedit-message", &edit_message, N_("commit"), N_("reuse and edit message from specified commit")),
		OPT_STRING('C', "reuse-message", &use_message, N_("commit"), N_("reuse message from specified commit")),
		/*
		 * TRANSLATORS: Leave "[(amend|reword):]" as-is,
		 * and only translate <commit>.
		 */
		OPT_STRING(0, "fixup", &fixup_message, N_("[(amend|reword):]commit"), N_("use autosquash formatted message to fixup or amend/reword specified commit")),
		OPT_STRING(0, "squash", &squash_message, N_("commit"), N_("use autosquash formatted message to squash specified commit")),
		OPT_BOOL(0, "reset-author", &renew_authorship, N_("the commit is authored by me now (used with -C/-c/--amend)")),
		OPT_CALLBACK_F(0, "trailer", &trailer_args, N_("trailer"), N_("add custom trailer(s)"), PARSE_OPT_NONEG, opt_pass_trailer),
		OPT_BOOL('s', "signoff", &signoff, N_("add a Signed-off-by trailer")),
		OPT_FILENAME('t', "template", &template_file, N_("use specified template file")),
		OPT_BOOL('e', "edit", &edit_flag, N_("force edit of commit")),
		OPT_CLEANUP(&cleanup_arg),
		OPT_BOOL(0, "status", &include_status, N_("include status in commit message template")),
		{ OPTION_STRING, 'S', "gpg-sign", &sign_commit, N_("key-id"),
		  N_("GPG sign commit"), PARSE_OPT_OPTARG, NULL, (intptr_t) "" },
		/* end commit message options */

		OPT_GROUP(N_("Commit contents options")),
		OPT_BOOL('a', "all", &all, N_("commit all changed files")),
		OPT_BOOL('i', "include", &also, N_("add specified files to index for commit")),
		OPT_BOOL(0, "interactive", &interactive, N_("interactively add files")),
		OPT_BOOL('p', "patch", &patch_interactive, N_("interactively add changes")),
		OPT_BOOL('o', "only", &only, N_("commit only specified files")),
		OPT_BOOL('n', "no-verify", &no_verify, N_("bypass pre-commit and commit-msg hooks")),
		OPT_BOOL(0, "dry-run", &dry_run, N_("show what would be committed")),
		OPT_SET_INT(0, "short", &status_format, N_("show status concisely"),
			    STATUS_FORMAT_SHORT),
		OPT_BOOL(0, "branch", &s.show_branch, N_("show branch information")),
		OPT_BOOL(0, "ahead-behind", &s.ahead_behind_flags,
			 N_("compute full ahead/behind values")),
		OPT_SET_INT(0, "porcelain", &status_format,
			    N_("machine-readable output"), STATUS_FORMAT_PORCELAIN),
		OPT_SET_INT(0, "long", &status_format,
			    N_("show status in long format (default)"),
			    STATUS_FORMAT_LONG),
		OPT_BOOL('z', "null", &s.null_termination,
			 N_("terminate entries with NUL")),
		OPT_BOOL(0, "amend", &amend, N_("amend previous commit")),
		OPT_BOOL(0, "no-post-rewrite", &no_post_rewrite, N_("bypass post-rewrite hook")),
		{ OPTION_STRING, 'u', "untracked-files", &untracked_files_arg, N_("mode"), N_("show untracked files, optional modes: all, normal, no. (Default: all)"), PARSE_OPT_OPTARG, NULL, (intptr_t)"all" },
		OPT_PATHSPEC_FROM_FILE(&pathspec_from_file),
		OPT_PATHSPEC_FILE_NUL(&pathspec_file_nul),
		/* end commit contents options */

		OPT_HIDDEN_BOOL(0, "allow-empty", &allow_empty,
				N_("ok to record an empty change")),
		OPT_HIDDEN_BOOL(0, "allow-empty-message", &allow_empty_message,
				N_("ok to record a change with an empty message")),

		OPT_END()
	};

	struct strbuf sb = STRBUF_INIT;
	struct strbuf author_ident = STRBUF_INIT;
	const char *index_file, *reflog_msg;
	struct object_id oid;
	struct commit_list *parents = NULL;
	struct stat statbuf;
	struct commit *current_head = NULL;
	struct commit_extra_header *extra = NULL;
	struct strbuf err = STRBUF_INIT;
	int ret = 0;

	if (argc == 2 && !strcmp(argv[1], "-h"))
		usage_with_options(builtin_commit_usage, builtin_commit_options);

	prepare_repo_settings(the_repository);
	the_repository->settings.command_requires_full_index = 0;

	status_init_config(&s, git_commit_config);
	s.commit_template = 1;
	status_format = STATUS_FORMAT_NONE; /* Ignore status.short */
	s.colopts = 0;

	if (repo_get_oid(the_repository, "HEAD", &oid))
		current_head = NULL;
	else {
		current_head = lookup_commit_or_die(&oid, "HEAD");
		if (repo_parse_commit(the_repository, current_head))
			die(_("could not parse HEAD commit"));
	}
	verbose = -1; /* unspecified */
	argc = parse_and_validate_options(argc, argv, builtin_commit_options,
					  builtin_commit_usage,
					  prefix, current_head, &s);
	if (verbose == -1)
		verbose = (config_commit_verbose < 0) ? 0 : config_commit_verbose;

	if (dry_run)
		return dry_run_commit(argv, prefix, current_head, &s);
	index_file = prepare_index(argv, prefix, current_head, 0);

	/* Set up everything for writing the commit object.  This includes
	   running hooks, writing the trees, and interacting with the user.  */
	if (!prepare_to_commit(index_file, prefix,
			       current_head, &s, &author_ident)) {
		ret = 1;
		rollback_index_files();
		goto cleanup;
	}

	/* Determine parents */
	reflog_msg = getenv("GIT_REFLOG_ACTION");
	if (!current_head) {
		if (!reflog_msg)
			reflog_msg = "commit (initial)";
	} else if (amend) {
		if (!reflog_msg)
			reflog_msg = "commit (amend)";
		parents = copy_commit_list(current_head->parents);
	} else if (whence == FROM_MERGE) {
		struct strbuf m = STRBUF_INIT;
		FILE *fp;
		int allow_fast_forward = 1;
		struct commit_list **pptr = &parents;

		if (!reflog_msg)
			reflog_msg = "commit (merge)";
		pptr = commit_list_append(current_head, pptr);
		fp = xfopen(git_path_merge_head(the_repository), "r");
		while (strbuf_getline_lf(&m, fp) != EOF) {
			struct commit *parent;

			parent = get_merge_parent(m.buf);
			if (!parent)
				die(_("Corrupt MERGE_HEAD file (%s)"), m.buf);
			pptr = commit_list_append(parent, pptr);
		}
		fclose(fp);
		strbuf_release(&m);
		if (!stat(git_path_merge_mode(the_repository), &statbuf)) {
			if (strbuf_read_file(&sb, git_path_merge_mode(the_repository), 0) < 0)
				die_errno(_("could not read MERGE_MODE"));
			if (!strcmp(sb.buf, "no-ff"))
				allow_fast_forward = 0;
		}
		if (allow_fast_forward)
			reduce_heads_replace(&parents);
	} else {
		if (!reflog_msg)
			reflog_msg = is_from_cherry_pick(whence)
					? "commit (cherry-pick)"
					: is_from_rebase(whence)
					? "commit (rebase)"
					: "commit";
		commit_list_insert(current_head, &parents);
	}

	/* Finally, get the commit message */
	strbuf_reset(&sb);
	if (strbuf_read_file(&sb, git_path_commit_editmsg(), 0) < 0) {
		int saved_errno = errno;
		rollback_index_files();
		die(_("could not read commit message: %s"), strerror(saved_errno));
	}

	cleanup_message(&sb, cleanup_mode, verbose);

	if (message_is_empty(&sb, cleanup_mode) && !allow_empty_message) {
		rollback_index_files();
		fprintf(stderr, _("Aborting commit due to empty commit message.\n"));
		exit(1);
	}
	if (template_untouched(&sb, template_file, cleanup_mode) && !allow_empty_message) {
		rollback_index_files();
		fprintf(stderr, _("Aborting commit; you did not edit the message.\n"));
		exit(1);
	}

	if (fixup_message && starts_with(sb.buf, "amend! ") &&
	    !allow_empty_message) {
		struct strbuf body = STRBUF_INIT;
		size_t len = commit_subject_length(sb.buf);
		strbuf_addstr(&body, sb.buf + len);
		if (message_is_empty(&body, cleanup_mode)) {
			rollback_index_files();
			fprintf(stderr, _("Aborting commit due to empty commit message body.\n"));
			exit(1);
		}
		strbuf_release(&body);
	}

	if (amend) {
		const char *exclude_gpgsig[3] = { "gpgsig", "gpgsig-sha256", NULL };
		extra = read_commit_extra_headers(current_head, exclude_gpgsig);
	} else {
		struct commit_extra_header **tail = &extra;
		append_merge_tag_headers(parents, &tail);
	}

	if (commit_tree_extended(sb.buf, sb.len, &the_index.cache_tree->oid,
				 parents, &oid, author_ident.buf, NULL,
				 sign_commit, extra)) {
		rollback_index_files();
		die(_("failed to write commit object"));
	}
	free_commit_extra_headers(extra);

	if (update_head_with_reflog(current_head, &oid, reflog_msg, &sb,
				    &err)) {
		rollback_index_files();
		die("%s", err.buf);
	}

	sequencer_post_commit_cleanup(the_repository, 0);
	unlink(git_path_merge_head(the_repository));
	unlink(git_path_merge_msg(the_repository));
	unlink(git_path_merge_mode(the_repository));
	unlink(git_path_squash_msg(the_repository));

	if (commit_index_files())
		die(_("repository has been updated, but unable to write\n"
		      "new index file. Check that disk is not full and quota is\n"
		      "not exceeded, and then \"git restore --staged :/\" to recover."));

	git_test_write_commit_graph_or_die();

	repo_rerere(the_repository, 0);
	run_auto_maintenance(quiet);
	run_commit_hook(use_editor, get_index_file(), NULL, "post-commit",
			NULL);
	if (amend && !no_post_rewrite) {
		commit_post_rewrite(the_repository, current_head, &oid);
	}
	if (!quiet) {
		unsigned int flags = 0;

		if (!current_head)
			flags |= SUMMARY_INITIAL_COMMIT;
		if (author_date_is_interesting())
			flags |= SUMMARY_SHOW_AUTHOR_DATE;
		print_commit_summary(the_repository, prefix,
				     &oid, flags);
	}

	apply_autostash_ref(the_repository, "MERGE_AUTOSTASH");

cleanup:
	strbuf_release(&author_ident);
	strbuf_release(&err);
	strbuf_release(&sb);
	return ret;
}<|MERGE_RESOLUTION|>--- conflicted
+++ resolved
@@ -331,14 +331,9 @@
 	tree = parse_tree_indirect(&current_head->object.oid);
 	if (!tree)
 		die(_("failed to unpack HEAD tree object"));
-<<<<<<< HEAD
 	if (parse_tree(tree) < 0)
 		exit(128);
-	init_tree_desc(&t, tree->buffer, tree->size);
-=======
-	parse_tree(tree);
 	init_tree_desc(&t, &tree->object.oid, tree->buffer, tree->size);
->>>>>>> 7673ecd2
 	if (unpack_trees(1, &t, &opts))
 		exit(128); /* We've already reported the error, finish dying */
 }
