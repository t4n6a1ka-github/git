--- conflicted
+++ resolved
@@ -26,11 +26,8 @@
 };
 
 static int pack_refs = 1;
-<<<<<<< HEAD
+static int prune_reflogs = 1;
 static int aggressive_depth = 250;
-=======
-static int prune_reflogs = 1;
->>>>>>> 62aad184
 static int aggressive_window = 250;
 static int gc_auto_threshold = 6700;
 static int gc_auto_pack_limit = 50;
