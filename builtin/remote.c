#include "builtin.h"
#include "parse-options.h"
#include "transport.h"
#include "remote.h"
#include "string-list.h"
#include "strbuf.h"
#include "run-command.h"
#include "refs.h"

static const char * const builtin_remote_usage[] = {
	"git remote [-v | --verbose]",
	"git remote add [-t <branch>] [-m <master>] [-f] [--mirror=<fetch|push>] <name> <url>",
	"git remote rename <old> <new>",
	"git remote rm <name>",
	"git remote set-head <name> (-a | -d | <branch>)",
	"git remote [-v | --verbose] show [-n] <name>",
	"git remote prune [-n | --dry-run] <name>",
<<<<<<< HEAD
	"git remote [-v | --verbose] update [-p | --prune] [(<group> | <remote>)...]",
	"git remote set-branches <name> [--add] <branch>...",
=======
	"git remote [-v | --verbose] update [-p | --prune] [group | remote]",
	"git remote set-branches [--add] <name> <branch>...",
>>>>>>> ca5bc9e6
	"git remote set-url <name> <newurl> [<oldurl>]",
	"git remote set-url --add <name> <newurl>",
	"git remote set-url --delete <name> <url>",
	NULL
};

static const char * const builtin_remote_add_usage[] = {
	"git remote add [<options>] <name> <url>",
	NULL
};

static const char * const builtin_remote_rename_usage[] = {
	"git remote rename <old> <new>",
	NULL
};

static const char * const builtin_remote_rm_usage[] = {
	"git remote rm <name>",
	NULL
};

static const char * const builtin_remote_sethead_usage[] = {
	"git remote set-head <name> (-a | -d | <branch>])",
	NULL
};

static const char * const builtin_remote_setbranches_usage[] = {
	"git remote set-branches <name> <branch>...",
	"git remote set-branches --add <name> <branch>...",
	NULL
};

static const char * const builtin_remote_show_usage[] = {
	"git remote show [<options>] <name>",
	NULL
};

static const char * const builtin_remote_prune_usage[] = {
	"git remote prune [<options>] <name>",
	NULL
};

static const char * const builtin_remote_update_usage[] = {
	"git remote update [<options>] [<group> | <remote>]...",
	NULL
};

static const char * const builtin_remote_seturl_usage[] = {
	"git remote set-url [--push] <name> <newurl> [<oldurl>]",
	"git remote set-url --add <name> <newurl>",
	"git remote set-url --delete <name> <url>",
	NULL
};

#define GET_REF_STATES (1<<0)
#define GET_HEAD_NAMES (1<<1)
#define GET_PUSH_REF_STATES (1<<2)

static int verbose;

static int show_all(void);
static int prune_remote(const char *remote, int dry_run);

static inline int postfixcmp(const char *string, const char *postfix)
{
	int len1 = strlen(string), len2 = strlen(postfix);
	if (len1 < len2)
		return 1;
	return strcmp(string + len1 - len2, postfix);
}

static int fetch_remote(const char *name)
{
	const char *argv[] = { "fetch", name, NULL, NULL };
	if (verbose) {
		argv[1] = "-v";
		argv[2] = name;
	}
	printf("Updating %s\n", name);
	if (run_command_v_opt(argv, RUN_GIT_CMD))
		return error("Could not fetch %s", name);
	return 0;
}

enum {
	TAGS_UNSET = 0,
	TAGS_DEFAULT = 1,
	TAGS_SET = 2
};

#define MIRROR_NONE 0
#define MIRROR_FETCH 1
#define MIRROR_PUSH 2
#define MIRROR_BOTH (MIRROR_FETCH|MIRROR_PUSH)

static int add_branch(const char *key, const char *branchname,
		const char *remotename, int mirror, struct strbuf *tmp)
{
	strbuf_reset(tmp);
	strbuf_addch(tmp, '+');
	if (mirror)
		strbuf_addf(tmp, "refs/%s:refs/%s",
				branchname, branchname);
	else
		strbuf_addf(tmp, "refs/heads/%s:refs/remotes/%s/%s",
				branchname, remotename, branchname);
	return git_config_set_multivar(key, tmp->buf, "^$", 0);
}

static const char mirror_advice[] =
"--mirror is dangerous and deprecated; please\n"
"\t use --mirror=fetch or --mirror=push instead";

static int parse_mirror_opt(const struct option *opt, const char *arg, int not)
{
	unsigned *mirror = opt->value;
	if (not)
		*mirror = MIRROR_NONE;
	else if (!arg) {
		warning("%s", mirror_advice);
		*mirror = MIRROR_BOTH;
	}
	else if (!strcmp(arg, "fetch"))
		*mirror = MIRROR_FETCH;
	else if (!strcmp(arg, "push"))
		*mirror = MIRROR_PUSH;
	else
		return error("unknown mirror argument: %s", arg);
	return 0;
}

static int add(int argc, const char **argv)
{
	int fetch = 0, fetch_tags = TAGS_DEFAULT;
	unsigned mirror = MIRROR_NONE;
	struct string_list track = STRING_LIST_INIT_NODUP;
	const char *master = NULL;
	struct remote *remote;
	struct strbuf buf = STRBUF_INIT, buf2 = STRBUF_INIT;
	const char *name, *url;
	int i;

	struct option options[] = {
		OPT_BOOLEAN('f', "fetch", &fetch, "fetch the remote branches"),
		OPT_SET_INT(0, "tags", &fetch_tags,
			    "import all tags and associated objects when fetching",
			    TAGS_SET),
		OPT_SET_INT(0, NULL, &fetch_tags,
			    "or do not fetch any tag at all (--no-tags)", TAGS_UNSET),
		OPT_STRING_LIST('t', "track", &track, "branch",
				"branch(es) to track"),
		OPT_STRING('m', "master", &master, "branch", "master branch"),
		{ OPTION_CALLBACK, 0, "mirror", &mirror, "push|fetch",
			"set up remote as a mirror to push to or fetch from",
			PARSE_OPT_OPTARG, parse_mirror_opt },
		OPT_END()
	};

	argc = parse_options(argc, argv, NULL, options, builtin_remote_add_usage,
			     0);

	if (argc < 2)
		usage_with_options(builtin_remote_add_usage, options);

	if (mirror && master)
		die("specifying a master branch makes no sense with --mirror");
	if (mirror && !(mirror & MIRROR_FETCH) && track.nr)
		die("specifying branches to track makes sense only with fetch mirrors");

	name = argv[0];
	url = argv[1];

	remote = remote_get(name);
	if (remote && (remote->url_nr > 1 || strcmp(name, remote->url[0]) ||
			remote->fetch_refspec_nr))
		die("remote %s already exists.", name);

	strbuf_addf(&buf2, "refs/heads/test:refs/remotes/%s/test", name);
	if (!valid_fetch_refspec(buf2.buf))
		die("'%s' is not a valid remote name", name);

	strbuf_addf(&buf, "remote.%s.url", name);
	if (git_config_set(buf.buf, url))
		return 1;

	if (!mirror || mirror & MIRROR_FETCH) {
		strbuf_reset(&buf);
		strbuf_addf(&buf, "remote.%s.fetch", name);
		if (track.nr == 0)
			string_list_append(&track, "*");
		for (i = 0; i < track.nr; i++) {
			if (add_branch(buf.buf, track.items[i].string,
				       name, mirror, &buf2))
				return 1;
		}
	}

	if (mirror & MIRROR_PUSH) {
		strbuf_reset(&buf);
		strbuf_addf(&buf, "remote.%s.mirror", name);
		if (git_config_set(buf.buf, "true"))
			return 1;
	}

	if (fetch_tags != TAGS_DEFAULT) {
		strbuf_reset(&buf);
		strbuf_addf(&buf, "remote.%s.tagopt", name);
		if (git_config_set(buf.buf,
			fetch_tags == TAGS_SET ? "--tags" : "--no-tags"))
			return 1;
	}

	if (fetch && fetch_remote(name))
		return 1;

	if (master) {
		strbuf_reset(&buf);
		strbuf_addf(&buf, "refs/remotes/%s/HEAD", name);

		strbuf_reset(&buf2);
		strbuf_addf(&buf2, "refs/remotes/%s/%s", name, master);

		if (create_symref(buf.buf, buf2.buf, "remote add"))
			return error("Could not setup master '%s'", master);
	}

	strbuf_release(&buf);
	strbuf_release(&buf2);
	string_list_clear(&track, 0);

	return 0;
}

struct branch_info {
	char *remote_name;
	struct string_list merge;
	int rebase;
};

static struct string_list branch_list;

static const char *abbrev_ref(const char *name, const char *prefix)
{
	const char *abbrev = skip_prefix(name, prefix);
	if (abbrev)
		return abbrev;
	return name;
}
#define abbrev_branch(name) abbrev_ref((name), "refs/heads/")

static int config_read_branches(const char *key, const char *value, void *cb)
{
	if (!prefixcmp(key, "branch.")) {
		const char *orig_key = key;
		char *name;
		struct string_list_item *item;
		struct branch_info *info;
		enum { REMOTE, MERGE, REBASE } type;

		key += 7;
		if (!postfixcmp(key, ".remote")) {
			name = xstrndup(key, strlen(key) - 7);
			type = REMOTE;
		} else if (!postfixcmp(key, ".merge")) {
			name = xstrndup(key, strlen(key) - 6);
			type = MERGE;
		} else if (!postfixcmp(key, ".rebase")) {
			name = xstrndup(key, strlen(key) - 7);
			type = REBASE;
		} else
			return 0;

		item = string_list_insert(&branch_list, name);

		if (!item->util)
			item->util = xcalloc(sizeof(struct branch_info), 1);
		info = item->util;
		if (type == REMOTE) {
			if (info->remote_name)
				warning("more than one %s", orig_key);
			info->remote_name = xstrdup(value);
		} else if (type == MERGE) {
			char *space = strchr(value, ' ');
			value = abbrev_branch(value);
			while (space) {
				char *merge;
				merge = xstrndup(value, space - value);
				string_list_append(&info->merge, merge);
				value = abbrev_branch(space + 1);
				space = strchr(value, ' ');
			}
			string_list_append(&info->merge, xstrdup(value));
		} else
			info->rebase = git_config_bool(orig_key, value);
	}
	return 0;
}

static void read_branches(void)
{
	if (branch_list.nr)
		return;
	git_config(config_read_branches, NULL);
}

struct ref_states {
	struct remote *remote;
	struct string_list new, stale, tracked, heads, push;
	int queried;
};

static int get_ref_states(const struct ref *remote_refs, struct ref_states *states)
{
	struct ref *fetch_map = NULL, **tail = &fetch_map;
	struct ref *ref, *stale_refs;
	int i;

	for (i = 0; i < states->remote->fetch_refspec_nr; i++)
		if (get_fetch_map(remote_refs, states->remote->fetch + i, &tail, 1))
			die("Could not get fetch map for refspec %s",
				states->remote->fetch_refspec[i]);

	states->new.strdup_strings = 1;
	states->tracked.strdup_strings = 1;
	states->stale.strdup_strings = 1;
	for (ref = fetch_map; ref; ref = ref->next) {
		if (!ref->peer_ref || !ref_exists(ref->peer_ref->name))
			string_list_append(&states->new, abbrev_branch(ref->name));
		else
			string_list_append(&states->tracked, abbrev_branch(ref->name));
	}
	stale_refs = get_stale_heads(states->remote->fetch,
				     states->remote->fetch_refspec_nr, fetch_map);
	for (ref = stale_refs; ref; ref = ref->next) {
		struct string_list_item *item =
			string_list_append(&states->stale, abbrev_branch(ref->name));
		item->util = xstrdup(ref->name);
	}
	free_refs(stale_refs);
	free_refs(fetch_map);

	sort_string_list(&states->new);
	sort_string_list(&states->tracked);
	sort_string_list(&states->stale);

	return 0;
}

struct push_info {
	char *dest;
	int forced;
	enum {
		PUSH_STATUS_CREATE = 0,
		PUSH_STATUS_DELETE,
		PUSH_STATUS_UPTODATE,
		PUSH_STATUS_FASTFORWARD,
		PUSH_STATUS_OUTOFDATE,
		PUSH_STATUS_NOTQUERIED
	} status;
};

static int get_push_ref_states(const struct ref *remote_refs,
	struct ref_states *states)
{
	struct remote *remote = states->remote;
	struct ref *ref, *local_refs, *push_map;
	if (remote->mirror)
		return 0;

	local_refs = get_local_heads();
	push_map = copy_ref_list(remote_refs);

	match_push_refs(local_refs, &push_map, remote->push_refspec_nr,
			remote->push_refspec, MATCH_REFS_NONE);

	states->push.strdup_strings = 1;
	for (ref = push_map; ref; ref = ref->next) {
		struct string_list_item *item;
		struct push_info *info;

		if (!ref->peer_ref)
			continue;
		hashcpy(ref->new_sha1, ref->peer_ref->new_sha1);

		item = string_list_append(&states->push,
					  abbrev_branch(ref->peer_ref->name));
		item->util = xcalloc(sizeof(struct push_info), 1);
		info = item->util;
		info->forced = ref->force;
		info->dest = xstrdup(abbrev_branch(ref->name));

		if (is_null_sha1(ref->new_sha1)) {
			info->status = PUSH_STATUS_DELETE;
		} else if (!hashcmp(ref->old_sha1, ref->new_sha1))
			info->status = PUSH_STATUS_UPTODATE;
		else if (is_null_sha1(ref->old_sha1))
			info->status = PUSH_STATUS_CREATE;
		else if (has_sha1_file(ref->old_sha1) &&
			 ref_newer(ref->new_sha1, ref->old_sha1))
			info->status = PUSH_STATUS_FASTFORWARD;
		else
			info->status = PUSH_STATUS_OUTOFDATE;
	}
	free_refs(local_refs);
	free_refs(push_map);
	return 0;
}

static int get_push_ref_states_noquery(struct ref_states *states)
{
	int i;
	struct remote *remote = states->remote;
	struct string_list_item *item;
	struct push_info *info;

	if (remote->mirror)
		return 0;

	states->push.strdup_strings = 1;
	if (!remote->push_refspec_nr) {
		item = string_list_append(&states->push, "(matching)");
		info = item->util = xcalloc(sizeof(struct push_info), 1);
		info->status = PUSH_STATUS_NOTQUERIED;
		info->dest = xstrdup(item->string);
	}
	for (i = 0; i < remote->push_refspec_nr; i++) {
		struct refspec *spec = remote->push + i;
		if (spec->matching)
			item = string_list_append(&states->push, "(matching)");
		else if (strlen(spec->src))
			item = string_list_append(&states->push, spec->src);
		else
			item = string_list_append(&states->push, "(delete)");

		info = item->util = xcalloc(sizeof(struct push_info), 1);
		info->forced = spec->force;
		info->status = PUSH_STATUS_NOTQUERIED;
		info->dest = xstrdup(spec->dst ? spec->dst : item->string);
	}
	return 0;
}

static int get_head_names(const struct ref *remote_refs, struct ref_states *states)
{
	struct ref *ref, *matches;
	struct ref *fetch_map = NULL, **fetch_map_tail = &fetch_map;
	struct refspec refspec;

	refspec.force = 0;
	refspec.pattern = 1;
	refspec.src = refspec.dst = "refs/heads/*";
	states->heads.strdup_strings = 1;
	get_fetch_map(remote_refs, &refspec, &fetch_map_tail, 0);
	matches = guess_remote_head(find_ref_by_name(remote_refs, "HEAD"),
				    fetch_map, 1);
	for (ref = matches; ref; ref = ref->next)
		string_list_append(&states->heads, abbrev_branch(ref->name));

	free_refs(fetch_map);
	free_refs(matches);

	return 0;
}

struct known_remote {
	struct known_remote *next;
	struct remote *remote;
};

struct known_remotes {
	struct remote *to_delete;
	struct known_remote *list;
};

static int add_known_remote(struct remote *remote, void *cb_data)
{
	struct known_remotes *all = cb_data;
	struct known_remote *r;

	if (!strcmp(all->to_delete->name, remote->name))
		return 0;

	r = xmalloc(sizeof(*r));
	r->remote = remote;
	r->next = all->list;
	all->list = r;
	return 0;
}

struct branches_for_remote {
	struct remote *remote;
	struct string_list *branches, *skipped;
	struct known_remotes *keep;
};

static int add_branch_for_removal(const char *refname,
	const unsigned char *sha1, int flags, void *cb_data)
{
	struct branches_for_remote *branches = cb_data;
	struct refspec refspec;
	struct string_list_item *item;
	struct known_remote *kr;

	memset(&refspec, 0, sizeof(refspec));
	refspec.dst = (char *)refname;
	if (remote_find_tracking(branches->remote, &refspec))
		return 0;

	/* don't delete a branch if another remote also uses it */
	for (kr = branches->keep->list; kr; kr = kr->next) {
		memset(&refspec, 0, sizeof(refspec));
		refspec.dst = (char *)refname;
		if (!remote_find_tracking(kr->remote, &refspec))
			return 0;
	}

	/* don't delete non-remote-tracking refs */
	if (prefixcmp(refname, "refs/remotes")) {
		/* advise user how to delete local branches */
		if (!prefixcmp(refname, "refs/heads/"))
			string_list_append(branches->skipped,
					   abbrev_branch(refname));
		/* silently skip over other non-remote refs */
		return 0;
	}

	/* make sure that symrefs are deleted */
	if (flags & REF_ISSYMREF)
		return unlink(git_path("%s", refname));

	item = string_list_append(branches->branches, refname);
	item->util = xmalloc(20);
	hashcpy(item->util, sha1);

	return 0;
}

struct rename_info {
	const char *old;
	const char *new;
	struct string_list *remote_branches;
};

static int read_remote_branches(const char *refname,
	const unsigned char *sha1, int flags, void *cb_data)
{
	struct rename_info *rename = cb_data;
	struct strbuf buf = STRBUF_INIT;
	struct string_list_item *item;
	int flag;
	unsigned char orig_sha1[20];
	const char *symref;

	strbuf_addf(&buf, "refs/remotes/%s/", rename->old);
	if (!prefixcmp(refname, buf.buf)) {
		item = string_list_append(rename->remote_branches, xstrdup(refname));
		symref = resolve_ref_unsafe(refname, orig_sha1, 1, &flag);
		if (flag & REF_ISSYMREF)
			item->util = xstrdup(symref);
		else
			item->util = NULL;
	}

	return 0;
}

static int migrate_file(struct remote *remote)
{
	struct strbuf buf = STRBUF_INIT;
	int i;
	char *path = NULL;

	strbuf_addf(&buf, "remote.%s.url", remote->name);
	for (i = 0; i < remote->url_nr; i++)
		if (git_config_set_multivar(buf.buf, remote->url[i], "^$", 0))
			return error("Could not append '%s' to '%s'",
					remote->url[i], buf.buf);
	strbuf_reset(&buf);
	strbuf_addf(&buf, "remote.%s.push", remote->name);
	for (i = 0; i < remote->push_refspec_nr; i++)
		if (git_config_set_multivar(buf.buf, remote->push_refspec[i], "^$", 0))
			return error("Could not append '%s' to '%s'",
					remote->push_refspec[i], buf.buf);
	strbuf_reset(&buf);
	strbuf_addf(&buf, "remote.%s.fetch", remote->name);
	for (i = 0; i < remote->fetch_refspec_nr; i++)
		if (git_config_set_multivar(buf.buf, remote->fetch_refspec[i], "^$", 0))
			return error("Could not append '%s' to '%s'",
					remote->fetch_refspec[i], buf.buf);
	if (remote->origin == REMOTE_REMOTES)
		path = git_path("remotes/%s", remote->name);
	else if (remote->origin == REMOTE_BRANCHES)
		path = git_path("branches/%s", remote->name);
	if (path)
		unlink_or_warn(path);
	return 0;
}

static int mv(int argc, const char **argv)
{
	struct option options[] = {
		OPT_END()
	};
	struct remote *oldremote, *newremote;
	struct strbuf buf = STRBUF_INIT, buf2 = STRBUF_INIT, buf3 = STRBUF_INIT,
		old_remote_context = STRBUF_INIT;
	struct string_list remote_branches = STRING_LIST_INIT_NODUP;
	struct rename_info rename;
	int i, refspec_updated = 0;

	if (argc != 3)
		usage_with_options(builtin_remote_rename_usage, options);

	rename.old = argv[1];
	rename.new = argv[2];
	rename.remote_branches = &remote_branches;

	oldremote = remote_get(rename.old);
	if (!oldremote)
		die("No such remote: %s", rename.old);

	if (!strcmp(rename.old, rename.new) && oldremote->origin != REMOTE_CONFIG)
		return migrate_file(oldremote);

	newremote = remote_get(rename.new);
	if (newremote && (newremote->url_nr > 1 || newremote->fetch_refspec_nr))
		die("remote %s already exists.", rename.new);

	strbuf_addf(&buf, "refs/heads/test:refs/remotes/%s/test", rename.new);
	if (!valid_fetch_refspec(buf.buf))
		die("'%s' is not a valid remote name", rename.new);

	strbuf_reset(&buf);
	strbuf_addf(&buf, "remote.%s", rename.old);
	strbuf_addf(&buf2, "remote.%s", rename.new);
	if (git_config_rename_section(buf.buf, buf2.buf) < 1)
		return error("Could not rename config section '%s' to '%s'",
				buf.buf, buf2.buf);

	strbuf_reset(&buf);
	strbuf_addf(&buf, "remote.%s.fetch", rename.new);
	if (git_config_set_multivar(buf.buf, NULL, NULL, 1))
		return error("Could not remove config section '%s'", buf.buf);
	strbuf_addf(&old_remote_context, ":refs/remotes/%s/", rename.old);
	for (i = 0; i < oldremote->fetch_refspec_nr; i++) {
		char *ptr;

		strbuf_reset(&buf2);
		strbuf_addstr(&buf2, oldremote->fetch_refspec[i]);
		ptr = strstr(buf2.buf, old_remote_context.buf);
		if (ptr) {
			refspec_updated = 1;
			strbuf_splice(&buf2,
				      ptr-buf2.buf + strlen(":refs/remotes/"),
				      strlen(rename.old), rename.new,
				      strlen(rename.new));
		} else
			warning("Not updating non-default fetch respec\n"
				"\t%s\n"
				"\tPlease update the configuration manually if necessary.",
				buf2.buf);

		if (git_config_set_multivar(buf.buf, buf2.buf, "^$", 0))
			return error("Could not append '%s'", buf.buf);
	}

	read_branches();
	for (i = 0; i < branch_list.nr; i++) {
		struct string_list_item *item = branch_list.items + i;
		struct branch_info *info = item->util;
		if (info->remote_name && !strcmp(info->remote_name, rename.old)) {
			strbuf_reset(&buf);
			strbuf_addf(&buf, "branch.%s.remote", item->string);
			if (git_config_set(buf.buf, rename.new)) {
				return error("Could not set '%s'", buf.buf);
			}
		}
	}

	if (!refspec_updated)
		return 0;

	/*
	 * First remove symrefs, then rename the rest, finally create
	 * the new symrefs.
	 */
	for_each_ref(read_remote_branches, &rename);
	for (i = 0; i < remote_branches.nr; i++) {
		struct string_list_item *item = remote_branches.items + i;
		int flag = 0;
		unsigned char sha1[20];

		read_ref_full(item->string, sha1, 1, &flag);
		if (!(flag & REF_ISSYMREF))
			continue;
		if (delete_ref(item->string, NULL, REF_NODEREF))
			die("deleting '%s' failed", item->string);
	}
	for (i = 0; i < remote_branches.nr; i++) {
		struct string_list_item *item = remote_branches.items + i;

		if (item->util)
			continue;
		strbuf_reset(&buf);
		strbuf_addstr(&buf, item->string);
		strbuf_splice(&buf, strlen("refs/remotes/"), strlen(rename.old),
				rename.new, strlen(rename.new));
		strbuf_reset(&buf2);
		strbuf_addf(&buf2, "remote: renamed %s to %s",
				item->string, buf.buf);
		if (rename_ref(item->string, buf.buf, buf2.buf))
			die("renaming '%s' failed", item->string);
	}
	for (i = 0; i < remote_branches.nr; i++) {
		struct string_list_item *item = remote_branches.items + i;

		if (!item->util)
			continue;
		strbuf_reset(&buf);
		strbuf_addstr(&buf, item->string);
		strbuf_splice(&buf, strlen("refs/remotes/"), strlen(rename.old),
				rename.new, strlen(rename.new));
		strbuf_reset(&buf2);
		strbuf_addstr(&buf2, item->util);
		strbuf_splice(&buf2, strlen("refs/remotes/"), strlen(rename.old),
				rename.new, strlen(rename.new));
		strbuf_reset(&buf3);
		strbuf_addf(&buf3, "remote: renamed %s to %s",
				item->string, buf.buf);
		if (create_symref(buf.buf, buf2.buf, buf3.buf))
			die("creating '%s' failed", buf.buf);
	}
	return 0;
}

static int remove_branches(struct string_list *branches)
{
	int i, result = 0;
	for (i = 0; i < branches->nr; i++) {
		struct string_list_item *item = branches->items + i;
		const char *refname = item->string;
		unsigned char *sha1 = item->util;

		if (delete_ref(refname, sha1, 0))
			result |= error("Could not remove branch %s", refname);
	}
	return result;
}

static int rm(int argc, const char **argv)
{
	struct option options[] = {
		OPT_END()
	};
	struct remote *remote;
	struct strbuf buf = STRBUF_INIT;
	struct known_remotes known_remotes = { NULL, NULL };
	struct string_list branches = STRING_LIST_INIT_DUP;
	struct string_list skipped = STRING_LIST_INIT_DUP;
	struct branches_for_remote cb_data;
	int i, result;

	memset(&cb_data, 0, sizeof(cb_data));
	cb_data.branches = &branches;
	cb_data.skipped = &skipped;
	cb_data.keep = &known_remotes;

	if (argc != 2)
		usage_with_options(builtin_remote_rm_usage, options);

	remote = remote_get(argv[1]);
	if (!remote)
		die("No such remote: %s", argv[1]);

	known_remotes.to_delete = remote;
	for_each_remote(add_known_remote, &known_remotes);

	strbuf_addf(&buf, "remote.%s", remote->name);
	if (git_config_rename_section(buf.buf, NULL) < 1)
		return error("Could not remove config section '%s'", buf.buf);

	read_branches();
	for (i = 0; i < branch_list.nr; i++) {
		struct string_list_item *item = branch_list.items + i;
		struct branch_info *info = item->util;
		if (info->remote_name && !strcmp(info->remote_name, remote->name)) {
			const char *keys[] = { "remote", "merge", NULL }, **k;
			for (k = keys; *k; k++) {
				strbuf_reset(&buf);
				strbuf_addf(&buf, "branch.%s.%s",
						item->string, *k);
				if (git_config_set(buf.buf, NULL)) {
					strbuf_release(&buf);
					return -1;
				}
			}
		}
	}

	/*
	 * We cannot just pass a function to for_each_ref() which deletes
	 * the branches one by one, since for_each_ref() relies on cached
	 * refs, which are invalidated when deleting a branch.
	 */
	cb_data.remote = remote;
	result = for_each_ref(add_branch_for_removal, &cb_data);
	strbuf_release(&buf);

	if (!result)
		result = remove_branches(&branches);
	string_list_clear(&branches, 1);

	if (skipped.nr) {
		fprintf(stderr, skipped.nr == 1 ?
			"Note: A branch outside the refs/remotes/ hierarchy was not removed;\n"
			"to delete it, use:\n" :
			"Note: Some branches outside the refs/remotes/ hierarchy were not removed;\n"
			"to delete them, use:\n");
		for (i = 0; i < skipped.nr; i++)
			fprintf(stderr, "  git branch -d %s\n",
				skipped.items[i].string);
	}
	string_list_clear(&skipped, 0);

	return result;
}

static void clear_push_info(void *util, const char *string)
{
	struct push_info *info = util;
	free(info->dest);
	free(info);
}

static void free_remote_ref_states(struct ref_states *states)
{
	string_list_clear(&states->new, 0);
	string_list_clear(&states->stale, 1);
	string_list_clear(&states->tracked, 0);
	string_list_clear(&states->heads, 0);
	string_list_clear_func(&states->push, clear_push_info);
}

static int append_ref_to_tracked_list(const char *refname,
	const unsigned char *sha1, int flags, void *cb_data)
{
	struct ref_states *states = cb_data;
	struct refspec refspec;

	if (flags & REF_ISSYMREF)
		return 0;

	memset(&refspec, 0, sizeof(refspec));
	refspec.dst = (char *)refname;
	if (!remote_find_tracking(states->remote, &refspec))
		string_list_append(&states->tracked, abbrev_branch(refspec.src));

	return 0;
}

static int get_remote_ref_states(const char *name,
				 struct ref_states *states,
				 int query)
{
	struct transport *transport;
	const struct ref *remote_refs;

	states->remote = remote_get(name);
	if (!states->remote)
		return error("No such remote: %s", name);

	read_branches();

	if (query) {
		transport = transport_get(states->remote, states->remote->url_nr > 0 ?
			states->remote->url[0] : NULL);
		remote_refs = transport_get_remote_refs(transport);
		transport_disconnect(transport);

		states->queried = 1;
		if (query & GET_REF_STATES)
			get_ref_states(remote_refs, states);
		if (query & GET_HEAD_NAMES)
			get_head_names(remote_refs, states);
		if (query & GET_PUSH_REF_STATES)
			get_push_ref_states(remote_refs, states);
	} else {
		for_each_ref(append_ref_to_tracked_list, states);
		sort_string_list(&states->tracked);
		get_push_ref_states_noquery(states);
	}

	return 0;
}

struct show_info {
	struct string_list *list;
	struct ref_states *states;
	int width, width2;
	int any_rebase;
};

static int add_remote_to_show_info(struct string_list_item *item, void *cb_data)
{
	struct show_info *info = cb_data;
	int n = strlen(item->string);
	if (n > info->width)
		info->width = n;
	string_list_insert(info->list, item->string);
	return 0;
}

static int show_remote_info_item(struct string_list_item *item, void *cb_data)
{
	struct show_info *info = cb_data;
	struct ref_states *states = info->states;
	const char *name = item->string;

	if (states->queried) {
		const char *fmt = "%s";
		const char *arg = "";
		if (string_list_has_string(&states->new, name)) {
			fmt = " new (next fetch will store in remotes/%s)";
			arg = states->remote->name;
		} else if (string_list_has_string(&states->tracked, name))
			arg = " tracked";
		else if (string_list_has_string(&states->stale, name))
			arg = " stale (use 'git remote prune' to remove)";
		else
			arg = " ???";
		printf("    %-*s", info->width, name);
		printf(fmt, arg);
		printf("\n");
	} else
		printf("    %s\n", name);

	return 0;
}

static int add_local_to_show_info(struct string_list_item *branch_item, void *cb_data)
{
	struct show_info *show_info = cb_data;
	struct ref_states *states = show_info->states;
	struct branch_info *branch_info = branch_item->util;
	struct string_list_item *item;
	int n;

	if (!branch_info->merge.nr || !branch_info->remote_name ||
	    strcmp(states->remote->name, branch_info->remote_name))
		return 0;
	if ((n = strlen(branch_item->string)) > show_info->width)
		show_info->width = n;
	if (branch_info->rebase)
		show_info->any_rebase = 1;

	item = string_list_insert(show_info->list, branch_item->string);
	item->util = branch_info;

	return 0;
}

static int show_local_info_item(struct string_list_item *item, void *cb_data)
{
	struct show_info *show_info = cb_data;
	struct branch_info *branch_info = item->util;
	struct string_list *merge = &branch_info->merge;
	const char *also;
	int i;

	if (branch_info->rebase && branch_info->merge.nr > 1) {
		error("invalid branch.%s.merge; cannot rebase onto > 1 branch",
			item->string);
		return 0;
	}

	printf("    %-*s ", show_info->width, item->string);
	if (branch_info->rebase) {
		printf("rebases onto remote %s\n", merge->items[0].string);
		return 0;
	} else if (show_info->any_rebase) {
		printf(" merges with remote %s\n", merge->items[0].string);
		also = "    and with remote";
	} else {
		printf("merges with remote %s\n", merge->items[0].string);
		also = "   and with remote";
	}
	for (i = 1; i < merge->nr; i++)
		printf("    %-*s %s %s\n", show_info->width, "", also,
		       merge->items[i].string);

	return 0;
}

static int add_push_to_show_info(struct string_list_item *push_item, void *cb_data)
{
	struct show_info *show_info = cb_data;
	struct push_info *push_info = push_item->util;
	struct string_list_item *item;
	int n;
	if ((n = strlen(push_item->string)) > show_info->width)
		show_info->width = n;
	if ((n = strlen(push_info->dest)) > show_info->width2)
		show_info->width2 = n;
	item = string_list_append(show_info->list, push_item->string);
	item->util = push_item->util;
	return 0;
}

/*
 * Sorting comparison for a string list that has push_info
 * structs in its util field
 */
static int cmp_string_with_push(const void *va, const void *vb)
{
	const struct string_list_item *a = va;
	const struct string_list_item *b = vb;
	const struct push_info *a_push = a->util;
	const struct push_info *b_push = b->util;
	int cmp = strcmp(a->string, b->string);
	return cmp ? cmp : strcmp(a_push->dest, b_push->dest);
}

static int show_push_info_item(struct string_list_item *item, void *cb_data)
{
	struct show_info *show_info = cb_data;
	struct push_info *push_info = item->util;
	char *src = item->string, *status = NULL;

	switch (push_info->status) {
	case PUSH_STATUS_CREATE:
		status = "create";
		break;
	case PUSH_STATUS_DELETE:
		status = "delete";
		src = "(none)";
		break;
	case PUSH_STATUS_UPTODATE:
		status = "up to date";
		break;
	case PUSH_STATUS_FASTFORWARD:
		status = "fast-forwardable";
		break;
	case PUSH_STATUS_OUTOFDATE:
		status = "local out of date";
		break;
	case PUSH_STATUS_NOTQUERIED:
		break;
	}
	if (status)
		printf("    %-*s %s to %-*s (%s)\n", show_info->width, src,
			push_info->forced ? "forces" : "pushes",
			show_info->width2, push_info->dest, status);
	else
		printf("    %-*s %s to %s\n", show_info->width, src,
			push_info->forced ? "forces" : "pushes",
			push_info->dest);
	return 0;
}

static int show(int argc, const char **argv)
{
	int no_query = 0, result = 0, query_flag = 0;
	struct option options[] = {
		OPT_BOOLEAN('n', NULL, &no_query, "do not query remotes"),
		OPT_END()
	};
	struct ref_states states;
	struct string_list info_list = STRING_LIST_INIT_NODUP;
	struct show_info info;

	argc = parse_options(argc, argv, NULL, options, builtin_remote_show_usage,
			     0);

	if (argc < 1)
		return show_all();

	if (!no_query)
		query_flag = (GET_REF_STATES | GET_HEAD_NAMES | GET_PUSH_REF_STATES);

	memset(&states, 0, sizeof(states));
	memset(&info, 0, sizeof(info));
	info.states = &states;
	info.list = &info_list;
	for (; argc; argc--, argv++) {
		int i;
		const char **url;
		int url_nr;

		get_remote_ref_states(*argv, &states, query_flag);

		printf("* remote %s\n", *argv);
		printf("  Fetch URL: %s\n", states.remote->url_nr > 0 ?
			states.remote->url[0] : "(no URL)");
		if (states.remote->pushurl_nr) {
			url = states.remote->pushurl;
			url_nr = states.remote->pushurl_nr;
		} else {
			url = states.remote->url;
			url_nr = states.remote->url_nr;
		}
		for (i = 0; i < url_nr; i++)
			printf("  Push  URL: %s\n", url[i]);
		if (!i)
			printf("  Push  URL: %s\n", "(no URL)");
		if (no_query)
			printf("  HEAD branch: (not queried)\n");
		else if (!states.heads.nr)
			printf("  HEAD branch: (unknown)\n");
		else if (states.heads.nr == 1)
			printf("  HEAD branch: %s\n", states.heads.items[0].string);
		else {
			printf("  HEAD branch (remote HEAD is ambiguous,"
			       " may be one of the following):\n");
			for (i = 0; i < states.heads.nr; i++)
				printf("    %s\n", states.heads.items[i].string);
		}

		/* remote branch info */
		info.width = 0;
		for_each_string_list(&states.new, add_remote_to_show_info, &info);
		for_each_string_list(&states.tracked, add_remote_to_show_info, &info);
		for_each_string_list(&states.stale, add_remote_to_show_info, &info);
		if (info.list->nr)
			printf("  Remote branch%s:%s\n",
			       info.list->nr > 1 ? "es" : "",
				no_query ? " (status not queried)" : "");
		for_each_string_list(info.list, show_remote_info_item, &info);
		string_list_clear(info.list, 0);

		/* git pull info */
		info.width = 0;
		info.any_rebase = 0;
		for_each_string_list(&branch_list, add_local_to_show_info, &info);
		if (info.list->nr)
			printf("  Local branch%s configured for 'git pull':\n",
			       info.list->nr > 1 ? "es" : "");
		for_each_string_list(info.list, show_local_info_item, &info);
		string_list_clear(info.list, 0);

		/* git push info */
		if (states.remote->mirror)
			printf("  Local refs will be mirrored by 'git push'\n");

		info.width = info.width2 = 0;
		for_each_string_list(&states.push, add_push_to_show_info, &info);
		qsort(info.list->items, info.list->nr,
			sizeof(*info.list->items), cmp_string_with_push);
		if (info.list->nr)
			printf("  Local ref%s configured for 'git push'%s:\n",
				info.list->nr > 1 ? "s" : "",
				no_query ? " (status not queried)" : "");
		for_each_string_list(info.list, show_push_info_item, &info);
		string_list_clear(info.list, 0);

		free_remote_ref_states(&states);
	}

	return result;
}

static int set_head(int argc, const char **argv)
{
	int i, opt_a = 0, opt_d = 0, result = 0;
	struct strbuf buf = STRBUF_INIT, buf2 = STRBUF_INIT;
	char *head_name = NULL;

	struct option options[] = {
		OPT_BOOLEAN('a', "auto", &opt_a,
			    "set refs/remotes/<name>/HEAD according to remote"),
		OPT_BOOLEAN('d', "delete", &opt_d,
			    "delete refs/remotes/<name>/HEAD"),
		OPT_END()
	};
	argc = parse_options(argc, argv, NULL, options, builtin_remote_sethead_usage,
			     0);
	if (argc)
		strbuf_addf(&buf, "refs/remotes/%s/HEAD", argv[0]);

	if (!opt_a && !opt_d && argc == 2) {
		head_name = xstrdup(argv[1]);
	} else if (opt_a && !opt_d && argc == 1) {
		struct ref_states states;
		memset(&states, 0, sizeof(states));
		get_remote_ref_states(argv[0], &states, GET_HEAD_NAMES);
		if (!states.heads.nr)
			result |= error("Cannot determine remote HEAD");
		else if (states.heads.nr > 1) {
			result |= error("Multiple remote HEAD branches. "
					"Please choose one explicitly with:");
			for (i = 0; i < states.heads.nr; i++)
				fprintf(stderr, "  git remote set-head %s %s\n",
					argv[0], states.heads.items[i].string);
		} else
			head_name = xstrdup(states.heads.items[0].string);
		free_remote_ref_states(&states);
	} else if (opt_d && !opt_a && argc == 1) {
		if (delete_ref(buf.buf, NULL, REF_NODEREF))
			result |= error("Could not delete %s", buf.buf);
	} else
		usage_with_options(builtin_remote_sethead_usage, options);

	if (head_name) {
		strbuf_addf(&buf2, "refs/remotes/%s/%s", argv[0], head_name);
		/* make sure it's valid */
		if (!ref_exists(buf2.buf))
			result |= error("Not a valid ref: %s", buf2.buf);
		else if (create_symref(buf.buf, buf2.buf, "remote set-head"))
			result |= error("Could not setup %s", buf.buf);
		if (opt_a)
			printf("%s/HEAD set to %s\n", argv[0], head_name);
		free(head_name);
	}

	strbuf_release(&buf);
	strbuf_release(&buf2);
	return result;
}

static int prune(int argc, const char **argv)
{
	int dry_run = 0, result = 0;
	struct option options[] = {
		OPT__DRY_RUN(&dry_run, "dry run"),
		OPT_END()
	};

	argc = parse_options(argc, argv, NULL, options, builtin_remote_prune_usage,
			     0);

	if (argc < 1)
		usage_with_options(builtin_remote_prune_usage, options);

	for (; argc; argc--, argv++)
		result |= prune_remote(*argv, dry_run);

	return result;
}

static int prune_remote(const char *remote, int dry_run)
{
	int result = 0, i;
	struct ref_states states;
	const char *dangling_msg = dry_run
		? " %s will become dangling!\n"
		: " %s has become dangling!\n";

	memset(&states, 0, sizeof(states));
	get_remote_ref_states(remote, &states, GET_REF_STATES);

	if (states.stale.nr) {
		printf("Pruning %s\n", remote);
		printf("URL: %s\n",
		       states.remote->url_nr
		       ? states.remote->url[0]
		       : "(no URL)");
	}

	for (i = 0; i < states.stale.nr; i++) {
		const char *refname = states.stale.items[i].util;

		if (!dry_run)
			result |= delete_ref(refname, NULL, 0);

		printf(" * [%s] %s\n", dry_run ? "would prune" : "pruned",
		       abbrev_ref(refname, "refs/remotes/"));
		warn_dangling_symref(stdout, dangling_msg, refname);
	}

	free_remote_ref_states(&states);
	return result;
}

static int get_remote_default(const char *key, const char *value, void *priv)
{
	if (strcmp(key, "remotes.default") == 0) {
		int *found = priv;
		*found = 1;
	}
	return 0;
}

static int update(int argc, const char **argv)
{
	int i, prune = 0;
	struct option options[] = {
		OPT_BOOLEAN('p', "prune", &prune,
			    "prune remotes after fetching"),
		OPT_END()
	};
	const char **fetch_argv;
	int fetch_argc = 0;
	int default_defined = 0;

	fetch_argv = xmalloc(sizeof(char *) * (argc+5));

	argc = parse_options(argc, argv, NULL, options, builtin_remote_update_usage,
			     PARSE_OPT_KEEP_ARGV0);

	fetch_argv[fetch_argc++] = "fetch";

	if (prune)
		fetch_argv[fetch_argc++] = "--prune";
	if (verbose)
		fetch_argv[fetch_argc++] = "-v";
	fetch_argv[fetch_argc++] = "--multiple";
	if (argc < 2)
		fetch_argv[fetch_argc++] = "default";
	for (i = 1; i < argc; i++)
		fetch_argv[fetch_argc++] = argv[i];

	if (strcmp(fetch_argv[fetch_argc-1], "default") == 0) {
		git_config(get_remote_default, &default_defined);
		if (!default_defined)
			fetch_argv[fetch_argc-1] = "--all";
	}

	fetch_argv[fetch_argc] = NULL;

	return run_command_v_opt(fetch_argv, RUN_GIT_CMD);
}

static int remove_all_fetch_refspecs(const char *remote, const char *key)
{
	return git_config_set_multivar(key, NULL, NULL, 1);
}

static int add_branches(struct remote *remote, const char **branches,
			const char *key)
{
	const char *remotename = remote->name;
	int mirror = remote->mirror;
	struct strbuf refspec = STRBUF_INIT;

	for (; *branches; branches++)
		if (add_branch(key, *branches, remotename, mirror, &refspec)) {
			strbuf_release(&refspec);
			return 1;
		}

	strbuf_release(&refspec);
	return 0;
}

static int set_remote_branches(const char *remotename, const char **branches,
				int add_mode)
{
	struct strbuf key = STRBUF_INIT;
	struct remote *remote;

	strbuf_addf(&key, "remote.%s.fetch", remotename);

	if (!remote_is_configured(remotename))
		die("No such remote '%s'", remotename);
	remote = remote_get(remotename);

	if (!add_mode && remove_all_fetch_refspecs(remotename, key.buf)) {
		strbuf_release(&key);
		return 1;
	}
	if (add_branches(remote, branches, key.buf)) {
		strbuf_release(&key);
		return 1;
	}

	strbuf_release(&key);
	return 0;
}

static int set_branches(int argc, const char **argv)
{
	int add_mode = 0;
	struct option options[] = {
		OPT_BOOLEAN('\0', "add", &add_mode, "add branch"),
		OPT_END()
	};

	argc = parse_options(argc, argv, NULL, options,
			     builtin_remote_setbranches_usage, 0);
	if (argc == 0) {
		error("no remote specified");
		usage_with_options(builtin_remote_setbranches_usage, options);
	}
	argv[argc] = NULL;

	return set_remote_branches(argv[0], argv + 1, add_mode);
}

static int set_url(int argc, const char **argv)
{
	int i, push_mode = 0, add_mode = 0, delete_mode = 0;
	int matches = 0, negative_matches = 0;
	const char *remotename = NULL;
	const char *newurl = NULL;
	const char *oldurl = NULL;
	struct remote *remote;
	regex_t old_regex;
	const char **urlset;
	int urlset_nr;
	struct strbuf name_buf = STRBUF_INIT;
	struct option options[] = {
		OPT_BOOLEAN('\0', "push", &push_mode,
			    "manipulate push URLs"),
		OPT_BOOLEAN('\0', "add", &add_mode,
			    "add URL"),
		OPT_BOOLEAN('\0', "delete", &delete_mode,
			    "delete URLs"),
		OPT_END()
	};
	argc = parse_options(argc, argv, NULL, options, builtin_remote_seturl_usage,
			     PARSE_OPT_KEEP_ARGV0);

	if (add_mode && delete_mode)
		die("--add --delete doesn't make sense");

	if (argc < 3 || argc > 4 || ((add_mode || delete_mode) && argc != 3))
		usage_with_options(builtin_remote_seturl_usage, options);

	remotename = argv[1];
	newurl = argv[2];
	if (argc > 3)
		oldurl = argv[3];

	if (delete_mode)
		oldurl = newurl;

	if (!remote_is_configured(remotename))
		die("No such remote '%s'", remotename);
	remote = remote_get(remotename);

	if (push_mode) {
		strbuf_addf(&name_buf, "remote.%s.pushurl", remotename);
		urlset = remote->pushurl;
		urlset_nr = remote->pushurl_nr;
	} else {
		strbuf_addf(&name_buf, "remote.%s.url", remotename);
		urlset = remote->url;
		urlset_nr = remote->url_nr;
	}

	/* Special cases that add new entry. */
	if ((!oldurl && !delete_mode) || add_mode) {
		if (add_mode)
			git_config_set_multivar(name_buf.buf, newurl,
				"^$", 0);
		else
			git_config_set(name_buf.buf, newurl);
		strbuf_release(&name_buf);
		return 0;
	}

	/* Old URL specified. Demand that one matches. */
	if (regcomp(&old_regex, oldurl, REG_EXTENDED))
		die("Invalid old URL pattern: %s", oldurl);

	for (i = 0; i < urlset_nr; i++)
		if (!regexec(&old_regex, urlset[i], 0, NULL, 0))
			matches++;
		else
			negative_matches++;
	if (!delete_mode && !matches)
		die("No such URL found: %s", oldurl);
	if (delete_mode && !negative_matches && !push_mode)
		die("Will not delete all non-push URLs");

	regfree(&old_regex);

	if (!delete_mode)
		git_config_set_multivar(name_buf.buf, newurl, oldurl, 0);
	else
		git_config_set_multivar(name_buf.buf, NULL, oldurl, 1);
	return 0;
}

static int get_one_entry(struct remote *remote, void *priv)
{
	struct string_list *list = priv;
	struct strbuf url_buf = STRBUF_INIT;
	const char **url;
	int i, url_nr;

	if (remote->url_nr > 0) {
		strbuf_addf(&url_buf, "%s (fetch)", remote->url[0]);
		string_list_append(list, remote->name)->util =
				strbuf_detach(&url_buf, NULL);
	} else
		string_list_append(list, remote->name)->util = NULL;
	if (remote->pushurl_nr) {
		url = remote->pushurl;
		url_nr = remote->pushurl_nr;
	} else {
		url = remote->url;
		url_nr = remote->url_nr;
	}
	for (i = 0; i < url_nr; i++)
	{
		strbuf_addf(&url_buf, "%s (push)", url[i]);
		string_list_append(list, remote->name)->util =
				strbuf_detach(&url_buf, NULL);
	}

	return 0;
}

static int show_all(void)
{
	struct string_list list = STRING_LIST_INIT_NODUP;
	int result;

	list.strdup_strings = 1;
	result = for_each_remote(get_one_entry, &list);

	if (!result) {
		int i;

		sort_string_list(&list);
		for (i = 0; i < list.nr; i++) {
			struct string_list_item *item = list.items + i;
			if (verbose)
				printf("%s\t%s\n", item->string,
					item->util ? (const char *)item->util : "");
			else {
				if (i && !strcmp((item - 1)->string, item->string))
					continue;
				printf("%s\n", item->string);
			}
		}
	}
	string_list_clear(&list, 1);
	return result;
}

int cmd_remote(int argc, const char **argv, const char *prefix)
{
	struct option options[] = {
		OPT__VERBOSE(&verbose, "be verbose; must be placed before a subcommand"),
		OPT_END()
	};
	int result;

	argc = parse_options(argc, argv, prefix, options, builtin_remote_usage,
		PARSE_OPT_STOP_AT_NON_OPTION);

	if (argc < 1)
		result = show_all();
	else if (!strcmp(argv[0], "add"))
		result = add(argc, argv);
	else if (!strcmp(argv[0], "rename"))
		result = mv(argc, argv);
	else if (!strcmp(argv[0], "rm"))
		result = rm(argc, argv);
	else if (!strcmp(argv[0], "set-head"))
		result = set_head(argc, argv);
	else if (!strcmp(argv[0], "set-branches"))
		result = set_branches(argc, argv);
	else if (!strcmp(argv[0], "set-url"))
		result = set_url(argc, argv);
	else if (!strcmp(argv[0], "show"))
		result = show(argc, argv);
	else if (!strcmp(argv[0], "prune"))
		result = prune(argc, argv);
	else if (!strcmp(argv[0], "update"))
		result = update(argc, argv);
	else {
		error("Unknown subcommand: %s", argv[0]);
		usage_with_options(builtin_remote_usage, options);
	}

	return result ? 1 : 0;
}<|MERGE_RESOLUTION|>--- conflicted
+++ resolved
@@ -15,13 +15,8 @@
 	"git remote set-head <name> (-a | -d | <branch>)",
 	"git remote [-v | --verbose] show [-n] <name>",
 	"git remote prune [-n | --dry-run] <name>",
-<<<<<<< HEAD
 	"git remote [-v | --verbose] update [-p | --prune] [(<group> | <remote>)...]",
-	"git remote set-branches <name> [--add] <branch>...",
-=======
-	"git remote [-v | --verbose] update [-p | --prune] [group | remote]",
 	"git remote set-branches [--add] <name> <branch>...",
->>>>>>> ca5bc9e6
 	"git remote set-url <name> <newurl> [<oldurl>]",
 	"git remote set-url --add <name> <newurl>",
 	"git remote set-url --delete <name> <url>",
