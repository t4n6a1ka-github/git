#include "builtin.h"
#include "cache.h"
#include "config.h"
#include "parse-options.h"
#include "midx.h"
#include "trace2.h"
#include "object-store.h"

#define BUILTIN_MIDX_WRITE_USAGE \
	N_("git multi-pack-index [<options>] write [--preferred-pack=<pack>]")

#define BUILTIN_MIDX_VERIFY_USAGE \
	N_("git multi-pack-index [<options>] verify")

#define BUILTIN_MIDX_EXPIRE_USAGE \
	N_("git multi-pack-index [<options>] expire")

#define BUILTIN_MIDX_REPACK_USAGE \
	N_("git multi-pack-index [<options>] repack [--batch-size=<size>]")

static char const * const builtin_multi_pack_index_write_usage[] = {
	BUILTIN_MIDX_WRITE_USAGE,
	NULL
};
static char const * const builtin_multi_pack_index_verify_usage[] = {
	BUILTIN_MIDX_VERIFY_USAGE,
	NULL
};
static char const * const builtin_multi_pack_index_expire_usage[] = {
	BUILTIN_MIDX_EXPIRE_USAGE,
	NULL
};
static char const * const builtin_multi_pack_index_repack_usage[] = {
	BUILTIN_MIDX_REPACK_USAGE,
	NULL
};
static char const * const builtin_multi_pack_index_usage[] = {
	BUILTIN_MIDX_WRITE_USAGE,
	BUILTIN_MIDX_VERIFY_USAGE,
	BUILTIN_MIDX_EXPIRE_USAGE,
	BUILTIN_MIDX_REPACK_USAGE,
	NULL
};

static struct opts_multi_pack_index {
	const char *object_dir;
	const char *preferred_pack;
	unsigned long batch_size;
	unsigned flags;
} opts;

static struct option common_opts[] = {
	OPT_FILENAME(0, "object-dir", &opts.object_dir,
	  N_("object directory containing set of packfile and pack-index pairs")),
	OPT_END(),
};

static struct option *add_common_options(struct option *prev)
{
	return parse_options_concat(common_opts, prev);
}

static int cmd_multi_pack_index_write(int argc, const char **argv)
{
	struct option *options;
	static struct option builtin_multi_pack_index_write_options[] = {
		OPT_STRING(0, "preferred-pack", &opts.preferred_pack,
			   N_("preferred-pack"),
			   N_("pack for reuse when computing a multi-pack bitmap")),
<<<<<<< HEAD
		OPT_BIT(0, "bitmap", &opts.flags, N_("write multi-pack bitmap"),
			MIDX_WRITE_BITMAP | MIDX_WRITE_REV_INDEX),
=======
		OPT_BIT(0, "progress", &opts.flags,
			N_("force progress reporting"), MIDX_PROGRESS),
>>>>>>> 0394f8d0
		OPT_END(),
	};

	options = add_common_options(builtin_multi_pack_index_write_options);

	trace2_cmd_mode(argv[0]);

	if (isatty(2))
		opts.flags |= MIDX_PROGRESS;
	argc = parse_options(argc, argv, NULL,
			     options, builtin_multi_pack_index_write_usage,
			     PARSE_OPT_KEEP_UNKNOWN);
	if (argc)
		usage_with_options(builtin_multi_pack_index_write_usage,
				   options);

	FREE_AND_NULL(options);

	return write_midx_file(opts.object_dir, opts.preferred_pack,
			       opts.flags);
}

static int cmd_multi_pack_index_verify(int argc, const char **argv)
{
	struct option *options;
	static struct option builtin_multi_pack_index_verify_options[] = {
		OPT_BIT(0, "progress", &opts.flags,
			N_("force progress reporting"), MIDX_PROGRESS),
		OPT_END(),
	};
	options = add_common_options(builtin_multi_pack_index_verify_options);

	trace2_cmd_mode(argv[0]);

	if (isatty(2))
		opts.flags |= MIDX_PROGRESS;
	argc = parse_options(argc, argv, NULL,
			     options, builtin_multi_pack_index_verify_usage,
			     PARSE_OPT_KEEP_UNKNOWN);
	if (argc)
		usage_with_options(builtin_multi_pack_index_verify_usage,
				   options);

	return verify_midx_file(the_repository, opts.object_dir, opts.flags);
}

static int cmd_multi_pack_index_expire(int argc, const char **argv)
{
	struct option *options;
	static struct option builtin_multi_pack_index_expire_options[] = {
		OPT_BIT(0, "progress", &opts.flags,
			N_("force progress reporting"), MIDX_PROGRESS),
		OPT_END(),
	};
	options = add_common_options(builtin_multi_pack_index_expire_options);

	trace2_cmd_mode(argv[0]);

	if (isatty(2))
		opts.flags |= MIDX_PROGRESS;
	argc = parse_options(argc, argv, NULL,
			     options, builtin_multi_pack_index_expire_usage,
			     PARSE_OPT_KEEP_UNKNOWN);
	if (argc)
		usage_with_options(builtin_multi_pack_index_expire_usage,
				   options);

	return expire_midx_packs(the_repository, opts.object_dir, opts.flags);
}

static int cmd_multi_pack_index_repack(int argc, const char **argv)
{
	struct option *options;
	static struct option builtin_multi_pack_index_repack_options[] = {
		OPT_MAGNITUDE(0, "batch-size", &opts.batch_size,
		  N_("during repack, collect pack-files of smaller size into a batch that is larger than this size")),
		OPT_BIT(0, "progress", &opts.flags,
		  N_("force progress reporting"), MIDX_PROGRESS),
		OPT_END(),
	};

	options = add_common_options(builtin_multi_pack_index_repack_options);

	trace2_cmd_mode(argv[0]);

	if (isatty(2))
		opts.flags |= MIDX_PROGRESS;
	argc = parse_options(argc, argv, NULL,
			     options,
			     builtin_multi_pack_index_repack_usage,
			     PARSE_OPT_KEEP_UNKNOWN);
	if (argc)
		usage_with_options(builtin_multi_pack_index_repack_usage,
				   options);

	FREE_AND_NULL(options);

	return midx_repack(the_repository, opts.object_dir,
			   (size_t)opts.batch_size, opts.flags);
}

int cmd_multi_pack_index(int argc, const char **argv,
			 const char *prefix)
{
	struct option *builtin_multi_pack_index_options = common_opts;

	git_config(git_default_config, NULL);

	argc = parse_options(argc, argv, prefix,
			     builtin_multi_pack_index_options,
			     builtin_multi_pack_index_usage,
			     PARSE_OPT_STOP_AT_NON_OPTION);

	if (!opts.object_dir)
		opts.object_dir = get_object_directory();

	if (!argc)
		goto usage;

	if (!strcmp(argv[0], "repack"))
		return cmd_multi_pack_index_repack(argc, argv);
	else if (!strcmp(argv[0], "write"))
		return cmd_multi_pack_index_write(argc, argv);
	else if (!strcmp(argv[0], "verify"))
		return cmd_multi_pack_index_verify(argc, argv);
	else if (!strcmp(argv[0], "expire"))
		return cmd_multi_pack_index_expire(argc, argv);

	error(_("unrecognized subcommand: %s"), argv[0]);
usage:
	usage_with_options(builtin_multi_pack_index_usage,
			   builtin_multi_pack_index_options);
}<|MERGE_RESOLUTION|>--- conflicted
+++ resolved
@@ -67,13 +67,10 @@
 		OPT_STRING(0, "preferred-pack", &opts.preferred_pack,
 			   N_("preferred-pack"),
 			   N_("pack for reuse when computing a multi-pack bitmap")),
-<<<<<<< HEAD
 		OPT_BIT(0, "bitmap", &opts.flags, N_("write multi-pack bitmap"),
 			MIDX_WRITE_BITMAP | MIDX_WRITE_REV_INDEX),
-=======
 		OPT_BIT(0, "progress", &opts.flags,
 			N_("force progress reporting"), MIDX_PROGRESS),
->>>>>>> 0394f8d0
 		OPT_END(),
 	};
 
