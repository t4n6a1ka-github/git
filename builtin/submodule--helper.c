--- conflicted
+++ resolved
@@ -1,10 +1,6 @@
 #define USE_THE_INDEX_VARIABLE
 #include "builtin.h"
 #include "abspath.h"
-<<<<<<< HEAD
-=======
-#include "alloc.h"
->>>>>>> 0f158320
 #include "environment.h"
 #include "gettext.h"
 #include "hex.h"
@@ -16,13 +12,9 @@
 #include "pathspec.h"
 #include "preload-index.h"
 #include "dir.h"
-<<<<<<< HEAD
 #include "read-cache.h"
 #include "setup.h"
 #include "sparse-index.h"
-=======
-#include "setup.h"
->>>>>>> 0f158320
 #include "submodule.h"
 #include "submodule-config.h"
 #include "string-list.h"
@@ -36,11 +28,7 @@
 #include "diff.h"
 #include "object-file.h"
 #include "object-name.h"
-<<<<<<< HEAD
 #include "object-store-ll.h"
-=======
-#include "object-store.h"
->>>>>>> 0f158320
 #include "advice.h"
 #include "branch.h"
 #include "list-objects-filter-options.h"
@@ -316,12 +304,9 @@
 	struct child_process cp = CHILD_PROCESS_INIT;
 	char *displaypath;
 
-<<<<<<< HEAD
-=======
 	if (validate_submodule_path(path) < 0)
 		exit(128);
 
->>>>>>> 0f158320
 	displaypath = get_submodule_displaypath(path, info->prefix,
 						info->super_prefix);
 
@@ -652,12 +637,9 @@
 	struct setup_revision_opt opt = {
 		.free_removed_argv_elements = 1,
 	};
-<<<<<<< HEAD
-=======
 
 	if (validate_submodule_path(path) < 0)
 		exit(128);
->>>>>>> 0f158320
 
 	if (!submodule_from_path(the_repository, null_oid(), path))
 		die(_("no submodule mapping found in .gitmodules for path '%s'"),
@@ -692,11 +674,7 @@
 	repo_init_revisions(the_repository, &rev, NULL);
 	rev.abbrev = 0;
 	setup_revisions(diff_files_args.nr, diff_files_args.v, &rev, &opt);
-<<<<<<< HEAD
 	run_diff_files(&rev, 0);
-=======
-	diff_files_result = run_diff_files(&rev, 0);
->>>>>>> 0f158320
 
 	if (!diff_result_code(&rev.diffopt)) {
 		print_status(flags, ' ', path, ce_oid,
