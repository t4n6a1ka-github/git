--- conflicted
+++ resolved
@@ -220,7 +220,7 @@
 			  inconsistent when tags are added or removed at
 			  the same time.
 +
-** 'tags[=<bool>]': Instead of only considering annotated tags,
+** 'tags[=<bool-value>]': Instead of only considering annotated tags,
    consider lightweight tags as well.
 ** 'abbrev=<number>': Instead of using the default number of hexadecimal digits
    (which will vary according to the number of objects in the repository with a
@@ -279,16 +279,7 @@
 			  If any option is provided multiple times the
 			  last occurrence wins.
 +
-<<<<<<< HEAD
-The boolean options accept an optional value `[=<value>]`. The values
-`true`, `false`, `on`, `off` etc. are all accepted. See the "boolean"
-sub-section in "EXAMPLES" in linkgit:git-config[1]. If a boolean
-option is given with no value, it's enabled.
-+
 ** 'key=<key>': only show trailers with specified <key>. Matching is done
-=======
-** 'key=<K>': only show trailers with specified key. Matching is done
->>>>>>> eccd97d0
    case-insensitively and trailing colon is optional. If option is
    given multiple times trailer lines matching any of the keys are
    shown. This option automatically enables the `only` option so that
@@ -323,7 +314,7 @@
 decoration format if `--decorate` was not already provided on the command
 line.
 
-The boolean options accept an optional value `[=<bool>]`. The values
+The boolean options accept an optional value `[=<bool-value>]`. The values
 `true`, `false`, `on`, `off` etc. are all accepted. See the "boolean"
 sub-section in "EXAMPLES" in linkgit:git-config[1]. If a boolean
 option is given with no value, it's enabled.
