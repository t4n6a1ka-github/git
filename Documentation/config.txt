CONFIGURATION FILE
------------------

The Git configuration file contains a number of variables that affect
the Git commands' behavior. The `.git/config` file in each repository
is used to store the configuration for that repository, and
`$HOME/.gitconfig` is used to store a per-user configuration as
fallback values for the `.git/config` file. The file `/etc/gitconfig`
can be used to store a system-wide default configuration.

The configuration variables are used by both the Git plumbing
and the porcelains. The variables are divided into sections, wherein
the fully qualified variable name of the variable itself is the last
dot-separated segment and the section name is everything before the last
dot. The variable names are case-insensitive, allow only alphanumeric
characters and `-`, and must start with an alphabetic character.  Some
variables may appear multiple times; we say then that the variable is
multivalued.

Syntax
~~~~~~

The syntax is fairly flexible and permissive; whitespaces are mostly
ignored.  The '#' and ';' characters begin comments to the end of line,
blank lines are ignored.

The file consists of sections and variables.  A section begins with
the name of the section in square brackets and continues until the next
section begins.  Section names are case-insensitive.  Only alphanumeric
characters, `-` and `.` are allowed in section names.  Each variable
must belong to some section, which means that there must be a section
header before the first setting of a variable.

Sections can be further divided into subsections.  To begin a subsection
put its name in double quotes, separated by space from the section name,
in the section header, like in the example below:

--------
	[section "subsection"]

--------

Subsection names are case sensitive and can contain any characters except
newline and the null byte. Doublequote `"` and backslash can be included
by escaping them as `\"` and `\\`, respectively. Backslashes preceding
other characters are dropped when reading; for example, `\t` is read as
`t` and `\0` is read as `0` Section headers cannot span multiple lines.
Variables may belong directly to a section or to a given subsection. You
can have `[section]` if you have `[section "subsection"]`, but you don't
need to.

There is also a deprecated `[section.subsection]` syntax. With this
syntax, the subsection name is converted to lower-case and is also
compared case sensitively. These subsection names follow the same
restrictions as section names.

All the other lines (and the remainder of the line after the section
header) are recognized as setting variables, in the form
'name = value' (or just 'name', which is a short-hand to say that
the variable is the boolean "true").
The variable names are case-insensitive, allow only alphanumeric characters
and `-`, and must start with an alphabetic character.

A line that defines a value can be continued to the next line by
ending it with a `\`; the backquote and the end-of-line are
stripped.  Leading whitespaces after 'name =', the remainder of the
line after the first comment character '#' or ';', and trailing
whitespaces of the line are discarded unless they are enclosed in
double quotes.  Internal whitespaces within the value are retained
verbatim.

Inside double quotes, double quote `"` and backslash `\` characters
must be escaped: use `\"` for `"` and `\\` for `\`.

The following escape sequences (beside `\"` and `\\`) are recognized:
`\n` for newline character (NL), `\t` for horizontal tabulation (HT, TAB)
and `\b` for backspace (BS).  Other char escape sequences (including octal
escape sequences) are invalid.


Includes
~~~~~~~~

The `include` and `includeIf` sections allow you to include config
directives from another source. These sections behave identically to
each other with the exception that `includeIf` sections may be ignored
if their condition does not evaluate to true; see "Conditional includes"
below.

You can include a config file from another by setting the special
`include.path` (or `includeIf.*.path`) variable to the name of the file
to be included. The variable takes a pathname as its value, and is
subject to tilde expansion. These variables can be given multiple times.

The contents of the included file are inserted immediately, as if they
had been found at the location of the include directive. If the value of the
variable is a relative path, the path is considered to
be relative to the configuration file in which the include directive
was found.  See below for examples.

Conditional includes
~~~~~~~~~~~~~~~~~~~~

You can include a config file from another conditionally by setting a
`includeIf.<condition>.path` variable to the name of the file to be
included.

The condition starts with a keyword followed by a colon and some data
whose format and meaning depends on the keyword. Supported keywords
are:

`gitdir`::

	The data that follows the keyword `gitdir:` is used as a glob
	pattern. If the location of the .git directory matches the
	pattern, the include condition is met.
+
The .git location may be auto-discovered, or come from `$GIT_DIR`
environment variable. If the repository is auto discovered via a .git
file (e.g. from submodules, or a linked worktree), the .git location
would be the final location where the .git directory is, not where the
.git file is.
+
The pattern can contain standard globbing wildcards and two additional
ones, `**/` and `/**`, that can match multiple path components. Please
refer to linkgit:gitignore[5] for details. For convenience:

 * If the pattern starts with `~/`, `~` will be substituted with the
   content of the environment variable `HOME`.

 * If the pattern starts with `./`, it is replaced with the directory
   containing the current config file.

 * If the pattern does not start with either `~/`, `./` or `/`, `**/`
   will be automatically prepended. For example, the pattern `foo/bar`
   becomes `**/foo/bar` and would match `/any/path/to/foo/bar`.

 * If the pattern ends with `/`, `**` will be automatically added. For
   example, the pattern `foo/` becomes `foo/**`. In other words, it
   matches "foo" and everything inside, recursively.

`gitdir/i`::
	This is the same as `gitdir` except that matching is done
	case-insensitively (e.g. on case-insensitive file sytems)

A few more notes on matching via `gitdir` and `gitdir/i`:

 * Symlinks in `$GIT_DIR` are not resolved before matching.

 * Both the symlink & realpath versions of paths will be matched
   outside of `$GIT_DIR`. E.g. if ~/git is a symlink to
   /mnt/storage/git, both `gitdir:~/git` and `gitdir:/mnt/storage/git`
   will match.
+
This was not the case in the initial release of this feature in
v2.13.0, which only matched the realpath version. Configuration that
wants to be compatible with the initial release of this feature needs
to either specify only the realpath version, or both versions.

 * Note that "../" is not special and will match literally, which is
   unlikely what you want.

Example
~~~~~~~

	# Core variables
	[core]
		; Don't trust file modes
		filemode = false

	# Our diff algorithm
	[diff]
		external = /usr/local/bin/diff-wrapper
		renames = true

	[branch "devel"]
		remote = origin
		merge = refs/heads/devel

	# Proxy settings
	[core]
		gitProxy="ssh" for "kernel.org"
		gitProxy=default-proxy ; for the rest

	[include]
		path = /path/to/foo.inc ; include by absolute path
		path = foo.inc ; find "foo.inc" relative to the current file
		path = ~/foo.inc ; find "foo.inc" in your `$HOME` directory

	; include if $GIT_DIR is /path/to/foo/.git
	[includeIf "gitdir:/path/to/foo/.git"]
		path = /path/to/foo.inc

	; include for all repositories inside /path/to/group
	[includeIf "gitdir:/path/to/group/"]
		path = /path/to/foo.inc

	; include for all repositories inside $HOME/to/group
	[includeIf "gitdir:~/to/group/"]
		path = /path/to/foo.inc

	; relative paths are always relative to the including
	; file (if the condition is true); their location is not
	; affected by the condition
	[includeIf "gitdir:/path/to/group/"]
		path = foo.inc

Values
~~~~~~

Values of many variables are treated as a simple string, but there
are variables that take values of specific types and there are rules
as to how to spell them.

boolean::

       When a variable is said to take a boolean value, many
       synonyms are accepted for 'true' and 'false'; these are all
       case-insensitive.

	true;; Boolean true literals are `yes`, `on`, `true`,
		and `1`.  Also, a variable defined without `= <value>`
		is taken as true.

	false;; Boolean false literals are `no`, `off`, `false`,
		`0` and the empty string.
+
When converting value to the canonical form using `--bool` type
specifier, 'git config' will ensure that the output is "true" or
"false" (spelled in lowercase).

integer::
       The value for many variables that specify various sizes can
       be suffixed with `k`, `M`,... to mean "scale the number by
       1024", "by 1024x1024", etc.

color::
       The value for a variable that takes a color is a list of
       colors (at most two, one for foreground and one for background)
       and attributes (as many as you want), separated by spaces.
+
The basic colors accepted are `normal`, `black`, `red`, `green`, `yellow`,
`blue`, `magenta`, `cyan` and `white`.  The first color given is the
foreground; the second is the background.
+
Colors may also be given as numbers between 0 and 255; these use ANSI
256-color mode (but note that not all terminals may support this).  If
your terminal supports it, you may also specify 24-bit RGB values as
hex, like `#ff0ab3`.
+
The accepted attributes are `bold`, `dim`, `ul`, `blink`, `reverse`,
`italic`, and `strike` (for crossed-out or "strikethrough" letters).
The position of any attributes with respect to the colors
(before, after, or in between), doesn't matter. Specific attributes may
be turned off by prefixing them with `no` or `no-` (e.g., `noreverse`,
`no-ul`, etc).
+
An empty color string produces no color effect at all. This can be used
to avoid coloring specific elements without disabling color entirely.
+
For git's pre-defined color slots, the attributes are meant to be reset
at the beginning of each item in the colored output. So setting
`color.decorate.branch` to `black` will paint that branch name in a
plain `black`, even if the previous thing on the same output line (e.g.
opening parenthesis before the list of branch names in `log --decorate`
output) is set to be painted with `bold` or some other attribute.
However, custom log formats may do more complicated and layered
coloring, and the negated forms may be useful there.

pathname::
	A variable that takes a pathname value can be given a
	string that begins with "`~/`" or "`~user/`", and the usual
	tilde expansion happens to such a string: `~/`
	is expanded to the value of `$HOME`, and `~user/` to the
	specified user's home directory.


Variables
~~~~~~~~~

Note that this list is non-comprehensive and not necessarily complete.
For command-specific variables, you will find a more detailed description
in the appropriate manual page.

Other git-related tools may and do use their own variables.  When
inventing new variables for use in your own tool, make sure their
names do not conflict with those that are used by Git itself and
other popular tools, and describe them in your documentation.


advice.*::
	These variables control various optional help messages designed to
	aid new users. All 'advice.*' variables default to 'true', and you
	can tell Git that you do not need help by setting these to 'false':
+
--
	pushUpdateRejected::
		Set this variable to 'false' if you want to disable
		'pushNonFFCurrent',
		'pushNonFFMatching', 'pushAlreadyExists',
		'pushFetchFirst', and 'pushNeedsForce'
		simultaneously.
	pushNonFFCurrent::
		Advice shown when linkgit:git-push[1] fails due to a
		non-fast-forward update to the current branch.
	pushNonFFMatching::
		Advice shown when you ran linkgit:git-push[1] and pushed
		'matching refs' explicitly (i.e. you used ':', or
		specified a refspec that isn't your current branch) and
		it resulted in a non-fast-forward error.
	pushAlreadyExists::
		Shown when linkgit:git-push[1] rejects an update that
		does not qualify for fast-forwarding (e.g., a tag.)
	pushFetchFirst::
		Shown when linkgit:git-push[1] rejects an update that
		tries to overwrite a remote ref that points at an
		object we do not have.
	pushNeedsForce::
		Shown when linkgit:git-push[1] rejects an update that
		tries to overwrite a remote ref that points at an
		object that is not a commit-ish, or make the remote
		ref point at an object that is not a commit-ish.
	statusHints::
		Show directions on how to proceed from the current
		state in the output of linkgit:git-status[1], in
		the template shown when writing commit messages in
		linkgit:git-commit[1], and in the help message shown
		by linkgit:git-checkout[1] when switching branch.
	statusUoption::
		Advise to consider using the `-u` option to linkgit:git-status[1]
		when the command takes more than 2 seconds to enumerate untracked
		files.
	commitBeforeMerge::
		Advice shown when linkgit:git-merge[1] refuses to
		merge to avoid overwriting local changes.
	resolveConflict::
		Advice shown by various commands when conflicts
		prevent the operation from being performed.
	implicitIdentity::
		Advice on how to set your identity configuration when
		your information is guessed from the system username and
		domain name.
	detachedHead::
		Advice shown when you used linkgit:git-checkout[1] to
		move to the detach HEAD state, to instruct how to create
		a local branch after the fact.
	amWorkDir::
		Advice that shows the location of the patch file when
		linkgit:git-am[1] fails to apply it.
	rmHints::
		In case of failure in the output of linkgit:git-rm[1],
		show directions on how to proceed from the current state.
	addEmbeddedRepo::
		Advice on what to do when you've accidentally added one
		git repo inside of another.
	ignoredHook::
		Advice shown if an hook is ignored because the hook is not
		set as executable.
	waitingForEditor::
		Print a message to the terminal whenever Git is waiting for
		editor input from the user.
--

core.fileMode::
	Tells Git if the executable bit of files in the working tree
	is to be honored.
+
Some filesystems lose the executable bit when a file that is
marked as executable is checked out, or checks out a
non-executable file with executable bit on.
linkgit:git-clone[1] or linkgit:git-init[1] probe the filesystem
to see if it handles the executable bit correctly
and this variable is automatically set as necessary.
+
A repository, however, may be on a filesystem that handles
the filemode correctly, and this variable is set to 'true'
when created, but later may be made accessible from another
environment that loses the filemode (e.g. exporting ext4 via
CIFS mount, visiting a Cygwin created repository with
Git for Windows or Eclipse).
In such a case it may be necessary to set this variable to 'false'.
See linkgit:git-update-index[1].
+
The default is true (when core.filemode is not specified in the config file).

core.hideDotFiles::
	(Windows-only) If true, mark newly-created directories and files whose
	name starts with a dot as hidden.  If 'dotGitOnly', only the `.git/`
	directory is hidden, but no other files starting with a dot.  The
	default mode is 'dotGitOnly'.

core.ignoreCase::
	If true, this option enables various workarounds to enable
	Git to work better on filesystems that are not case sensitive,
	like FAT. For example, if a directory listing finds
	"makefile" when Git expects "Makefile", Git will assume
	it is really the same file, and continue to remember it as
	"Makefile".
+
The default is false, except linkgit:git-clone[1] or linkgit:git-init[1]
will probe and set core.ignoreCase true if appropriate when the repository
is created.

core.precomposeUnicode::
	This option is only used by Mac OS implementation of Git.
	When core.precomposeUnicode=true, Git reverts the unicode decomposition
	of filenames done by Mac OS. This is useful when sharing a repository
	between Mac OS and Linux or Windows.
	(Git for Windows 1.7.10 or higher is needed, or Git under cygwin 1.7).
	When false, file names are handled fully transparent by Git,
	which is backward compatible with older versions of Git.

core.protectHFS::
	If set to true, do not allow checkout of paths that would
	be considered equivalent to `.git` on an HFS+ filesystem.
	Defaults to `true` on Mac OS, and `false` elsewhere.

core.protectNTFS::
	If set to true, do not allow checkout of paths that would
	cause problems with the NTFS filesystem, e.g. conflict with
	8.3 "short" names.
	Defaults to `true` on Windows, and `false` elsewhere.

core.fsmonitor::
	If set, the value of this variable is used as a command which
	will identify all files that may have changed since the
	requested date/time. This information is used to speed up git by
	avoiding unnecessary processing of files that have not changed.
	See the "fsmonitor-watchman" section of linkgit:githooks[5].

core.trustctime::
	If false, the ctime differences between the index and the
	working tree are ignored; useful when the inode change time
	is regularly modified by something outside Git (file system
	crawlers and some backup systems).
	See linkgit:git-update-index[1]. True by default.

core.splitIndex::
	If true, the split-index feature of the index will be used.
	See linkgit:git-update-index[1]. False by default.

core.untrackedCache::
	Determines what to do about the untracked cache feature of the
	index. It will be kept, if this variable is unset or set to
	`keep`. It will automatically be added if set to `true`. And
	it will automatically be removed, if set to `false`. Before
	setting it to `true`, you should check that mtime is working
	properly on your system.
	See linkgit:git-update-index[1]. `keep` by default.

core.checkStat::
	Determines which stat fields to match between the index
	and work tree. The user can set this to 'default' or
	'minimal'. Default (or explicitly 'default'), is to check
	all fields, including the sub-second part of mtime and ctime.

core.quotePath::
	Commands that output paths (e.g. 'ls-files', 'diff'), will
	quote "unusual" characters in the pathname by enclosing the
	pathname in double-quotes and escaping those characters with
	backslashes in the same way C escapes control characters (e.g.
	`\t` for TAB, `\n` for LF, `\\` for backslash) or bytes with
	values larger than 0x80 (e.g. octal `\302\265` for "micro" in
	UTF-8).  If this variable is set to false, bytes higher than
	0x80 are not considered "unusual" any more. Double-quotes,
	backslash and control characters are always escaped regardless
	of the setting of this variable.  A simple space character is
	not considered "unusual".  Many commands can output pathnames
	completely verbatim using the `-z` option. The default value
	is true.

core.eol::
	Sets the line ending type to use in the working directory for
	files that have the `text` property set when core.autocrlf is false.
	Alternatives are 'lf', 'crlf' and 'native', which uses the platform's
	native line ending.  The default value is `native`.  See
	linkgit:gitattributes[5] for more information on end-of-line
	conversion.

core.safecrlf::
	If true, makes Git check if converting `CRLF` is reversible when
	end-of-line conversion is active.  Git will verify if a command
	modifies a file in the work tree either directly or indirectly.
	For example, committing a file followed by checking out the
	same file should yield the original file in the work tree.  If
	this is not the case for the current setting of
	`core.autocrlf`, Git will reject the file.  The variable can
	be set to "warn", in which case Git will only warn about an
	irreversible conversion but continue the operation.
+
CRLF conversion bears a slight chance of corrupting data.
When it is enabled, Git will convert CRLF to LF during commit and LF to
CRLF during checkout.  A file that contains a mixture of LF and
CRLF before the commit cannot be recreated by Git.  For text
files this is the right thing to do: it corrects line endings
such that we have only LF line endings in the repository.
But for binary files that are accidentally classified as text the
conversion can corrupt data.
+
If you recognize such corruption early you can easily fix it by
setting the conversion type explicitly in .gitattributes.  Right
after committing you still have the original file in your work
tree and this file is not yet corrupted.  You can explicitly tell
Git that this file is binary and Git will handle the file
appropriately.
+
Unfortunately, the desired effect of cleaning up text files with
mixed line endings and the undesired effect of corrupting binary
files cannot be distinguished.  In both cases CRLFs are removed
in an irreversible way.  For text files this is the right thing
to do because CRLFs are line endings, while for binary files
converting CRLFs corrupts data.
+
Note, this safety check does not mean that a checkout will generate a
file identical to the original file for a different setting of
`core.eol` and `core.autocrlf`, but only for the current one.  For
example, a text file with `LF` would be accepted with `core.eol=lf`
and could later be checked out with `core.eol=crlf`, in which case the
resulting file would contain `CRLF`, although the original file
contained `LF`.  However, in both work trees the line endings would be
consistent, that is either all `LF` or all `CRLF`, but never mixed.  A
file with mixed line endings would be reported by the `core.safecrlf`
mechanism.

core.autocrlf::
	Setting this variable to "true" is the same as setting
	the `text` attribute to "auto" on all files and core.eol to "crlf".
	Set to true if you want to have `CRLF` line endings in your
	working directory and the repository has LF line endings.
	This variable can be set to 'input',
	in which case no output conversion is performed.

core.checkRoundtripEncoding::
	A comma and/or whitespace separated list of encodings that Git
	performs UTF-8 round trip checks on if they are used in an
	`working-tree-encoding` attribute (see linkgit:gitattributes[5]).
	The default value is `SHIFT-JIS`.

core.symlinks::
	If false, symbolic links are checked out as small plain files that
	contain the link text. linkgit:git-update-index[1] and
	linkgit:git-add[1] will not change the recorded type to regular
	file. Useful on filesystems like FAT that do not support
	symbolic links.
+
The default is true, except linkgit:git-clone[1] or linkgit:git-init[1]
will probe and set core.symlinks false if appropriate when the repository
is created.

core.gitProxy::
	A "proxy command" to execute (as 'command host port') instead
	of establishing direct connection to the remote server when
	using the Git protocol for fetching. If the variable value is
	in the "COMMAND for DOMAIN" format, the command is applied only
	on hostnames ending with the specified domain string. This variable
	may be set multiple times and is matched in the given order;
	the first match wins.
+
Can be overridden by the `GIT_PROXY_COMMAND` environment variable
(which always applies universally, without the special "for"
handling).
+
The special string `none` can be used as the proxy command to
specify that no proxy be used for a given domain pattern.
This is useful for excluding servers inside a firewall from
proxy use, while defaulting to a common proxy for external domains.

core.sshCommand::
	If this variable is set, `git fetch` and `git push` will
	use the specified command instead of `ssh` when they need to
	connect to a remote system. The command is in the same form as
	the `GIT_SSH_COMMAND` environment variable and is overridden
	when the environment variable is set.

core.ignoreStat::
	If true, Git will avoid using lstat() calls to detect if files have
	changed by setting the "assume-unchanged" bit for those tracked files
	which it has updated identically in both the index and working tree.
+
When files are modified outside of Git, the user will need to stage
the modified files explicitly (e.g. see 'Examples' section in
linkgit:git-update-index[1]).
Git will not normally detect changes to those files.
+
This is useful on systems where lstat() calls are very slow, such as
CIFS/Microsoft Windows.
+
False by default.

core.preferSymlinkRefs::
	Instead of the default "symref" format for HEAD
	and other symbolic reference files, use symbolic links.
	This is sometimes needed to work with old scripts that
	expect HEAD to be a symbolic link.

core.bare::
	If true this repository is assumed to be 'bare' and has no
	working directory associated with it.  If this is the case a
	number of commands that require a working directory will be
	disabled, such as linkgit:git-add[1] or linkgit:git-merge[1].
+
This setting is automatically guessed by linkgit:git-clone[1] or
linkgit:git-init[1] when the repository was created.  By default a
repository that ends in "/.git" is assumed to be not bare (bare =
false), while all other repositories are assumed to be bare (bare
= true).

core.worktree::
	Set the path to the root of the working tree.
	If `GIT_COMMON_DIR` environment variable is set, core.worktree
	is ignored and not used for determining the root of working tree.
	This can be overridden by the `GIT_WORK_TREE` environment
	variable and the `--work-tree` command-line option.
	The value can be an absolute path or relative to the path to
	the .git directory, which is either specified by --git-dir
	or GIT_DIR, or automatically discovered.
	If --git-dir or GIT_DIR is specified but none of
	--work-tree, GIT_WORK_TREE and core.worktree is specified,
	the current working directory is regarded as the top level
	of your working tree.
+
Note that this variable is honored even when set in a configuration
file in a ".git" subdirectory of a directory and its value differs
from the latter directory (e.g. "/path/to/.git/config" has
core.worktree set to "/different/path"), which is most likely a
misconfiguration.  Running Git commands in the "/path/to" directory will
still use "/different/path" as the root of the work tree and can cause
confusion unless you know what you are doing (e.g. you are creating a
read-only snapshot of the same index to a location different from the
repository's usual working tree).

core.logAllRefUpdates::
	Enable the reflog. Updates to a ref <ref> is logged to the file
	"`$GIT_DIR/logs/<ref>`", by appending the new and old
	SHA-1, the date/time and the reason of the update, but
	only when the file exists.  If this configuration
	variable is set to `true`, missing "`$GIT_DIR/logs/<ref>`"
	file is automatically created for branch heads (i.e. under
	`refs/heads/`), remote refs (i.e. under `refs/remotes/`),
	note refs (i.e. under `refs/notes/`), and the symbolic ref `HEAD`.
	If it is set to `always`, then a missing reflog is automatically
	created for any ref under `refs/`.
+
This information can be used to determine what commit
was the tip of a branch "2 days ago".
+
This value is true by default in a repository that has
a working directory associated with it, and false by
default in a bare repository.

core.repositoryFormatVersion::
	Internal variable identifying the repository format and layout
	version.

core.sharedRepository::
	When 'group' (or 'true'), the repository is made shareable between
	several users in a group (making sure all the files and objects are
	group-writable). When 'all' (or 'world' or 'everybody'), the
	repository will be readable by all users, additionally to being
	group-shareable. When 'umask' (or 'false'), Git will use permissions
	reported by umask(2). When '0xxx', where '0xxx' is an octal number,
	files in the repository will have this mode value. '0xxx' will override
	user's umask value (whereas the other options will only override
	requested parts of the user's umask value). Examples: '0660' will make
	the repo read/write-able for the owner and group, but inaccessible to
	others (equivalent to 'group' unless umask is e.g. '0022'). '0640' is a
	repository that is group-readable but not group-writable.
	See linkgit:git-init[1]. False by default.

core.warnAmbiguousRefs::
	If true, Git will warn you if the ref name you passed it is ambiguous
	and might match multiple refs in the repository. True by default.

core.compression::
	An integer -1..9, indicating a default compression level.
	-1 is the zlib default. 0 means no compression,
	and 1..9 are various speed/size tradeoffs, 9 being slowest.
	If set, this provides a default to other compression variables,
	such as `core.looseCompression` and `pack.compression`.

core.looseCompression::
	An integer -1..9, indicating the compression level for objects that
	are not in a pack file. -1 is the zlib default. 0 means no
	compression, and 1..9 are various speed/size tradeoffs, 9 being
	slowest.  If not set,  defaults to core.compression.  If that is
	not set,  defaults to 1 (best speed).

core.packedGitWindowSize::
	Number of bytes of a pack file to map into memory in a
	single mapping operation.  Larger window sizes may allow
	your system to process a smaller number of large pack files
	more quickly.  Smaller window sizes will negatively affect
	performance due to increased calls to the operating system's
	memory manager, but may improve performance when accessing
	a large number of large pack files.
+
Default is 1 MiB if NO_MMAP was set at compile time, otherwise 32
MiB on 32 bit platforms and 1 GiB on 64 bit platforms.  This should
be reasonable for all users/operating systems.  You probably do
not need to adjust this value.
+
Common unit suffixes of 'k', 'm', or 'g' are supported.

core.packedGitLimit::
	Maximum number of bytes to map simultaneously into memory
	from pack files.  If Git needs to access more than this many
	bytes at once to complete an operation it will unmap existing
	regions to reclaim virtual address space within the process.
+
Default is 256 MiB on 32 bit platforms and 32 TiB (effectively
unlimited) on 64 bit platforms.
This should be reasonable for all users/operating systems, except on
the largest projects.  You probably do not need to adjust this value.
+
Common unit suffixes of 'k', 'm', or 'g' are supported.

core.deltaBaseCacheLimit::
	Maximum number of bytes to reserve for caching base objects
	that may be referenced by multiple deltified objects.  By storing the
	entire decompressed base objects in a cache Git is able
	to avoid unpacking and decompressing frequently used base
	objects multiple times.
+
Default is 96 MiB on all platforms.  This should be reasonable
for all users/operating systems, except on the largest projects.
You probably do not need to adjust this value.
+
Common unit suffixes of 'k', 'm', or 'g' are supported.

core.bigFileThreshold::
	Files larger than this size are stored deflated, without
	attempting delta compression.  Storing large files without
	delta compression avoids excessive memory usage, at the
	slight expense of increased disk usage. Additionally files
	larger than this size are always treated as binary.
+
Default is 512 MiB on all platforms.  This should be reasonable
for most projects as source code and other text files can still
be delta compressed, but larger binary media files won't be.
+
Common unit suffixes of 'k', 'm', or 'g' are supported.

core.excludesFile::
	Specifies the pathname to the file that contains patterns to
	describe paths that are not meant to be tracked, in addition
	to '.gitignore' (per-directory) and '.git/info/exclude'.
	Defaults to `$XDG_CONFIG_HOME/git/ignore`.
	If `$XDG_CONFIG_HOME` is either not set or empty, `$HOME/.config/git/ignore`
	is used instead. See linkgit:gitignore[5].

core.askPass::
	Some commands (e.g. svn and http interfaces) that interactively
	ask for a password can be told to use an external program given
	via the value of this variable. Can be overridden by the `GIT_ASKPASS`
	environment variable. If not set, fall back to the value of the
	`SSH_ASKPASS` environment variable or, failing that, a simple password
	prompt. The external program shall be given a suitable prompt as
	command-line argument and write the password on its STDOUT.

core.attributesFile::
	In addition to '.gitattributes' (per-directory) and
	'.git/info/attributes', Git looks into this file for attributes
	(see linkgit:gitattributes[5]). Path expansions are made the same
	way as for `core.excludesFile`. Its default value is
	`$XDG_CONFIG_HOME/git/attributes`. If `$XDG_CONFIG_HOME` is either not
	set or empty, `$HOME/.config/git/attributes` is used instead.

core.hooksPath::
	By default Git will look for your hooks in the
	'$GIT_DIR/hooks' directory. Set this to different path,
	e.g. '/etc/git/hooks', and Git will try to find your hooks in
	that directory, e.g. '/etc/git/hooks/pre-receive' instead of
	in '$GIT_DIR/hooks/pre-receive'.
+
The path can be either absolute or relative. A relative path is
taken as relative to the directory where the hooks are run (see
the "DESCRIPTION" section of linkgit:githooks[5]).
+
This configuration variable is useful in cases where you'd like to
centrally configure your Git hooks instead of configuring them on a
per-repository basis, or as a more flexible and centralized
alternative to having an `init.templateDir` where you've changed
default hooks.

core.editor::
	Commands such as `commit` and `tag` that let you edit
	messages by launching an editor use the value of this
	variable when it is set, and the environment variable
	`GIT_EDITOR` is not set.  See linkgit:git-var[1].

core.commentChar::
	Commands such as `commit` and `tag` that let you edit
	messages consider a line that begins with this character
	commented, and removes them after the editor returns
	(default '#').
+
If set to "auto", `git-commit` would select a character that is not
the beginning character of any line in existing commit messages.

core.filesRefLockTimeout::
	The length of time, in milliseconds, to retry when trying to
	lock an individual reference. Value 0 means not to retry at
	all; -1 means to try indefinitely. Default is 100 (i.e.,
	retry for 100ms).

core.packedRefsTimeout::
	The length of time, in milliseconds, to retry when trying to
	lock the `packed-refs` file. Value 0 means not to retry at
	all; -1 means to try indefinitely. Default is 1000 (i.e.,
	retry for 1 second).

sequence.editor::
	Text editor used by `git rebase -i` for editing the rebase instruction file.
	The value is meant to be interpreted by the shell when it is used.
	It can be overridden by the `GIT_SEQUENCE_EDITOR` environment variable.
	When not configured the default commit message editor is used instead.

core.pager::
	Text viewer for use by Git commands (e.g., 'less').  The value
	is meant to be interpreted by the shell.  The order of preference
	is the `$GIT_PAGER` environment variable, then `core.pager`
	configuration, then `$PAGER`, and then the default chosen at
	compile time (usually 'less').
+
When the `LESS` environment variable is unset, Git sets it to `FRX`
(if `LESS` environment variable is set, Git does not change it at
all).  If you want to selectively override Git's default setting
for `LESS`, you can set `core.pager` to e.g. `less -S`.  This will
be passed to the shell by Git, which will translate the final
command to `LESS=FRX less -S`. The environment does not set the
`S` option but the command line does, instructing less to truncate
long lines. Similarly, setting `core.pager` to `less -+F` will
deactivate the `F` option specified by the environment from the
command-line, deactivating the "quit if one screen" behavior of
`less`.  One can specifically activate some flags for particular
commands: for example, setting `pager.blame` to `less -S` enables
line truncation only for `git blame`.
+
Likewise, when the `LV` environment variable is unset, Git sets it
to `-c`.  You can override this setting by exporting `LV` with
another value or setting `core.pager` to `lv +c`.

core.whitespace::
	A comma separated list of common whitespace problems to
	notice.  'git diff' will use `color.diff.whitespace` to
	highlight them, and 'git apply --whitespace=error' will
	consider them as errors.  You can prefix `-` to disable
	any of them (e.g. `-trailing-space`):
+
* `blank-at-eol` treats trailing whitespaces at the end of the line
  as an error (enabled by default).
* `space-before-tab` treats a space character that appears immediately
  before a tab character in the initial indent part of the line as an
  error (enabled by default).
* `indent-with-non-tab` treats a line that is indented with space
  characters instead of the equivalent tabs as an error (not enabled by
  default).
* `tab-in-indent` treats a tab character in the initial indent part of
  the line as an error (not enabled by default).
* `blank-at-eof` treats blank lines added at the end of file as an error
  (enabled by default).
* `trailing-space` is a short-hand to cover both `blank-at-eol` and
  `blank-at-eof`.
* `cr-at-eol` treats a carriage-return at the end of line as
  part of the line terminator, i.e. with it, `trailing-space`
  does not trigger if the character before such a carriage-return
  is not a whitespace (not enabled by default).
* `tabwidth=<n>` tells how many character positions a tab occupies; this
  is relevant for `indent-with-non-tab` and when Git fixes `tab-in-indent`
  errors. The default tab width is 8. Allowed values are 1 to 63.

core.fsyncObjectFiles::
	This boolean will enable 'fsync()' when writing object files.
+
This is a total waste of time and effort on a filesystem that orders
data writes properly, but can be useful for filesystems that do not use
journalling (traditional UNIX filesystems) or that only journal metadata
and not file contents (OS X's HFS+, or Linux ext3 with "data=writeback").

core.preloadIndex::
	Enable parallel index preload for operations like 'git diff'
+
This can speed up operations like 'git diff' and 'git status' especially
on filesystems like NFS that have weak caching semantics and thus
relatively high IO latencies.  When enabled, Git will do the
index comparison to the filesystem data in parallel, allowing
overlapping IO's.  Defaults to true.

core.createObject::
	You can set this to 'link', in which case a hardlink followed by
	a delete of the source are used to make sure that object creation
	will not overwrite existing objects.
+
On some file system/operating system combinations, this is unreliable.
Set this config setting to 'rename' there; However, This will remove the
check that makes sure that existing object files will not get overwritten.

core.notesRef::
	When showing commit messages, also show notes which are stored in
	the given ref.  The ref must be fully qualified.  If the given
	ref does not exist, it is not an error but means that no
	notes should be printed.
+
This setting defaults to "refs/notes/commits", and it can be overridden by
the `GIT_NOTES_REF` environment variable.  See linkgit:git-notes[1].

core.commitGraph::
	Enable git commit graph feature. Allows reading from the
	commit-graph file.

core.sparseCheckout::
	Enable "sparse checkout" feature. See section "Sparse checkout" in
	linkgit:git-read-tree[1] for more information.

core.abbrev::
	Set the length object names are abbreviated to.  If
	unspecified or set to "auto", an appropriate value is
	computed based on the approximate number of packed objects
	in your repository, which hopefully is enough for
	abbreviated object names to stay unique for some time.
	The minimum length is 4.

add.ignoreErrors::
add.ignore-errors (deprecated)::
	Tells 'git add' to continue adding files when some files cannot be
	added due to indexing errors. Equivalent to the `--ignore-errors`
	option of linkgit:git-add[1].  `add.ignore-errors` is deprecated,
	as it does not follow the usual naming convention for configuration
	variables.

alias.*::
	Command aliases for the linkgit:git[1] command wrapper - e.g.
	after defining "alias.last = cat-file commit HEAD", the invocation
	"git last" is equivalent to "git cat-file commit HEAD". To avoid
	confusion and troubles with script usage, aliases that
	hide existing Git commands are ignored. Arguments are split by
	spaces, the usual shell quoting and escaping is supported.
	A quote pair or a backslash can be used to quote them.
+
If the alias expansion is prefixed with an exclamation point,
it will be treated as a shell command.  For example, defining
"alias.new = !gitk --all --not ORIG_HEAD", the invocation
"git new" is equivalent to running the shell command
"gitk --all --not ORIG_HEAD".  Note that shell commands will be
executed from the top-level directory of a repository, which may
not necessarily be the current directory.
`GIT_PREFIX` is set as returned by running 'git rev-parse --show-prefix'
from the original current directory. See linkgit:git-rev-parse[1].

am.keepcr::
	If true, git-am will call git-mailsplit for patches in mbox format
	with parameter `--keep-cr`. In this case git-mailsplit will
	not remove `\r` from lines ending with `\r\n`. Can be overridden
	by giving `--no-keep-cr` from the command line.
	See linkgit:git-am[1], linkgit:git-mailsplit[1].

am.threeWay::
	By default, `git am` will fail if the patch does not apply cleanly. When
	set to true, this setting tells `git am` to fall back on 3-way merge if
	the patch records the identity of blobs it is supposed to apply to and
	we have those blobs available locally (equivalent to giving the `--3way`
	option from the command line). Defaults to `false`.
	See linkgit:git-am[1].

apply.ignoreWhitespace::
	When set to 'change', tells 'git apply' to ignore changes in
	whitespace, in the same way as the `--ignore-space-change`
	option.
	When set to one of: no, none, never, false tells 'git apply' to
	respect all whitespace differences.
	See linkgit:git-apply[1].

apply.whitespace::
	Tells 'git apply' how to handle whitespaces, in the same way
	as the `--whitespace` option. See linkgit:git-apply[1].

blame.showRoot::
	Do not treat root commits as boundaries in linkgit:git-blame[1].
	This option defaults to false.

blame.blankBoundary::
	Show blank commit object name for boundary commits in
	linkgit:git-blame[1]. This option defaults to false.

blame.showEmail::
	Show the author email instead of author name in linkgit:git-blame[1].
	This option defaults to false.

blame.date::
	Specifies the format used to output dates in linkgit:git-blame[1].
	If unset the iso format is used. For supported values,
	see the discussion of the `--date` option at linkgit:git-log[1].

branch.autoSetupMerge::
	Tells 'git branch' and 'git checkout' to set up new branches
	so that linkgit:git-pull[1] will appropriately merge from the
	starting point branch. Note that even if this option is not set,
	this behavior can be chosen per-branch using the `--track`
	and `--no-track` options. The valid settings are: `false` -- no
	automatic setup is done; `true` -- automatic setup is done when the
	starting point is a remote-tracking branch; `always` --
	automatic setup is done when the starting point is either a
	local branch or remote-tracking
	branch. This option defaults to true.

branch.autoSetupRebase::
	When a new branch is created with 'git branch' or 'git checkout'
	that tracks another branch, this variable tells Git to set
	up pull to rebase instead of merge (see "branch.<name>.rebase").
	When `never`, rebase is never automatically set to true.
	When `local`, rebase is set to true for tracked branches of
	other local branches.
	When `remote`, rebase is set to true for tracked branches of
	remote-tracking branches.
	When `always`, rebase will be set to true for all tracking
	branches.
	See "branch.autoSetupMerge" for details on how to set up a
	branch to track another branch.
	This option defaults to never.

branch.<name>.remote::
	When on branch <name>, it tells 'git fetch' and 'git push'
	which remote to fetch from/push to.  The remote to push to
	may be overridden with `remote.pushDefault` (for all branches).
	The remote to push to, for the current branch, may be further
	overridden by `branch.<name>.pushRemote`.  If no remote is
	configured, or if you are not on any branch, it defaults to
	`origin` for fetching and `remote.pushDefault` for pushing.
	Additionally, `.` (a period) is the current local repository
	(a dot-repository), see `branch.<name>.merge`'s final note below.

branch.<name>.pushRemote::
	When on branch <name>, it overrides `branch.<name>.remote` for
	pushing.  It also overrides `remote.pushDefault` for pushing
	from branch <name>.  When you pull from one place (e.g. your
	upstream) and push to another place (e.g. your own publishing
	repository), you would want to set `remote.pushDefault` to
	specify the remote to push to for all branches, and use this
	option to override it for a specific branch.

branch.<name>.merge::
	Defines, together with branch.<name>.remote, the upstream branch
	for the given branch. It tells 'git fetch'/'git pull'/'git rebase' which
	branch to merge and can also affect 'git push' (see push.default).
	When in branch <name>, it tells 'git fetch' the default
	refspec to be marked for merging in FETCH_HEAD. The value is
	handled like the remote part of a refspec, and must match a
	ref which is fetched from the remote given by
	"branch.<name>.remote".
	The merge information is used by 'git pull' (which at first calls
	'git fetch') to lookup the default branch for merging. Without
	this option, 'git pull' defaults to merge the first refspec fetched.
	Specify multiple values to get an octopus merge.
	If you wish to setup 'git pull' so that it merges into <name> from
	another branch in the local repository, you can point
	branch.<name>.merge to the desired branch, and use the relative path
	setting `.` (a period) for branch.<name>.remote.

branch.<name>.mergeOptions::
	Sets default options for merging into branch <name>. The syntax and
	supported options are the same as those of linkgit:git-merge[1], but
	option values containing whitespace characters are currently not
	supported.

branch.<name>.rebase::
	When true, rebase the branch <name> on top of the fetched branch,
	instead of merging the default branch from the default remote when
	"git pull" is run. See "pull.rebase" for doing this in a non
	branch-specific manner.
+
When `merges`, pass the `--rebase-merges` option to 'git rebase'
so that the local merge commits are included in the rebase (see
linkgit:git-rebase[1] for details).
+
When preserve, also pass `--preserve-merges` along to 'git rebase'
so that locally committed merge commits will not be flattened
by running 'git pull'.
+
When the value is `interactive`, the rebase is run in interactive mode.
+
*NOTE*: this is a possibly dangerous operation; do *not* use
it unless you understand the implications (see linkgit:git-rebase[1]
for details).

branch.<name>.description::
	Branch description, can be edited with
	`git branch --edit-description`. Branch description is
	automatically added in the format-patch cover letter or
	request-pull summary.

browser.<tool>.cmd::
	Specify the command to invoke the specified browser. The
	specified command is evaluated in shell with the URLs passed
	as arguments. (See linkgit:git-web{litdd}browse[1].)

browser.<tool>.path::
	Override the path for the given tool that may be used to
	browse HTML help (see `-w` option in linkgit:git-help[1]) or a
	working repository in gitweb (see linkgit:git-instaweb[1]).

clean.requireForce::
	A boolean to make git-clean do nothing unless given -f,
	-i or -n.   Defaults to true.

color.advice::
	A boolean to enable/disable color in hints (e.g. when a push
	failed, see `advice.*` for a list).  May be set to `always`,
	`false` (or `never`) or `auto` (or `true`), in which case colors
	are used only when the error output goes to a terminal. If
	unset, then the value of `color.ui` is used (`auto` by default).

color.advice.hint::
	Use customized color for hints.

color.branch::
	A boolean to enable/disable color in the output of
	linkgit:git-branch[1]. May be set to `always`,
	`false` (or `never`) or `auto` (or `true`), in which case colors are used
	only when the output is to a terminal. If unset, then the
	value of `color.ui` is used (`auto` by default).

color.branch.<slot>::
	Use customized color for branch coloration. `<slot>` is one of
	`current` (the current branch), `local` (a local branch),
	`remote` (a remote-tracking branch in refs/remotes/),
	`upstream` (upstream tracking branch), `plain` (other
	refs).

color.diff::
	Whether to use ANSI escape sequences to add color to patches.
	If this is set to `always`, linkgit:git-diff[1],
	linkgit:git-log[1], and linkgit:git-show[1] will use color
	for all patches.  If it is set to `true` or `auto`, those
	commands will only use color when output is to the terminal.
	If unset, then the value of `color.ui` is used (`auto` by
	default).
+
This does not affect linkgit:git-format-patch[1] or the
'git-diff-{asterisk}' plumbing commands.  Can be overridden on the
command line with the `--color[=<when>]` option.

diff.colorMoved::
	If set to either a valid `<mode>` or a true value, moved lines
	in a diff are colored differently, for details of valid modes
	see '--color-moved' in linkgit:git-diff[1]. If simply set to
	true the default color mode will be used. When set to false,
	moved lines are not colored.

color.diff.<slot>::
	Use customized color for diff colorization.  `<slot>` specifies
	which part of the patch to use the specified color, and is one
	of `context` (context text - `plain` is a historical synonym),
	`meta` (metainformation), `frag`
	(hunk header), 'func' (function in hunk header), `old` (removed lines),
	`new` (added lines), `commit` (commit headers), `whitespace`
	(highlighting whitespace errors), `oldMoved` (deleted lines),
	`newMoved` (added lines), `oldMovedDimmed`, `oldMovedAlternative`,
	`oldMovedAlternativeDimmed`, `newMovedDimmed`, `newMovedAlternative`
	and `newMovedAlternativeDimmed` (See the '<mode>'
	setting of '--color-moved' in linkgit:git-diff[1] for details).

color.decorate.<slot>::
	Use customized color for 'git log --decorate' output.  `<slot>` is one
	of `branch`, `remoteBranch`, `tag`, `stash` or `HEAD` for local
	branches, remote-tracking branches, tags, stash and HEAD, respectively.

color.grep::
	When set to `always`, always highlight matches.  When `false` (or
	`never`), never.  When set to `true` or `auto`, use color only
	when the output is written to the terminal.  If unset, then the
	value of `color.ui` is used (`auto` by default).

color.grep.<slot>::
	Use customized color for grep colorization.  `<slot>` specifies which
	part of the line to use the specified color, and is one of
+
--
`context`;;
	non-matching text in context lines (when using `-A`, `-B`, or `-C`)
`filename`;;
	filename prefix (when not using `-h`)
`function`;;
	function name lines (when using `-p`)
`linenumber`;;
	line number prefix (when using `-n`)
`match`;;
	matching text (same as setting `matchContext` and `matchSelected`)
`matchContext`;;
	matching text in context lines
`matchSelected`;;
	matching text in selected lines
`selected`;;
	non-matching text in selected lines
`separator`;;
	separators between fields on a line (`:`, `-`, and `=`)
	and between hunks (`--`)
--

color.interactive::
	When set to `always`, always use colors for interactive prompts
	and displays (such as those used by "git-add --interactive" and
	"git-clean --interactive"). When false (or `never`), never.
	When set to `true` or `auto`, use colors only when the output is
	to the terminal. If unset, then the value of `color.ui` is
	used (`auto` by default).

color.interactive.<slot>::
	Use customized color for 'git add --interactive' and 'git clean
	--interactive' output. `<slot>` may be `prompt`, `header`, `help`
	or `error`, for four distinct types of normal output from
	interactive commands.

color.pager::
	A boolean to enable/disable colored output when the pager is in
	use (default is true).

color.push::
	A boolean to enable/disable color in push errors. May be set to
	`always`, `false` (or `never`) or `auto` (or `true`), in which
	case colors are used only when the error output goes to a terminal.
	If unset, then the value of `color.ui` is used (`auto` by default).

color.push.error::
	Use customized color for push errors.

color.showBranch::
	A boolean to enable/disable color in the output of
	linkgit:git-show-branch[1]. May be set to `always`,
	`false` (or `never`) or `auto` (or `true`), in which case colors are used
	only when the output is to a terminal. If unset, then the
	value of `color.ui` is used (`auto` by default).

color.status::
	A boolean to enable/disable color in the output of
	linkgit:git-status[1]. May be set to `always`,
	`false` (or `never`) or `auto` (or `true`), in which case colors are used
	only when the output is to a terminal. If unset, then the
	value of `color.ui` is used (`auto` by default).

color.status.<slot>::
	Use customized color for status colorization. `<slot>` is
	one of `header` (the header text of the status message),
	`added` or `updated` (files which are added but not committed),
	`changed` (files which are changed but not added in the index),
	`untracked` (files which are not tracked by Git),
	`branch` (the current branch),
	`nobranch` (the color the 'no branch' warning is shown in, defaulting
	to red),
	`localBranch` or `remoteBranch` (the local and remote branch names,
	respectively, when branch and tracking information is displayed in the
	status short-format), or
	`unmerged` (files which have unmerged changes).

<<<<<<< HEAD
color.transport::
	A boolean to enable/disable color when pushes are rejected. May be
	set to `always`, `false` (or `never`) or `auto` (or `true`), in which
	case colors are used only when the error output goes to a terminal.
	If unset, then the value of `color.ui` is used (`auto` by default).

color.transport.rejected::
	Use customized color when a push was rejected.
=======
color.blame.repeatedLines::
	Use the customized color for the part of git-blame output that
	is repeated meta information per line (such as commit id,
	author name, date and timezone). Defaults to cyan.

color.blame.highlightRecent::
	This can be used to color the metadata of a blame line depending
	on age of the line.
+
This setting should be set to a comma-separated list of color and date settings,
starting and ending with a color, the dates should be set from oldest to newest.
The metadata will be colored given the colors if the the line was introduced
before the given timestamp, overwriting older timestamped colors.
+
Instead of an absolute timestamp relative timestamps work as well, e.g.
2.weeks.ago is valid to address anything older than 2 weeks.
+
It defaults to 'blue,12 month ago,white,1 month ago,red', which colors
everything older than one year blue, recent changes between one month and
one year old are kept white, and lines introduced within the last month are
colored red.

blame.coloring::
	This determines the coloring scheme to be applied to blame
	output. It can be 'repeatedLines', 'highlightRecent',
	or 'none' which is the default.
>>>>>>> 0dc95a4d

color.ui::
	This variable determines the default value for variables such
	as `color.diff` and `color.grep` that control the use of color
	per command family. Its scope will expand as more commands learn
	configuration to set a default for the `--color` option.  Set it
	to `false` or `never` if you prefer Git commands not to use
	color unless enabled explicitly with some other configuration
	or the `--color` option. Set it to `always` if you want all
	output not intended for machine consumption to use color, to
	`true` or `auto` (this is the default since Git 1.8.4) if you
	want such output to use color when written to the terminal.

column.ui::
	Specify whether supported commands should output in columns.
	This variable consists of a list of tokens separated by spaces
	or commas:
+
These options control when the feature should be enabled
(defaults to 'never'):
+
--
`always`;;
	always show in columns
`never`;;
	never show in columns
`auto`;;
	show in columns if the output is to the terminal
--
+
These options control layout (defaults to 'column').  Setting any
of these implies 'always' if none of 'always', 'never', or 'auto' are
specified.
+
--
`column`;;
	fill columns before rows
`row`;;
	fill rows before columns
`plain`;;
	show in one column
--
+
Finally, these options can be combined with a layout option (defaults
to 'nodense'):
+
--
`dense`;;
	make unequal size columns to utilize more space
`nodense`;;
	make equal size columns
--

column.branch::
	Specify whether to output branch listing in `git branch` in columns.
	See `column.ui` for details.

column.clean::
	Specify the layout when list items in `git clean -i`, which always
	shows files and directories in columns. See `column.ui` for details.

column.status::
	Specify whether to output untracked files in `git status` in columns.
	See `column.ui` for details.

column.tag::
	Specify whether to output tag listing in `git tag` in columns.
	See `column.ui` for details.

commit.cleanup::
	This setting overrides the default of the `--cleanup` option in
	`git commit`. See linkgit:git-commit[1] for details. Changing the
	default can be useful when you always want to keep lines that begin
	with comment character `#` in your log message, in which case you
	would do `git config commit.cleanup whitespace` (note that you will
	have to remove the help lines that begin with `#` in the commit log
	template yourself, if you do this).

commit.gpgSign::

	A boolean to specify whether all commits should be GPG signed.
	Use of this option when doing operations such as rebase can
	result in a large number of commits being signed. It may be
	convenient to use an agent to avoid typing your GPG passphrase
	several times.

commit.status::
	A boolean to enable/disable inclusion of status information in the
	commit message template when using an editor to prepare the commit
	message.  Defaults to true.

commit.template::
	Specify the pathname of a file to use as the template for
	new commit messages.

commit.verbose::
	A boolean or int to specify the level of verbose with `git commit`.
	See linkgit:git-commit[1].

credential.helper::
	Specify an external helper to be called when a username or
	password credential is needed; the helper may consult external
	storage to avoid prompting the user for the credentials. Note
	that multiple helpers may be defined. See linkgit:gitcredentials[7]
	for details.

credential.useHttpPath::
	When acquiring credentials, consider the "path" component of an http
	or https URL to be important. Defaults to false. See
	linkgit:gitcredentials[7] for more information.

credential.username::
	If no username is set for a network authentication, use this username
	by default. See credential.<context>.* below, and
	linkgit:gitcredentials[7].

credential.<url>.*::
	Any of the credential.* options above can be applied selectively to
	some credentials. For example "credential.https://example.com.username"
	would set the default username only for https connections to
	example.com. See linkgit:gitcredentials[7] for details on how URLs are
	matched.

credentialCache.ignoreSIGHUP::
	Tell git-credential-cache--daemon to ignore SIGHUP, instead of quitting.

include::diff-config.txt[]

difftool.<tool>.path::
	Override the path for the given tool.  This is useful in case
	your tool is not in the PATH.

difftool.<tool>.cmd::
	Specify the command to invoke the specified diff tool.
	The specified command is evaluated in shell with the following
	variables available:  'LOCAL' is set to the name of the temporary
	file containing the contents of the diff pre-image and 'REMOTE'
	is set to the name of the temporary file containing the contents
	of the diff post-image.

difftool.prompt::
	Prompt before each invocation of the diff tool.

fastimport.unpackLimit::
	If the number of objects imported by linkgit:git-fast-import[1]
	is below this limit, then the objects will be unpacked into
	loose object files.  However if the number of imported objects
	equals or exceeds this limit then the pack will be stored as a
	pack.  Storing the pack from a fast-import can make the import
	operation complete faster, especially on slow filesystems.  If
	not set, the value of `transfer.unpackLimit` is used instead.

fetch.recurseSubmodules::
	This option can be either set to a boolean value or to 'on-demand'.
	Setting it to a boolean changes the behavior of fetch and pull to
	unconditionally recurse into submodules when set to true or to not
	recurse at all when set to false. When set to 'on-demand' (the default
	value), fetch and pull will only recurse into a populated submodule
	when its superproject retrieves a commit that updates the submodule's
	reference.

fetch.fsckObjects::
	If it is set to true, git-fetch-pack will check all fetched
	objects. It will abort in the case of a malformed object or a
	broken link. The result of an abort are only dangling objects.
	Defaults to false. If not set, the value of `transfer.fsckObjects`
	is used instead.

fetch.unpackLimit::
	If the number of objects fetched over the Git native
	transfer is below this
	limit, then the objects will be unpacked into loose object
	files. However if the number of received objects equals or
	exceeds this limit then the received pack will be stored as
	a pack, after adding any missing delta bases.  Storing the
	pack from a push can make the push operation complete faster,
	especially on slow filesystems.  If not set, the value of
	`transfer.unpackLimit` is used instead.

fetch.prune::
	If true, fetch will automatically behave as if the `--prune`
	option was given on the command line.  See also `remote.<name>.prune`
	and the PRUNING section of linkgit:git-fetch[1].

fetch.pruneTags::
	If true, fetch will automatically behave as if the
	`refs/tags/*:refs/tags/*` refspec was provided when pruning,
	if not set already. This allows for setting both this option
	and `fetch.prune` to maintain a 1=1 mapping to upstream
	refs. See also `remote.<name>.pruneTags` and the PRUNING
	section of linkgit:git-fetch[1].

fetch.output::
	Control how ref update status is printed. Valid values are
	`full` and `compact`. Default value is `full`. See section
	OUTPUT in linkgit:git-fetch[1] for detail.

format.attach::
	Enable multipart/mixed attachments as the default for
	'format-patch'.  The value can also be a double quoted string
	which will enable attachments as the default and set the
	value as the boundary.  See the --attach option in
	linkgit:git-format-patch[1].

format.from::
	Provides the default value for the `--from` option to format-patch.
	Accepts a boolean value, or a name and email address.  If false,
	format-patch defaults to `--no-from`, using commit authors directly in
	the "From:" field of patch mails.  If true, format-patch defaults to
	`--from`, using your committer identity in the "From:" field of patch
	mails and including a "From:" field in the body of the patch mail if
	different.  If set to a non-boolean value, format-patch uses that
	value instead of your committer identity.  Defaults to false.

format.numbered::
	A boolean which can enable or disable sequence numbers in patch
	subjects.  It defaults to "auto" which enables it only if there
	is more than one patch.  It can be enabled or disabled for all
	messages by setting it to "true" or "false".  See --numbered
	option in linkgit:git-format-patch[1].

format.headers::
	Additional email headers to include in a patch to be submitted
	by mail.  See linkgit:git-format-patch[1].

format.to::
format.cc::
	Additional recipients to include in a patch to be submitted
	by mail.  See the --to and --cc options in
	linkgit:git-format-patch[1].

format.subjectPrefix::
	The default for format-patch is to output files with the '[PATCH]'
	subject prefix. Use this variable to change that prefix.

format.signature::
	The default for format-patch is to output a signature containing
	the Git version number. Use this variable to change that default.
	Set this variable to the empty string ("") to suppress
	signature generation.

format.signatureFile::
	Works just like format.signature except the contents of the
	file specified by this variable will be used as the signature.

format.suffix::
	The default for format-patch is to output files with the suffix
	`.patch`. Use this variable to change that suffix (make sure to
	include the dot if you want it).

format.pretty::
	The default pretty format for log/show/whatchanged command,
	See linkgit:git-log[1], linkgit:git-show[1],
	linkgit:git-whatchanged[1].

format.thread::
	The default threading style for 'git format-patch'.  Can be
	a boolean value, or `shallow` or `deep`.  `shallow` threading
	makes every mail a reply to the head of the series,
	where the head is chosen from the cover letter, the
	`--in-reply-to`, and the first patch mail, in this order.
	`deep` threading makes every mail a reply to the previous one.
	A true boolean value is the same as `shallow`, and a false
	value disables threading.

format.signOff::
	A boolean value which lets you enable the `-s/--signoff` option of
	format-patch by default. *Note:* Adding the Signed-off-by: line to a
	patch should be a conscious act and means that you certify you have
	the rights to submit this work under the same open source license.
	Please see the 'SubmittingPatches' document for further discussion.

format.coverLetter::
	A boolean that controls whether to generate a cover-letter when
	format-patch is invoked, but in addition can be set to "auto", to
	generate a cover-letter only when there's more than one patch.

format.outputDirectory::
	Set a custom directory to store the resulting files instead of the
	current working directory.

format.useAutoBase::
	A boolean value which lets you enable the `--base=auto` option of
	format-patch by default.

filter.<driver>.clean::
	The command which is used to convert the content of a worktree
	file to a blob upon checkin.  See linkgit:gitattributes[5] for
	details.

filter.<driver>.smudge::
	The command which is used to convert the content of a blob
	object to a worktree file upon checkout.  See
	linkgit:gitattributes[5] for details.

fsck.<msg-id>::
	Allows overriding the message type (error, warn or ignore) of a
	specific message ID such as `missingEmail`.
+
For convenience, fsck prefixes the error/warning with the message ID,
e.g.  "missingEmail: invalid author/committer line - missing email" means
that setting `fsck.missingEmail = ignore` will hide that issue.
+
This feature is intended to support working with legacy repositories
which cannot be repaired without disruptive changes.

fsck.skipList::
	The path to a sorted list of object names (i.e. one SHA-1 per
	line) that are known to be broken in a non-fatal way and should
	be ignored. This feature is useful when an established project
	should be accepted despite early commits containing errors that
	can be safely ignored such as invalid committer email addresses.
	Note: corrupt objects cannot be skipped with this setting.

gc.aggressiveDepth::
	The depth parameter used in the delta compression
	algorithm used by 'git gc --aggressive'.  This defaults
	to 50.

gc.aggressiveWindow::
	The window size parameter used in the delta compression
	algorithm used by 'git gc --aggressive'.  This defaults
	to 250.

gc.auto::
	When there are approximately more than this many loose
	objects in the repository, `git gc --auto` will pack them.
	Some Porcelain commands use this command to perform a
	light-weight garbage collection from time to time.  The
	default value is 6700.  Setting this to 0 disables it.

gc.autoPackLimit::
	When there are more than this many packs that are not
	marked with `*.keep` file in the repository, `git gc
	--auto` consolidates them into one larger pack.  The
	default	value is 50.  Setting this to 0 disables it.

gc.autoDetach::
	Make `git gc --auto` return immediately and run in background
	if the system supports it. Default is true.

gc.bigPackThreshold::
	If non-zero, all packs larger than this limit are kept when
	`git gc` is run. This is very similar to `--keep-base-pack`
	except that all packs that meet the threshold are kept, not
	just the base pack. Defaults to zero. Common unit suffixes of
	'k', 'm', or 'g' are supported.
+
Note that if the number of kept packs is more than gc.autoPackLimit,
this configuration variable is ignored, all packs except the base pack
will be repacked. After this the number of packs should go below
gc.autoPackLimit and gc.bigPackThreshold should be respected again.

gc.logExpiry::
	If the file gc.log exists, then `git gc --auto` won't run
	unless that file is more than 'gc.logExpiry' old.  Default is
	"1.day".  See `gc.pruneExpire` for more ways to specify its
	value.

gc.packRefs::
	Running `git pack-refs` in a repository renders it
	unclonable by Git versions prior to 1.5.1.2 over dumb
	transports such as HTTP.  This variable determines whether
	'git gc' runs `git pack-refs`. This can be set to `notbare`
	to enable it within all non-bare repos or it can be set to a
	boolean value.  The default is `true`.

gc.pruneExpire::
	When 'git gc' is run, it will call 'prune --expire 2.weeks.ago'.
	Override the grace period with this config variable.  The value
	"now" may be used to disable this grace period and always prune
	unreachable objects immediately, or "never" may be used to
	suppress pruning.  This feature helps prevent corruption when
	'git gc' runs concurrently with another process writing to the
	repository; see the "NOTES" section of linkgit:git-gc[1].

gc.worktreePruneExpire::
	When 'git gc' is run, it calls
	'git worktree prune --expire 3.months.ago'.
	This config variable can be used to set a different grace
	period. The value "now" may be used to disable the grace
	period and prune `$GIT_DIR/worktrees` immediately, or "never"
	may be used to suppress pruning.

gc.reflogExpire::
gc.<pattern>.reflogExpire::
	'git reflog expire' removes reflog entries older than
	this time; defaults to 90 days. The value "now" expires all
	entries immediately, and "never" suppresses expiration
	altogether. With "<pattern>" (e.g.
	"refs/stash") in the middle the setting applies only to
	the refs that match the <pattern>.

gc.reflogExpireUnreachable::
gc.<pattern>.reflogExpireUnreachable::
	'git reflog expire' removes reflog entries older than
	this time and are not reachable from the current tip;
	defaults to 30 days. The value "now" expires all entries
	immediately, and "never" suppresses expiration altogether.
	With "<pattern>" (e.g. "refs/stash")
	in the middle, the setting applies only to the refs that
	match the <pattern>.

gc.rerereResolved::
	Records of conflicted merge you resolved earlier are
	kept for this many days when 'git rerere gc' is run.
	You can also use more human-readable "1.month.ago", etc.
	The default is 60 days.  See linkgit:git-rerere[1].

gc.rerereUnresolved::
	Records of conflicted merge you have not resolved are
	kept for this many days when 'git rerere gc' is run.
	You can also use more human-readable "1.month.ago", etc.
	The default is 15 days.  See linkgit:git-rerere[1].

gitcvs.commitMsgAnnotation::
	Append this string to each commit message. Set to empty string
	to disable this feature. Defaults to "via git-CVS emulator".

gitcvs.enabled::
	Whether the CVS server interface is enabled for this repository.
	See linkgit:git-cvsserver[1].

gitcvs.logFile::
	Path to a log file where the CVS server interface well... logs
	various stuff. See linkgit:git-cvsserver[1].

gitcvs.usecrlfattr::
	If true, the server will look up the end-of-line conversion
	attributes for files to determine the `-k` modes to use. If
	the attributes force Git to treat a file as text,
	the `-k` mode will be left blank so CVS clients will
	treat it as text. If they suppress text conversion, the file
	will be set with '-kb' mode, which suppresses any newline munging
	the client might otherwise do. If the attributes do not allow
	the file type to be determined, then `gitcvs.allBinary` is
	used. See linkgit:gitattributes[5].

gitcvs.allBinary::
	This is used if `gitcvs.usecrlfattr` does not resolve
	the correct '-kb' mode to use. If true, all
	unresolved files are sent to the client in
	mode '-kb'. This causes the client to treat them
	as binary files, which suppresses any newline munging it
	otherwise might do. Alternatively, if it is set to "guess",
	then the contents of the file are examined to decide if
	it is binary, similar to `core.autocrlf`.

gitcvs.dbName::
	Database used by git-cvsserver to cache revision information
	derived from the Git repository. The exact meaning depends on the
	used database driver, for SQLite (which is the default driver) this
	is a filename. Supports variable substitution (see
	linkgit:git-cvsserver[1] for details). May not contain semicolons (`;`).
	Default: '%Ggitcvs.%m.sqlite'

gitcvs.dbDriver::
	Used Perl DBI driver. You can specify any available driver
	for this here, but it might not work. git-cvsserver is tested
	with 'DBD::SQLite', reported to work with 'DBD::Pg', and
	reported *not* to work with 'DBD::mysql'. Experimental feature.
	May not contain double colons (`:`). Default: 'SQLite'.
	See linkgit:git-cvsserver[1].

gitcvs.dbUser, gitcvs.dbPass::
	Database user and password. Only useful if setting `gitcvs.dbDriver`,
	since SQLite has no concept of database users and/or passwords.
	'gitcvs.dbUser' supports variable substitution (see
	linkgit:git-cvsserver[1] for details).

gitcvs.dbTableNamePrefix::
	Database table name prefix.  Prepended to the names of any
	database tables used, allowing a single database to be used
	for several repositories.  Supports variable substitution (see
	linkgit:git-cvsserver[1] for details).  Any non-alphabetic
	characters will be replaced with underscores.

All gitcvs variables except for `gitcvs.usecrlfattr` and
`gitcvs.allBinary` can also be specified as
'gitcvs.<access_method>.<varname>' (where 'access_method'
is one of "ext" and "pserver") to make them apply only for the given
access method.

gitweb.category::
gitweb.description::
gitweb.owner::
gitweb.url::
	See linkgit:gitweb[1] for description.

gitweb.avatar::
gitweb.blame::
gitweb.grep::
gitweb.highlight::
gitweb.patches::
gitweb.pickaxe::
gitweb.remote_heads::
gitweb.showSizes::
gitweb.snapshot::
	See linkgit:gitweb.conf[5] for description.

grep.lineNumber::
	If set to true, enable `-n` option by default.

grep.patternType::
	Set the default matching behavior. Using a value of 'basic', 'extended',
	'fixed', or 'perl' will enable the `--basic-regexp`, `--extended-regexp`,
	`--fixed-strings`, or `--perl-regexp` option accordingly, while the
	value 'default' will return to the default matching behavior.

grep.extendedRegexp::
	If set to true, enable `--extended-regexp` option by default. This
	option is ignored when the `grep.patternType` option is set to a value
	other than 'default'.

grep.threads::
	Number of grep worker threads to use.
	See `grep.threads` in linkgit:git-grep[1] for more information.

grep.fallbackToNoIndex::
	If set to true, fall back to git grep --no-index if git grep
	is executed outside of a git repository.  Defaults to false.

gpg.program::
	Use this custom program instead of "`gpg`" found on `$PATH` when
	making or verifying a PGP signature. The program must support the
	same command-line interface as GPG, namely, to verify a detached
	signature, "`gpg --verify $file - <$signature`" is run, and the
	program is expected to signal a good signature by exiting with
	code 0, and to generate an ASCII-armored detached signature, the
	standard input of "`gpg -bsau $key`" is fed with the contents to be
	signed, and the program is expected to send the result to its
	standard output.

gui.commitMsgWidth::
	Defines how wide the commit message window is in the
	linkgit:git-gui[1]. "75" is the default.

gui.diffContext::
	Specifies how many context lines should be used in calls to diff
	made by the linkgit:git-gui[1]. The default is "5".

gui.displayUntracked::
	Determines if linkgit:git-gui[1] shows untracked files
	in the file list. The default is "true".

gui.encoding::
	Specifies the default encoding to use for displaying of
	file contents in linkgit:git-gui[1] and linkgit:gitk[1].
	It can be overridden by setting the 'encoding' attribute
	for relevant files (see linkgit:gitattributes[5]).
	If this option is not set, the tools default to the
	locale encoding.

gui.matchTrackingBranch::
	Determines if new branches created with linkgit:git-gui[1] should
	default to tracking remote branches with matching names or
	not. Default: "false".

gui.newBranchTemplate::
	Is used as suggested name when creating new branches using the
	linkgit:git-gui[1].

gui.pruneDuringFetch::
	"true" if linkgit:git-gui[1] should prune remote-tracking branches when
	performing a fetch. The default value is "false".

gui.trustmtime::
	Determines if linkgit:git-gui[1] should trust the file modification
	timestamp or not. By default the timestamps are not trusted.

gui.spellingDictionary::
	Specifies the dictionary used for spell checking commit messages in
	the linkgit:git-gui[1]. When set to "none" spell checking is turned
	off.

gui.fastCopyBlame::
	If true, 'git gui blame' uses `-C` instead of `-C -C` for original
	location detection. It makes blame significantly faster on huge
	repositories at the expense of less thorough copy detection.

gui.copyBlameThreshold::
	Specifies the threshold to use in 'git gui blame' original location
	detection, measured in alphanumeric characters. See the
	linkgit:git-blame[1] manual for more information on copy detection.

gui.blamehistoryctx::
	Specifies the radius of history context in days to show in
	linkgit:gitk[1] for the selected commit, when the `Show History
	Context` menu item is invoked from 'git gui blame'. If this
	variable is set to zero, the whole history is shown.

guitool.<name>.cmd::
	Specifies the shell command line to execute when the corresponding item
	of the linkgit:git-gui[1] `Tools` menu is invoked. This option is
	mandatory for every tool. The command is executed from the root of
	the working directory, and in the environment it receives the name of
	the tool as `GIT_GUITOOL`, the name of the currently selected file as
	'FILENAME', and the name of the current branch as 'CUR_BRANCH' (if
	the head is detached, 'CUR_BRANCH' is empty).

guitool.<name>.needsFile::
	Run the tool only if a diff is selected in the GUI. It guarantees
	that 'FILENAME' is not empty.

guitool.<name>.noConsole::
	Run the command silently, without creating a window to display its
	output.

guitool.<name>.noRescan::
	Don't rescan the working directory for changes after the tool
	finishes execution.

guitool.<name>.confirm::
	Show a confirmation dialog before actually running the tool.

guitool.<name>.argPrompt::
	Request a string argument from the user, and pass it to the tool
	through the `ARGS` environment variable. Since requesting an
	argument implies confirmation, the 'confirm' option has no effect
	if this is enabled. If the option is set to 'true', 'yes', or '1',
	the dialog uses a built-in generic prompt; otherwise the exact
	value of the variable is used.

guitool.<name>.revPrompt::
	Request a single valid revision from the user, and set the
	`REVISION` environment variable. In other aspects this option
	is similar to 'argPrompt', and can be used together with it.

guitool.<name>.revUnmerged::
	Show only unmerged branches in the 'revPrompt' subdialog.
	This is useful for tools similar to merge or rebase, but not
	for things like checkout or reset.

guitool.<name>.title::
	Specifies the title to use for the prompt dialog. The default
	is the tool name.

guitool.<name>.prompt::
	Specifies the general prompt string to display at the top of
	the dialog, before subsections for 'argPrompt' and 'revPrompt'.
	The default value includes the actual command.

help.browser::
	Specify the browser that will be used to display help in the
	'web' format. See linkgit:git-help[1].

help.format::
	Override the default help format used by linkgit:git-help[1].
	Values 'man', 'info', 'web' and 'html' are supported. 'man' is
	the default. 'web' and 'html' are the same.

help.autoCorrect::
	Automatically correct and execute mistyped commands after
	waiting for the given number of deciseconds (0.1 sec). If more
	than one command can be deduced from the entered text, nothing
	will be executed.  If the value of this option is negative,
	the corrected command will be executed immediately. If the
	value is 0 - the command will be just shown but not executed.
	This is the default.

help.htmlPath::
	Specify the path where the HTML documentation resides. File system paths
	and URLs are supported. HTML pages will be prefixed with this path when
	help is displayed in the 'web' format. This defaults to the documentation
	path of your Git installation.

http.proxy::
	Override the HTTP proxy, normally configured using the 'http_proxy',
	'https_proxy', and 'all_proxy' environment variables (see `curl(1)`). In
	addition to the syntax understood by curl, it is possible to specify a
	proxy string with a user name but no password, in which case git will
	attempt to acquire one in the same way it does for other credentials. See
	linkgit:gitcredentials[7] for more information. The syntax thus is
	'[protocol://][user[:password]@]proxyhost[:port]'. This can be overridden
	on a per-remote basis; see remote.<name>.proxy

http.proxyAuthMethod::
	Set the method with which to authenticate against the HTTP proxy. This
	only takes effect if the configured proxy string contains a user name part
	(i.e. is of the form 'user@host' or 'user@host:port'). This can be
	overridden on a per-remote basis; see `remote.<name>.proxyAuthMethod`.
	Both can be overridden by the `GIT_HTTP_PROXY_AUTHMETHOD` environment
	variable.  Possible values are:
+
--
* `anyauth` - Automatically pick a suitable authentication method. It is
  assumed that the proxy answers an unauthenticated request with a 407
  status code and one or more Proxy-authenticate headers with supported
  authentication methods. This is the default.
* `basic` - HTTP Basic authentication
* `digest` - HTTP Digest authentication; this prevents the password from being
  transmitted to the proxy in clear text
* `negotiate` - GSS-Negotiate authentication (compare the --negotiate option
  of `curl(1)`)
* `ntlm` - NTLM authentication (compare the --ntlm option of `curl(1)`)
--

http.emptyAuth::
	Attempt authentication without seeking a username or password.  This
	can be used to attempt GSS-Negotiate authentication without specifying
	a username in the URL, as libcurl normally requires a username for
	authentication.

http.delegation::
	Control GSSAPI credential delegation. The delegation is disabled
	by default in libcurl since version 7.21.7. Set parameter to tell
	the server what it is allowed to delegate when it comes to user
	credentials. Used with GSS/kerberos. Possible values are:
+
--
* `none` - Don't allow any delegation.
* `policy` - Delegates if and only if the OK-AS-DELEGATE flag is set in the
  Kerberos service ticket, which is a matter of realm policy.
* `always` - Unconditionally allow the server to delegate.
--


http.extraHeader::
	Pass an additional HTTP header when communicating with a server.  If
	more than one such entry exists, all of them are added as extra
	headers.  To allow overriding the settings inherited from the system
	config, an empty value will reset the extra headers to the empty list.

http.cookieFile::
	The pathname of a file containing previously stored cookie lines,
	which should be used
	in the Git http session, if they match the server. The file format
	of the file to read cookies from should be plain HTTP headers or
	the Netscape/Mozilla cookie file format (see `curl(1)`).
	NOTE that the file specified with http.cookieFile is used only as
	input unless http.saveCookies is set.

http.saveCookies::
	If set, store cookies received during requests to the file specified by
	http.cookieFile. Has no effect if http.cookieFile is unset.

http.sslVersion::
	The SSL version to use when negotiating an SSL connection, if you
	want to force the default.  The available and default version
	depend on whether libcurl was built against NSS or OpenSSL and the
	particular configuration of the crypto library in use. Internally
	this sets the 'CURLOPT_SSL_VERSION' option; see the libcurl
	documentation for more details on the format of this option and
	for the ssl version supported. Actually the possible values of
	this option are:

	- sslv2
	- sslv3
	- tlsv1
	- tlsv1.0
	- tlsv1.1
	- tlsv1.2
	- tlsv1.3

+
Can be overridden by the `GIT_SSL_VERSION` environment variable.
To force git to use libcurl's default ssl version and ignore any
explicit http.sslversion option, set `GIT_SSL_VERSION` to the
empty string.

http.sslCipherList::
  A list of SSL ciphers to use when negotiating an SSL connection.
  The available ciphers depend on whether libcurl was built against
  NSS or OpenSSL and the particular configuration of the crypto
  library in use.  Internally this sets the 'CURLOPT_SSL_CIPHER_LIST'
  option; see the libcurl documentation for more details on the format
  of this list.
+
Can be overridden by the `GIT_SSL_CIPHER_LIST` environment variable.
To force git to use libcurl's default cipher list and ignore any
explicit http.sslCipherList option, set `GIT_SSL_CIPHER_LIST` to the
empty string.

http.sslVerify::
	Whether to verify the SSL certificate when fetching or pushing
	over HTTPS. Defaults to true. Can be overridden by the
	`GIT_SSL_NO_VERIFY` environment variable.

http.sslCert::
	File containing the SSL certificate when fetching or pushing
	over HTTPS. Can be overridden by the `GIT_SSL_CERT` environment
	variable.

http.sslKey::
	File containing the SSL private key when fetching or pushing
	over HTTPS. Can be overridden by the `GIT_SSL_KEY` environment
	variable.

http.sslCertPasswordProtected::
	Enable Git's password prompt for the SSL certificate.  Otherwise
	OpenSSL will prompt the user, possibly many times, if the
	certificate or private key is encrypted.  Can be overridden by the
	`GIT_SSL_CERT_PASSWORD_PROTECTED` environment variable.

http.sslCAInfo::
	File containing the certificates to verify the peer with when
	fetching or pushing over HTTPS. Can be overridden by the
	`GIT_SSL_CAINFO` environment variable.

http.sslCAPath::
	Path containing files with the CA certificates to verify the peer
	with when fetching or pushing over HTTPS. Can be overridden
	by the `GIT_SSL_CAPATH` environment variable.

http.pinnedpubkey::
	Public key of the https service. It may either be the filename of
	a PEM or DER encoded public key file or a string starting with
	'sha256//' followed by the base64 encoded sha256 hash of the
	public key. See also libcurl 'CURLOPT_PINNEDPUBLICKEY'. git will
	exit with an error if this option is set but not supported by
	cURL.

http.sslTry::
	Attempt to use AUTH SSL/TLS and encrypted data transfers
	when connecting via regular FTP protocol. This might be needed
	if the FTP server requires it for security reasons or you wish
	to connect securely whenever remote FTP server supports it.
	Default is false since it might trigger certificate verification
	errors on misconfigured servers.

http.maxRequests::
	How many HTTP requests to launch in parallel. Can be overridden
	by the `GIT_HTTP_MAX_REQUESTS` environment variable. Default is 5.

http.minSessions::
	The number of curl sessions (counted across slots) to be kept across
	requests. They will not be ended with curl_easy_cleanup() until
	http_cleanup() is invoked. If USE_CURL_MULTI is not defined, this
	value will be capped at 1. Defaults to 1.

http.postBuffer::
	Maximum size in bytes of the buffer used by smart HTTP
	transports when POSTing data to the remote system.
	For requests larger than this buffer size, HTTP/1.1 and
	Transfer-Encoding: chunked is used to avoid creating a
	massive pack file locally.  Default is 1 MiB, which is
	sufficient for most requests.

http.lowSpeedLimit, http.lowSpeedTime::
	If the HTTP transfer speed is less than 'http.lowSpeedLimit'
	for longer than 'http.lowSpeedTime' seconds, the transfer is aborted.
	Can be overridden by the `GIT_HTTP_LOW_SPEED_LIMIT` and
	`GIT_HTTP_LOW_SPEED_TIME` environment variables.

http.noEPSV::
	A boolean which disables using of EPSV ftp command by curl.
	This can helpful with some "poor" ftp servers which don't
	support EPSV mode. Can be overridden by the `GIT_CURL_FTP_NO_EPSV`
	environment variable. Default is false (curl will use EPSV).

http.userAgent::
	The HTTP USER_AGENT string presented to an HTTP server.  The default
	value represents the version of the client Git such as git/1.7.1.
	This option allows you to override this value to a more common value
	such as Mozilla/4.0.  This may be necessary, for instance, if
	connecting through a firewall that restricts HTTP connections to a set
	of common USER_AGENT strings (but not including those like git/1.7.1).
	Can be overridden by the `GIT_HTTP_USER_AGENT` environment variable.

http.followRedirects::
	Whether git should follow HTTP redirects. If set to `true`, git
	will transparently follow any redirect issued by a server it
	encounters. If set to `false`, git will treat all redirects as
	errors. If set to `initial`, git will follow redirects only for
	the initial request to a remote, but not for subsequent
	follow-up HTTP requests. Since git uses the redirected URL as
	the base for the follow-up requests, this is generally
	sufficient. The default is `initial`.

http.<url>.*::
	Any of the http.* options above can be applied selectively to some URLs.
	For a config key to match a URL, each element of the config key is
	compared to that of the URL, in the following order:
+
--
. Scheme (e.g., `https` in `https://example.com/`). This field
  must match exactly between the config key and the URL.

. Host/domain name (e.g., `example.com` in `https://example.com/`).
  This field must match between the config key and the URL. It is
  possible to specify a `*` as part of the host name to match all subdomains
  at this level. `https://*.example.com/` for example would match
  `https://foo.example.com/`, but not `https://foo.bar.example.com/`.

. Port number (e.g., `8080` in `http://example.com:8080/`).
  This field must match exactly between the config key and the URL.
  Omitted port numbers are automatically converted to the correct
  default for the scheme before matching.

. Path (e.g., `repo.git` in `https://example.com/repo.git`). The
  path field of the config key must match the path field of the URL
  either exactly or as a prefix of slash-delimited path elements.  This means
  a config key with path `foo/` matches URL path `foo/bar`.  A prefix can only
  match on a slash (`/`) boundary.  Longer matches take precedence (so a config
  key with path `foo/bar` is a better match to URL path `foo/bar` than a config
  key with just path `foo/`).

. User name (e.g., `user` in `https://user@example.com/repo.git`). If
  the config key has a user name it must match the user name in the
  URL exactly. If the config key does not have a user name, that
  config key will match a URL with any user name (including none),
  but at a lower precedence than a config key with a user name.
--
+
The list above is ordered by decreasing precedence; a URL that matches
a config key's path is preferred to one that matches its user name. For example,
if the URL is `https://user@example.com/foo/bar` a config key match of
`https://example.com/foo` will be preferred over a config key match of
`https://user@example.com`.
+
All URLs are normalized before attempting any matching (the password part,
if embedded in the URL, is always ignored for matching purposes) so that
equivalent URLs that are simply spelled differently will match properly.
Environment variable settings always override any matches.  The URLs that are
matched against are those given directly to Git commands.  This means any URLs
visited as a result of a redirection do not participate in matching.

ssh.variant::
	By default, Git determines the command line arguments to use
	based on the basename of the configured SSH command (configured
	using the environment variable `GIT_SSH` or `GIT_SSH_COMMAND` or
	the config setting `core.sshCommand`). If the basename is
	unrecognized, Git will attempt to detect support of OpenSSH
	options by first invoking the configured SSH command with the
	`-G` (print configuration) option and will subsequently use
	OpenSSH options (if that is successful) or no options besides
	the host and remote command (if it fails).
+
The config variable `ssh.variant` can be set to override this detection.
Valid values are `ssh` (to use OpenSSH options), `plink`, `putty`,
`tortoiseplink`, `simple` (no options except the host and remote command).
The default auto-detection can be explicitly requested using the value
`auto`.  Any other value is treated as `ssh`.  This setting can also be
overridden via the environment variable `GIT_SSH_VARIANT`.
+
The current command-line parameters used for each variant are as
follows:
+
--

* `ssh` - [-p port] [-4] [-6] [-o option] [username@]host command

* `simple` - [username@]host command

* `plink` or `putty` - [-P port] [-4] [-6] [username@]host command

* `tortoiseplink` - [-P port] [-4] [-6] -batch [username@]host command

--
+
Except for the `simple` variant, command-line parameters are likely to
change as git gains new features.

i18n.commitEncoding::
	Character encoding the commit messages are stored in; Git itself
	does not care per se, but this information is necessary e.g. when
	importing commits from emails or in the gitk graphical history
	browser (and possibly at other places in the future or in other
	porcelains). See e.g. linkgit:git-mailinfo[1]. Defaults to 'utf-8'.

i18n.logOutputEncoding::
	Character encoding the commit messages are converted to when
	running 'git log' and friends.

imap::
	The configuration variables in the 'imap' section are described
	in linkgit:git-imap-send[1].

index.version::
	Specify the version with which new index files should be
	initialized.  This does not affect existing repositories.

init.templateDir::
	Specify the directory from which templates will be copied.
	(See the "TEMPLATE DIRECTORY" section of linkgit:git-init[1].)

instaweb.browser::
	Specify the program that will be used to browse your working
	repository in gitweb. See linkgit:git-instaweb[1].

instaweb.httpd::
	The HTTP daemon command-line to start gitweb on your working
	repository. See linkgit:git-instaweb[1].

instaweb.local::
	If true the web server started by linkgit:git-instaweb[1] will
	be bound to the local IP (127.0.0.1).

instaweb.modulePath::
	The default module path for linkgit:git-instaweb[1] to use
	instead of /usr/lib/apache2/modules.  Only used if httpd
	is Apache.

instaweb.port::
	The port number to bind the gitweb httpd to. See
	linkgit:git-instaweb[1].

interactive.singleKey::
	In interactive commands, allow the user to provide one-letter
	input with a single key (i.e., without hitting enter).
	Currently this is used by the `--patch` mode of
	linkgit:git-add[1], linkgit:git-checkout[1], linkgit:git-commit[1],
	linkgit:git-reset[1], and linkgit:git-stash[1]. Note that this
	setting is silently ignored if portable keystroke input
	is not available; requires the Perl module Term::ReadKey.

interactive.diffFilter::
	When an interactive command (such as `git add --patch`) shows
	a colorized diff, git will pipe the diff through the shell
	command defined by this configuration variable. The command may
	mark up the diff further for human consumption, provided that it
	retains a one-to-one correspondence with the lines in the
	original diff. Defaults to disabled (no filtering).

log.abbrevCommit::
	If true, makes linkgit:git-log[1], linkgit:git-show[1], and
	linkgit:git-whatchanged[1] assume `--abbrev-commit`. You may
	override this option with `--no-abbrev-commit`.

log.date::
	Set the default date-time mode for the 'log' command.
	Setting a value for log.date is similar to using 'git log''s
	`--date` option.  See linkgit:git-log[1] for details.

log.decorate::
	Print out the ref names of any commits that are shown by the log
	command. If 'short' is specified, the ref name prefixes 'refs/heads/',
	'refs/tags/' and 'refs/remotes/' will not be printed. If 'full' is
	specified, the full ref name (including prefix) will be printed.
	If 'auto' is specified, then if the output is going to a terminal,
	the ref names are shown as if 'short' were given, otherwise no ref
	names are shown. This is the same as the `--decorate` option
	of the `git log`.

log.follow::
	If `true`, `git log` will act as if the `--follow` option was used when
	a single <path> is given.  This has the same limitations as `--follow`,
	i.e. it cannot be used to follow multiple files and does not work well
	on non-linear history.

log.graphColors::
	A list of colors, separated by commas, that can be used to draw
	history lines in `git log --graph`.

log.showRoot::
	If true, the initial commit will be shown as a big creation event.
	This is equivalent to a diff against an empty tree.
	Tools like linkgit:git-log[1] or linkgit:git-whatchanged[1], which
	normally hide the root commit will now show it. True by default.

log.showSignature::
	If true, makes linkgit:git-log[1], linkgit:git-show[1], and
	linkgit:git-whatchanged[1] assume `--show-signature`.

log.mailmap::
	If true, makes linkgit:git-log[1], linkgit:git-show[1], and
	linkgit:git-whatchanged[1] assume `--use-mailmap`.

mailinfo.scissors::
	If true, makes linkgit:git-mailinfo[1] (and therefore
	linkgit:git-am[1]) act by default as if the --scissors option
	was provided on the command-line. When active, this features
	removes everything from the message body before a scissors
	line (i.e. consisting mainly of ">8", "8<" and "-").

mailmap.file::
	The location of an augmenting mailmap file. The default
	mailmap, located in the root of the repository, is loaded
	first, then the mailmap file pointed to by this variable.
	The location of the mailmap file may be in a repository
	subdirectory, or somewhere outside of the repository itself.
	See linkgit:git-shortlog[1] and linkgit:git-blame[1].

mailmap.blob::
	Like `mailmap.file`, but consider the value as a reference to a
	blob in the repository. If both `mailmap.file` and
	`mailmap.blob` are given, both are parsed, with entries from
	`mailmap.file` taking precedence. In a bare repository, this
	defaults to `HEAD:.mailmap`. In a non-bare repository, it
	defaults to empty.

man.viewer::
	Specify the programs that may be used to display help in the
	'man' format. See linkgit:git-help[1].

man.<tool>.cmd::
	Specify the command to invoke the specified man viewer. The
	specified command is evaluated in shell with the man page
	passed as argument. (See linkgit:git-help[1].)

man.<tool>.path::
	Override the path for the given tool that may be used to
	display help in the 'man' format. See linkgit:git-help[1].

include::merge-config.txt[]

mergetool.<tool>.path::
	Override the path for the given tool.  This is useful in case
	your tool is not in the PATH.

mergetool.<tool>.cmd::
	Specify the command to invoke the specified merge tool.  The
	specified command is evaluated in shell with the following
	variables available: 'BASE' is the name of a temporary file
	containing the common base of the files to be merged, if available;
	'LOCAL' is the name of a temporary file containing the contents of
	the file on the current branch; 'REMOTE' is the name of a temporary
	file containing the contents of the file from the branch being
	merged; 'MERGED' contains the name of the file to which the merge
	tool should write the results of a successful merge.

mergetool.<tool>.trustExitCode::
	For a custom merge command, specify whether the exit code of
	the merge command can be used to determine whether the merge was
	successful.  If this is not set to true then the merge target file
	timestamp is checked and the merge assumed to have been successful
	if the file has been updated, otherwise the user is prompted to
	indicate the success of the merge.

mergetool.meld.hasOutput::
	Older versions of `meld` do not support the `--output` option.
	Git will attempt to detect whether `meld` supports `--output`
	by inspecting the output of `meld --help`.  Configuring
	`mergetool.meld.hasOutput` will make Git skip these checks and
	use the configured value instead.  Setting `mergetool.meld.hasOutput`
	to `true` tells Git to unconditionally use the `--output` option,
	and `false` avoids using `--output`.

mergetool.keepBackup::
	After performing a merge, the original file with conflict markers
	can be saved as a file with a `.orig` extension.  If this variable
	is set to `false` then this file is not preserved.  Defaults to
	`true` (i.e. keep the backup files).

mergetool.keepTemporaries::
	When invoking a custom merge tool, Git uses a set of temporary
	files to pass to the tool. If the tool returns an error and this
	variable is set to `true`, then these temporary files will be
	preserved, otherwise they will be removed after the tool has
	exited. Defaults to `false`.

mergetool.writeToTemp::
	Git writes temporary 'BASE', 'LOCAL', and 'REMOTE' versions of
	conflicting files in the worktree by default.  Git will attempt
	to use a temporary directory for these files when set `true`.
	Defaults to `false`.

mergetool.prompt::
	Prompt before each invocation of the merge resolution program.

notes.mergeStrategy::
	Which merge strategy to choose by default when resolving notes
	conflicts.  Must be one of `manual`, `ours`, `theirs`, `union`, or
	`cat_sort_uniq`.  Defaults to `manual`.  See "NOTES MERGE STRATEGIES"
	section of linkgit:git-notes[1] for more information on each strategy.

notes.<name>.mergeStrategy::
	Which merge strategy to choose when doing a notes merge into
	refs/notes/<name>.  This overrides the more general
	"notes.mergeStrategy".  See the "NOTES MERGE STRATEGIES" section in
	linkgit:git-notes[1] for more information on the available strategies.

notes.displayRef::
	The (fully qualified) refname from which to show notes when
	showing commit messages.  The value of this variable can be set
	to a glob, in which case notes from all matching refs will be
	shown.  You may also specify this configuration variable
	several times.  A warning will be issued for refs that do not
	exist, but a glob that does not match any refs is silently
	ignored.
+
This setting can be overridden with the `GIT_NOTES_DISPLAY_REF`
environment variable, which must be a colon separated list of refs or
globs.
+
The effective value of "core.notesRef" (possibly overridden by
GIT_NOTES_REF) is also implicitly added to the list of refs to be
displayed.

notes.rewrite.<command>::
	When rewriting commits with <command> (currently `amend` or
	`rebase`) and this variable is set to `true`, Git
	automatically copies your notes from the original to the
	rewritten commit.  Defaults to `true`, but see
	"notes.rewriteRef" below.

notes.rewriteMode::
	When copying notes during a rewrite (see the
	"notes.rewrite.<command>" option), determines what to do if
	the target commit already has a note.  Must be one of
	`overwrite`, `concatenate`, `cat_sort_uniq`, or `ignore`.
	Defaults to `concatenate`.
+
This setting can be overridden with the `GIT_NOTES_REWRITE_MODE`
environment variable.

notes.rewriteRef::
	When copying notes during a rewrite, specifies the (fully
	qualified) ref whose notes should be copied.  The ref may be a
	glob, in which case notes in all matching refs will be copied.
	You may also specify this configuration several times.
+
Does not have a default value; you must configure this variable to
enable note rewriting.  Set it to `refs/notes/commits` to enable
rewriting for the default commit notes.
+
This setting can be overridden with the `GIT_NOTES_REWRITE_REF`
environment variable, which must be a colon separated list of refs or
globs.

pack.window::
	The size of the window used by linkgit:git-pack-objects[1] when no
	window size is given on the command line. Defaults to 10.

pack.depth::
	The maximum delta depth used by linkgit:git-pack-objects[1] when no
	maximum depth is given on the command line. Defaults to 50.
	Maximum value is 4095.

pack.windowMemory::
	The maximum size of memory that is consumed by each thread
	in linkgit:git-pack-objects[1] for pack window memory when
	no limit is given on the command line.  The value can be
	suffixed with "k", "m", or "g".  When left unconfigured (or
	set explicitly to 0), there will be no limit.

pack.compression::
	An integer -1..9, indicating the compression level for objects
	in a pack file. -1 is the zlib default. 0 means no
	compression, and 1..9 are various speed/size tradeoffs, 9 being
	slowest.  If not set,  defaults to core.compression.  If that is
	not set,  defaults to -1, the zlib default, which is "a default
	compromise between speed and compression (currently equivalent
	to level 6)."
+
Note that changing the compression level will not automatically recompress
all existing objects. You can force recompression by passing the -F option
to linkgit:git-repack[1].

pack.deltaCacheSize::
	The maximum memory in bytes used for caching deltas in
	linkgit:git-pack-objects[1] before writing them out to a pack.
	This cache is used to speed up the writing object phase by not
	having to recompute the final delta result once the best match
	for all objects is found.  Repacking large repositories on machines
	which are tight with memory might be badly impacted by this though,
	especially if this cache pushes the system into swapping.
	A value of 0 means no limit. The smallest size of 1 byte may be
	used to virtually disable this cache. Defaults to 256 MiB.

pack.deltaCacheLimit::
	The maximum size of a delta, that is cached in
	linkgit:git-pack-objects[1]. This cache is used to speed up the
	writing object phase by not having to recompute the final delta
	result once the best match for all objects is found.
	Defaults to 1000. Maximum value is 65535.

pack.threads::
	Specifies the number of threads to spawn when searching for best
	delta matches.  This requires that linkgit:git-pack-objects[1]
	be compiled with pthreads otherwise this option is ignored with a
	warning. This is meant to reduce packing time on multiprocessor
	machines. The required amount of memory for the delta search window
	is however multiplied by the number of threads.
	Specifying 0 will cause Git to auto-detect the number of CPU's
	and set the number of threads accordingly.

pack.indexVersion::
	Specify the default pack index version.  Valid values are 1 for
	legacy pack index used by Git versions prior to 1.5.2, and 2 for
	the new pack index with capabilities for packs larger than 4 GB
	as well as proper protection against the repacking of corrupted
	packs.  Version 2 is the default.  Note that version 2 is enforced
	and this config option ignored whenever the corresponding pack is
	larger than 2 GB.
+
If you have an old Git that does not understand the version 2 `*.idx` file,
cloning or fetching over a non native protocol (e.g. "http")
that will copy both `*.pack` file and corresponding `*.idx` file from the
other side may give you a repository that cannot be accessed with your
older version of Git. If the `*.pack` file is smaller than 2 GB, however,
you can use linkgit:git-index-pack[1] on the *.pack file to regenerate
the `*.idx` file.

pack.packSizeLimit::
	The maximum size of a pack.  This setting only affects
	packing to a file when repacking, i.e. the git:// protocol
	is unaffected.  It can be overridden by the `--max-pack-size`
	option of linkgit:git-repack[1].  Reaching this limit results
	in the creation of multiple packfiles; which in turn prevents
	bitmaps from being created.
	The minimum size allowed is limited to 1 MiB.
	The default is unlimited.
	Common unit suffixes of 'k', 'm', or 'g' are
	supported.

pack.useBitmaps::
	When true, git will use pack bitmaps (if available) when packing
	to stdout (e.g., during the server side of a fetch). Defaults to
	true. You should not generally need to turn this off unless
	you are debugging pack bitmaps.

pack.writeBitmaps (deprecated)::
	This is a deprecated synonym for `repack.writeBitmaps`.

pack.writeBitmapHashCache::
	When true, git will include a "hash cache" section in the bitmap
	index (if one is written). This cache can be used to feed git's
	delta heuristics, potentially leading to better deltas between
	bitmapped and non-bitmapped objects (e.g., when serving a fetch
	between an older, bitmapped pack and objects that have been
	pushed since the last gc). The downside is that it consumes 4
	bytes per object of disk space, and that JGit's bitmap
	implementation does not understand it, causing it to complain if
	Git and JGit are used on the same repository. Defaults to false.

pager.<cmd>::
	If the value is boolean, turns on or off pagination of the
	output of a particular Git subcommand when writing to a tty.
	Otherwise, turns on pagination for the subcommand using the
	pager specified by the value of `pager.<cmd>`.  If `--paginate`
	or `--no-pager` is specified on the command line, it takes
	precedence over this option.  To disable pagination for all
	commands, set `core.pager` or `GIT_PAGER` to `cat`.

pretty.<name>::
	Alias for a --pretty= format string, as specified in
	linkgit:git-log[1]. Any aliases defined here can be used just
	as the built-in pretty formats could. For example,
	running `git config pretty.changelog "format:* %H %s"`
	would cause the invocation `git log --pretty=changelog`
	to be equivalent to running `git log "--pretty=format:* %H %s"`.
	Note that an alias with the same name as a built-in format
	will be silently ignored.

protocol.allow::
	If set, provide a user defined default policy for all protocols which
	don't explicitly have a policy (`protocol.<name>.allow`).  By default,
	if unset, known-safe protocols (http, https, git, ssh, file) have a
	default policy of `always`, known-dangerous protocols (ext) have a
	default policy of `never`, and all other protocols have a default
	policy of `user`.  Supported policies:
+
--

* `always` - protocol is always able to be used.

* `never` - protocol is never able to be used.

* `user` - protocol is only able to be used when `GIT_PROTOCOL_FROM_USER` is
  either unset or has a value of 1.  This policy should be used when you want a
  protocol to be directly usable by the user but don't want it used by commands which
  execute clone/fetch/push commands without user input, e.g. recursive
  submodule initialization.

--

protocol.<name>.allow::
	Set a policy to be used by protocol `<name>` with clone/fetch/push
	commands. See `protocol.allow` above for the available policies.
+
The protocol names currently used by git are:
+
--
  - `file`: any local file-based path (including `file://` URLs,
    or local paths)

  - `git`: the anonymous git protocol over a direct TCP
    connection (or proxy, if configured)

  - `ssh`: git over ssh (including `host:path` syntax,
    `ssh://`, etc).

  - `http`: git over http, both "smart http" and "dumb http".
    Note that this does _not_ include `https`; if you want to configure
    both, you must do so individually.

  - any external helpers are named by their protocol (e.g., use
    `hg` to allow the `git-remote-hg` helper)
--

protocol.version::
	Experimental. If set, clients will attempt to communicate with a
	server using the specified protocol version.  If unset, no
	attempt will be made by the client to communicate using a
	particular protocol version, this results in protocol version 0
	being used.
	Supported versions:
+
--

* `0` - the original wire protocol.

* `1` - the original wire protocol with the addition of a version string
  in the initial response from the server.

--

pull.ff::
	By default, Git does not create an extra merge commit when merging
	a commit that is a descendant of the current commit. Instead, the
	tip of the current branch is fast-forwarded. When set to `false`,
	this variable tells Git to create an extra merge commit in such
	a case (equivalent to giving the `--no-ff` option from the command
	line). When set to `only`, only such fast-forward merges are
	allowed (equivalent to giving the `--ff-only` option from the
	command line). This setting overrides `merge.ff` when pulling.

pull.rebase::
	When true, rebase branches on top of the fetched branch, instead
	of merging the default branch from the default remote when "git
	pull" is run. See "branch.<name>.rebase" for setting this on a
	per-branch basis.
+
When `merges`, pass the `--rebase-merges` option to 'git rebase'
so that the local merge commits are included in the rebase (see
linkgit:git-rebase[1] for details).
+
When preserve, also pass `--preserve-merges` along to 'git rebase'
so that locally committed merge commits will not be flattened
by running 'git pull'.
+
When the value is `interactive`, the rebase is run in interactive mode.
+
*NOTE*: this is a possibly dangerous operation; do *not* use
it unless you understand the implications (see linkgit:git-rebase[1]
for details).

pull.octopus::
	The default merge strategy to use when pulling multiple branches
	at once.

pull.twohead::
	The default merge strategy to use when pulling a single branch.

push.default::
	Defines the action `git push` should take if no refspec is
	explicitly given.  Different values are well-suited for
	specific workflows; for instance, in a purely central workflow
	(i.e. the fetch source is equal to the push destination),
	`upstream` is probably what you want.  Possible values are:
+
--

* `nothing` - do not push anything (error out) unless a refspec is
  explicitly given. This is primarily meant for people who want to
  avoid mistakes by always being explicit.

* `current` - push the current branch to update a branch with the same
  name on the receiving end.  Works in both central and non-central
  workflows.

* `upstream` - push the current branch back to the branch whose
  changes are usually integrated into the current branch (which is
  called `@{upstream}`).  This mode only makes sense if you are
  pushing to the same repository you would normally pull from
  (i.e. central workflow).

* `tracking` - This is a deprecated synonym for `upstream`.

* `simple` - in centralized workflow, work like `upstream` with an
  added safety to refuse to push if the upstream branch's name is
  different from the local one.
+
When pushing to a remote that is different from the remote you normally
pull from, work as `current`.  This is the safest option and is suited
for beginners.
+
This mode has become the default in Git 2.0.

* `matching` - push all branches having the same name on both ends.
  This makes the repository you are pushing to remember the set of
  branches that will be pushed out (e.g. if you always push 'maint'
  and 'master' there and no other branches, the repository you push
  to will have these two branches, and your local 'maint' and
  'master' will be pushed there).
+
To use this mode effectively, you have to make sure _all_ the
branches you would push out are ready to be pushed out before
running 'git push', as the whole point of this mode is to allow you
to push all of the branches in one go.  If you usually finish work
on only one branch and push out the result, while other branches are
unfinished, this mode is not for you.  Also this mode is not
suitable for pushing into a shared central repository, as other
people may add new branches there, or update the tip of existing
branches outside your control.
+
This used to be the default, but not since Git 2.0 (`simple` is the
new default).

--

push.followTags::
	If set to true enable `--follow-tags` option by default.  You
	may override this configuration at time of push by specifying
	`--no-follow-tags`.

push.gpgSign::
	May be set to a boolean value, or the string 'if-asked'. A true
	value causes all pushes to be GPG signed, as if `--signed` is
	passed to linkgit:git-push[1]. The string 'if-asked' causes
	pushes to be signed if the server supports it, as if
	`--signed=if-asked` is passed to 'git push'. A false value may
	override a value from a lower-priority config file. An explicit
	command-line flag always overrides this config option.

push.pushOption::
	When no `--push-option=<option>` argument is given from the
	command line, `git push` behaves as if each <value> of
	this variable is given as `--push-option=<value>`.
+
This is a multi-valued variable, and an empty value can be used in a
higher priority configuration file (e.g. `.git/config` in a
repository) to clear the values inherited from a lower priority
configuration files (e.g. `$HOME/.gitconfig`).
+
--

Example:

/etc/gitconfig
  push.pushoption = a
  push.pushoption = b

~/.gitconfig
  push.pushoption = c

repo/.git/config
  push.pushoption =
  push.pushoption = b

This will result in only b (a and c are cleared).

--

push.recurseSubmodules::
	Make sure all submodule commits used by the revisions to be pushed
	are available on a remote-tracking branch. If the value is 'check'
	then Git will verify that all submodule commits that changed in the
	revisions to be pushed are available on at least one remote of the
	submodule. If any commits are missing, the push will be aborted and
	exit with non-zero status. If the value is 'on-demand' then all
	submodules that changed in the revisions to be pushed will be
	pushed. If on-demand was not able to push all necessary revisions
	it will also be aborted and exit with non-zero status. If the value
	is 'no' then default behavior of ignoring submodules when pushing
	is retained. You may override this configuration at time of push by
	specifying '--recurse-submodules=check|on-demand|no'.

include::rebase-config.txt[]

receive.advertiseAtomic::
	By default, git-receive-pack will advertise the atomic push
	capability to its clients. If you don't want to advertise this
	capability, set this variable to false.

receive.advertisePushOptions::
	When set to true, git-receive-pack will advertise the push options
	capability to its clients. False by default.

receive.autogc::
	By default, git-receive-pack will run "git-gc --auto" after
	receiving data from git-push and updating refs.  You can stop
	it by setting this variable to false.

receive.certNonceSeed::
	By setting this variable to a string, `git receive-pack`
	will accept a `git push --signed` and verifies it by using
	a "nonce" protected by HMAC using this string as a secret
	key.

receive.certNonceSlop::
	When a `git push --signed` sent a push certificate with a
	"nonce" that was issued by a receive-pack serving the same
	repository within this many seconds, export the "nonce"
	found in the certificate to `GIT_PUSH_CERT_NONCE` to the
	hooks (instead of what the receive-pack asked the sending
	side to include).  This may allow writing checks in
	`pre-receive` and `post-receive` a bit easier.  Instead of
	checking `GIT_PUSH_CERT_NONCE_SLOP` environment variable
	that records by how many seconds the nonce is stale to
	decide if they want to accept the certificate, they only
	can check `GIT_PUSH_CERT_NONCE_STATUS` is `OK`.

receive.fsckObjects::
	If it is set to true, git-receive-pack will check all received
	objects. It will abort in the case of a malformed object or a
	broken link. The result of an abort are only dangling objects.
	Defaults to false. If not set, the value of `transfer.fsckObjects`
	is used instead.

receive.fsck.<msg-id>::
	When `receive.fsckObjects` is set to true, errors can be switched
	to warnings and vice versa by configuring the `receive.fsck.<msg-id>`
	setting where the `<msg-id>` is the fsck message ID and the value
	is one of `error`, `warn` or `ignore`. For convenience, fsck prefixes
	the error/warning with the message ID, e.g. "missingEmail: invalid
	author/committer line - missing email" means that setting
	`receive.fsck.missingEmail = ignore` will hide that issue.
+
This feature is intended to support working with legacy repositories
which would not pass pushing when `receive.fsckObjects = true`, allowing
the host to accept repositories with certain known issues but still catch
other issues.

receive.fsck.skipList::
	The path to a sorted list of object names (i.e. one SHA-1 per
	line) that are known to be broken in a non-fatal way and should
	be ignored. This feature is useful when an established project
	should be accepted despite early commits containing errors that
	can be safely ignored such as invalid committer email addresses.
	Note: corrupt objects cannot be skipped with this setting.

receive.keepAlive::
	After receiving the pack from the client, `receive-pack` may
	produce no output (if `--quiet` was specified) while processing
	the pack, causing some networks to drop the TCP connection.
	With this option set, if `receive-pack` does not transmit
	any data in this phase for `receive.keepAlive` seconds, it will
	send a short keepalive packet.  The default is 5 seconds; set
	to 0 to disable keepalives entirely.

receive.unpackLimit::
	If the number of objects received in a push is below this
	limit then the objects will be unpacked into loose object
	files. However if the number of received objects equals or
	exceeds this limit then the received pack will be stored as
	a pack, after adding any missing delta bases.  Storing the
	pack from a push can make the push operation complete faster,
	especially on slow filesystems.  If not set, the value of
	`transfer.unpackLimit` is used instead.

receive.maxInputSize::
	If the size of the incoming pack stream is larger than this
	limit, then git-receive-pack will error out, instead of
	accepting the pack file. If not set or set to 0, then the size
	is unlimited.

receive.denyDeletes::
	If set to true, git-receive-pack will deny a ref update that deletes
	the ref. Use this to prevent such a ref deletion via a push.

receive.denyDeleteCurrent::
	If set to true, git-receive-pack will deny a ref update that
	deletes the currently checked out branch of a non-bare repository.

receive.denyCurrentBranch::
	If set to true or "refuse", git-receive-pack will deny a ref update
	to the currently checked out branch of a non-bare repository.
	Such a push is potentially dangerous because it brings the HEAD
	out of sync with the index and working tree. If set to "warn",
	print a warning of such a push to stderr, but allow the push to
	proceed. If set to false or "ignore", allow such pushes with no
	message. Defaults to "refuse".
+
Another option is "updateInstead" which will update the working
tree if pushing into the current branch.  This option is
intended for synchronizing working directories when one side is not easily
accessible via interactive ssh (e.g. a live web site, hence the requirement
that the working directory be clean). This mode also comes in handy when
developing inside a VM to test and fix code on different Operating Systems.
+
By default, "updateInstead" will refuse the push if the working tree or
the index have any difference from the HEAD, but the `push-to-checkout`
hook can be used to customize this.  See linkgit:githooks[5].

receive.denyNonFastForwards::
	If set to true, git-receive-pack will deny a ref update which is
	not a fast-forward. Use this to prevent such an update via a push,
	even if that push is forced. This configuration variable is
	set when initializing a shared repository.

receive.hideRefs::
	This variable is the same as `transfer.hideRefs`, but applies
	only to `receive-pack` (and so affects pushes, but not fetches).
	An attempt to update or delete a hidden ref by `git push` is
	rejected.

receive.updateServerInfo::
	If set to true, git-receive-pack will run git-update-server-info
	after receiving data from git-push and updating refs.

receive.shallowUpdate::
	If set to true, .git/shallow can be updated when new refs
	require new shallow roots. Otherwise those refs are rejected.

remote.pushDefault::
	The remote to push to by default.  Overrides
	`branch.<name>.remote` for all branches, and is overridden by
	`branch.<name>.pushRemote` for specific branches.

remote.<name>.url::
	The URL of a remote repository.  See linkgit:git-fetch[1] or
	linkgit:git-push[1].

remote.<name>.pushurl::
	The push URL of a remote repository.  See linkgit:git-push[1].

remote.<name>.proxy::
	For remotes that require curl (http, https and ftp), the URL to
	the proxy to use for that remote.  Set to the empty string to
	disable proxying for that remote.

remote.<name>.proxyAuthMethod::
	For remotes that require curl (http, https and ftp), the method to use for
	authenticating against the proxy in use (probably set in
	`remote.<name>.proxy`). See `http.proxyAuthMethod`.

remote.<name>.fetch::
	The default set of "refspec" for linkgit:git-fetch[1]. See
	linkgit:git-fetch[1].

remote.<name>.push::
	The default set of "refspec" for linkgit:git-push[1]. See
	linkgit:git-push[1].

remote.<name>.mirror::
	If true, pushing to this remote will automatically behave
	as if the `--mirror` option was given on the command line.

remote.<name>.skipDefaultUpdate::
	If true, this remote will be skipped by default when updating
	using linkgit:git-fetch[1] or the `update` subcommand of
	linkgit:git-remote[1].

remote.<name>.skipFetchAll::
	If true, this remote will be skipped by default when updating
	using linkgit:git-fetch[1] or the `update` subcommand of
	linkgit:git-remote[1].

remote.<name>.receivepack::
	The default program to execute on the remote side when pushing.  See
	option --receive-pack of linkgit:git-push[1].

remote.<name>.uploadpack::
	The default program to execute on the remote side when fetching.  See
	option --upload-pack of linkgit:git-fetch-pack[1].

remote.<name>.tagOpt::
	Setting this value to --no-tags disables automatic tag following when
	fetching from remote <name>. Setting it to --tags will fetch every
	tag from remote <name>, even if they are not reachable from remote
	branch heads. Passing these flags directly to linkgit:git-fetch[1] can
	override this setting. See options --tags and --no-tags of
	linkgit:git-fetch[1].

remote.<name>.vcs::
	Setting this to a value <vcs> will cause Git to interact with
	the remote with the git-remote-<vcs> helper.

remote.<name>.prune::
	When set to true, fetching from this remote by default will also
	remove any remote-tracking references that no longer exist on the
	remote (as if the `--prune` option was given on the command line).
	Overrides `fetch.prune` settings, if any.

remote.<name>.pruneTags::
	When set to true, fetching from this remote by default will also
	remove any local tags that no longer exist on the remote if pruning
	is activated in general via `remote.<name>.prune`, `fetch.prune` or
	`--prune`. Overrides `fetch.pruneTags` settings, if any.
+
See also `remote.<name>.prune` and the PRUNING section of
linkgit:git-fetch[1].

remotes.<group>::
	The list of remotes which are fetched by "git remote update
	<group>".  See linkgit:git-remote[1].

repack.useDeltaBaseOffset::
	By default, linkgit:git-repack[1] creates packs that use
	delta-base offset. If you need to share your repository with
	Git older than version 1.4.4, either directly or via a dumb
	protocol such as http, then you need to set this option to
	"false" and repack. Access from old Git versions over the
	native protocol are unaffected by this option.

repack.packKeptObjects::
	If set to true, makes `git repack` act as if
	`--pack-kept-objects` was passed. See linkgit:git-repack[1] for
	details. Defaults to `false` normally, but `true` if a bitmap
	index is being written (either via `--write-bitmap-index` or
	`repack.writeBitmaps`).

repack.writeBitmaps::
	When true, git will write a bitmap index when packing all
	objects to disk (e.g., when `git repack -a` is run).  This
	index can speed up the "counting objects" phase of subsequent
	packs created for clones and fetches, at the cost of some disk
	space and extra time spent on the initial repack.  This has
	no effect if multiple packfiles are created.
	Defaults to false.

rerere.autoUpdate::
	When set to true, `git-rerere` updates the index with the
	resulting contents after it cleanly resolves conflicts using
	previously recorded resolution.  Defaults to false.

rerere.enabled::
	Activate recording of resolved conflicts, so that identical
	conflict hunks can be resolved automatically, should they be
	encountered again.  By default, linkgit:git-rerere[1] is
	enabled if there is an `rr-cache` directory under the
	`$GIT_DIR`, e.g. if "rerere" was previously used in the
	repository.

sendemail.identity::
	A configuration identity. When given, causes values in the
	'sendemail.<identity>' subsection to take precedence over
	values in the 'sendemail' section. The default identity is
	the value of `sendemail.identity`.

sendemail.smtpEncryption::
	See linkgit:git-send-email[1] for description.  Note that this
	setting is not subject to the 'identity' mechanism.

sendemail.smtpssl (deprecated)::
	Deprecated alias for 'sendemail.smtpEncryption = ssl'.

sendemail.smtpsslcertpath::
	Path to ca-certificates (either a directory or a single file).
	Set it to an empty string to disable certificate verification.

sendemail.<identity>.*::
	Identity-specific versions of the 'sendemail.*' parameters
	found below, taking precedence over those when this
	identity is selected, through either the command-line or
	`sendemail.identity`.

sendemail.aliasesFile::
sendemail.aliasFileType::
sendemail.annotate::
sendemail.bcc::
sendemail.cc::
sendemail.ccCmd::
sendemail.chainReplyTo::
sendemail.confirm::
sendemail.envelopeSender::
sendemail.from::
sendemail.multiEdit::
sendemail.signedoffbycc::
sendemail.smtpPass::
sendemail.suppresscc::
sendemail.suppressFrom::
sendemail.to::
sendemail.tocmd::
sendemail.smtpDomain::
sendemail.smtpServer::
sendemail.smtpServerPort::
sendemail.smtpServerOption::
sendemail.smtpUser::
sendemail.thread::
sendemail.transferEncoding::
sendemail.validate::
sendemail.xmailer::
	See linkgit:git-send-email[1] for description.

sendemail.signedoffcc (deprecated)::
	Deprecated alias for `sendemail.signedoffbycc`.

sendemail.smtpBatchSize::
	Number of messages to be sent per connection, after that a relogin
	will happen.  If the value is 0 or undefined, send all messages in
	one connection.
	See also the `--batch-size` option of linkgit:git-send-email[1].

sendemail.smtpReloginDelay::
	Seconds wait before reconnecting to smtp server.
	See also the `--relogin-delay` option of linkgit:git-send-email[1].

showbranch.default::
	The default set of branches for linkgit:git-show-branch[1].
	See linkgit:git-show-branch[1].

splitIndex.maxPercentChange::
	When the split index feature is used, this specifies the
	percent of entries the split index can contain compared to the
	total number of entries in both the split index and the shared
	index before a new shared index is written.
	The value should be between 0 and 100. If the value is 0 then
	a new shared index is always written, if it is 100 a new
	shared index is never written.
	By default the value is 20, so a new shared index is written
	if the number of entries in the split index would be greater
	than 20 percent of the total number of entries.
	See linkgit:git-update-index[1].

splitIndex.sharedIndexExpire::
	When the split index feature is used, shared index files that
	were not modified since the time this variable specifies will
	be removed when a new shared index file is created. The value
	"now" expires all entries immediately, and "never" suppresses
	expiration altogether.
	The default value is "2.weeks.ago".
	Note that a shared index file is considered modified (for the
	purpose of expiration) each time a new split-index file is
	either created based on it or read from it.
	See linkgit:git-update-index[1].

status.relativePaths::
	By default, linkgit:git-status[1] shows paths relative to the
	current directory. Setting this variable to `false` shows paths
	relative to the repository root (this was the default for Git
	prior to v1.5.4).

status.short::
	Set to true to enable --short by default in linkgit:git-status[1].
	The option --no-short takes precedence over this variable.

status.branch::
	Set to true to enable --branch by default in linkgit:git-status[1].
	The option --no-branch takes precedence over this variable.

status.displayCommentPrefix::
	If set to true, linkgit:git-status[1] will insert a comment
	prefix before each output line (starting with
	`core.commentChar`, i.e. `#` by default). This was the
	behavior of linkgit:git-status[1] in Git 1.8.4 and previous.
	Defaults to false.

status.renameLimit::
	The number of files to consider when performing rename detection
	in linkgit:git-status[1] and linkgit:git-commit[1]. Defaults to
	the value of diff.renameLimit.

status.renames::
	Whether and how Git detects renames in linkgit:git-status[1] and
	linkgit:git-commit[1] .  If set to "false", rename detection is
	disabled. If set to "true", basic rename detection is enabled.
	If set to "copies" or "copy", Git will detect copies, as well.
	Defaults to the value of diff.renames.

status.showStash::
	If set to true, linkgit:git-status[1] will display the number of
	entries currently stashed away.
	Defaults to false.

status.showUntrackedFiles::
	By default, linkgit:git-status[1] and linkgit:git-commit[1] show
	files which are not currently tracked by Git. Directories which
	contain only untracked files, are shown with the directory name
	only. Showing untracked files means that Git needs to lstat() all
	the files in the whole repository, which might be slow on some
	systems. So, this variable controls how the commands displays
	the untracked files. Possible values are:
+
--
* `no` - Show no untracked files.
* `normal` - Show untracked files and directories.
* `all` - Show also individual files in untracked directories.
--
+
If this variable is not specified, it defaults to 'normal'.
This variable can be overridden with the -u|--untracked-files option
of linkgit:git-status[1] and linkgit:git-commit[1].

status.submoduleSummary::
	Defaults to false.
	If this is set to a non zero number or true (identical to -1 or an
	unlimited number), the submodule summary will be enabled and a
	summary of commits for modified submodules will be shown (see
	--summary-limit option of linkgit:git-submodule[1]). Please note
	that the summary output command will be suppressed for all
	submodules when `diff.ignoreSubmodules` is set to 'all' or only
	for those submodules where `submodule.<name>.ignore=all`. The only
	exception to that rule is that status and commit will show staged
	submodule changes. To
	also view the summary for ignored submodules you can either use
	the --ignore-submodules=dirty command-line option or the 'git
	submodule summary' command, which shows a similar output but does
	not honor these settings.

stash.showPatch::
	If this is set to true, the `git stash show` command without an
	option will show the stash entry in patch form.  Defaults to false.
	See description of 'show' command in linkgit:git-stash[1].

stash.showStat::
	If this is set to true, the `git stash show` command without an
	option will show diffstat of the stash entry.  Defaults to true.
	See description of 'show' command in linkgit:git-stash[1].

submodule.<name>.url::
	The URL for a submodule. This variable is copied from the .gitmodules
	file to the git config via 'git submodule init'. The user can change
	the configured URL before obtaining the submodule via 'git submodule
	update'. If neither submodule.<name>.active or submodule.active are
	set, the presence of this variable is used as a fallback to indicate
	whether the submodule is of interest to git commands.
	See linkgit:git-submodule[1] and linkgit:gitmodules[5] for details.

submodule.<name>.update::
	The method by which a submodule is updated by 'git submodule update',
	which is the only affected command, others such as
	'git checkout --recurse-submodules' are unaffected. It exists for
	historical reasons, when 'git submodule' was the only command to
	interact with submodules; settings like `submodule.active`
	and `pull.rebase` are more specific. It is populated by
	`git submodule init` from the linkgit:gitmodules[5] file.
	See description of 'update' command in linkgit:git-submodule[1].

submodule.<name>.branch::
	The remote branch name for a submodule, used by `git submodule
	update --remote`.  Set this option to override the value found in
	the `.gitmodules` file.  See linkgit:git-submodule[1] and
	linkgit:gitmodules[5] for details.

submodule.<name>.fetchRecurseSubmodules::
	This option can be used to control recursive fetching of this
	submodule. It can be overridden by using the --[no-]recurse-submodules
	command-line option to "git fetch" and "git pull".
	This setting will override that from in the linkgit:gitmodules[5]
	file.

submodule.<name>.ignore::
	Defines under what circumstances "git status" and the diff family show
	a submodule as modified. When set to "all", it will never be considered
	modified (but it will nonetheless show up in the output of status and
	commit when it has been staged), "dirty" will ignore all changes
	to the submodules work tree and
	takes only differences between the HEAD of the submodule and the commit
	recorded in the superproject into account. "untracked" will additionally
	let submodules with modified tracked files in their work tree show up.
	Using "none" (the default when this option is not set) also shows
	submodules that have untracked files in their work tree as changed.
	This setting overrides any setting made in .gitmodules for this submodule,
	both settings can be overridden on the command line by using the
	"--ignore-submodules" option. The 'git submodule' commands are not
	affected by this setting.

submodule.<name>.active::
	Boolean value indicating if the submodule is of interest to git
	commands.  This config option takes precedence over the
	submodule.active config option.

submodule.active::
	A repeated field which contains a pathspec used to match against a
	submodule's path to determine if the submodule is of interest to git
	commands.

submodule.recurse::
	Specifies if commands recurse into submodules by default. This
	applies to all commands that have a `--recurse-submodules` option,
	except `clone`.
	Defaults to false.

submodule.fetchJobs::
	Specifies how many submodules are fetched/cloned at the same time.
	A positive integer allows up to that number of submodules fetched
	in parallel. A value of 0 will give some reasonable default.
	If unset, it defaults to 1.

submodule.alternateLocation::
	Specifies how the submodules obtain alternates when submodules are
	cloned. Possible values are `no`, `superproject`.
	By default `no` is assumed, which doesn't add references. When the
	value is set to `superproject` the submodule to be cloned computes
	its alternates location relative to the superprojects alternate.

submodule.alternateErrorStrategy::
	Specifies how to treat errors with the alternates for a submodule
	as computed via `submodule.alternateLocation`. Possible values are
	`ignore`, `info`, `die`. Default is `die`.

tag.forceSignAnnotated::
	A boolean to specify whether annotated tags created should be GPG signed.
	If `--annotate` is specified on the command line, it takes
	precedence over this option.

tag.sort::
	This variable controls the sort ordering of tags when displayed by
	linkgit:git-tag[1]. Without the "--sort=<value>" option provided, the
	value of this variable will be used as the default.

tar.umask::
	This variable can be used to restrict the permission bits of
	tar archive entries.  The default is 0002, which turns off the
	world write bit.  The special value "user" indicates that the
	archiving user's umask will be used instead.  See umask(2) and
	linkgit:git-archive[1].

transfer.fsckObjects::
	When `fetch.fsckObjects` or `receive.fsckObjects` are
	not set, the value of this variable is used instead.
	Defaults to false.

transfer.hideRefs::
	String(s) `receive-pack` and `upload-pack` use to decide which
	refs to omit from their initial advertisements.  Use more than
	one definition to specify multiple prefix strings. A ref that is
	under the hierarchies listed in the value of this variable is
	excluded, and is hidden when responding to `git push` or `git
	fetch`.  See `receive.hideRefs` and `uploadpack.hideRefs` for
	program-specific versions of this config.
+
You may also include a `!` in front of the ref name to negate the entry,
explicitly exposing it, even if an earlier entry marked it as hidden.
If you have multiple hideRefs values, later entries override earlier ones
(and entries in more-specific config files override less-specific ones).
+
If a namespace is in use, the namespace prefix is stripped from each
reference before it is matched against `transfer.hiderefs` patterns.
For example, if `refs/heads/master` is specified in `transfer.hideRefs` and
the current namespace is `foo`, then `refs/namespaces/foo/refs/heads/master`
is omitted from the advertisements but `refs/heads/master` and
`refs/namespaces/bar/refs/heads/master` are still advertised as so-called
"have" lines. In order to match refs before stripping, add a `^` in front of
the ref name. If you combine `!` and `^`, `!` must be specified first.
+
Even if you hide refs, a client may still be able to steal the target
objects via the techniques described in the "SECURITY" section of the
linkgit:gitnamespaces[7] man page; it's best to keep private data in a
separate repository.

transfer.unpackLimit::
	When `fetch.unpackLimit` or `receive.unpackLimit` are
	not set, the value of this variable is used instead.
	The default value is 100.

uploadarchive.allowUnreachable::
	If true, allow clients to use `git archive --remote` to request
	any tree, whether reachable from the ref tips or not. See the
	discussion in the "SECURITY" section of
	linkgit:git-upload-archive[1] for more details. Defaults to
	`false`.

uploadpack.hideRefs::
	This variable is the same as `transfer.hideRefs`, but applies
	only to `upload-pack` (and so affects only fetches, not pushes).
	An attempt to fetch a hidden ref by `git fetch` will fail.  See
	also `uploadpack.allowTipSHA1InWant`.

uploadpack.allowTipSHA1InWant::
	When `uploadpack.hideRefs` is in effect, allow `upload-pack`
	to accept a fetch request that asks for an object at the tip
	of a hidden ref (by default, such a request is rejected).
	See also `uploadpack.hideRefs`.  Even if this is false, a client
	may be able to steal objects via the techniques described in the
	"SECURITY" section of the linkgit:gitnamespaces[7] man page; it's
	best to keep private data in a separate repository.

uploadpack.allowReachableSHA1InWant::
	Allow `upload-pack` to accept a fetch request that asks for an
	object that is reachable from any ref tip. However, note that
	calculating object reachability is computationally expensive.
	Defaults to `false`.  Even if this is false, a client may be able
	to steal objects via the techniques described in the "SECURITY"
	section of the linkgit:gitnamespaces[7] man page; it's best to
	keep private data in a separate repository.

uploadpack.allowAnySHA1InWant::
	Allow `upload-pack` to accept a fetch request that asks for any
	object at all.
	Defaults to `false`.

uploadpack.keepAlive::
	When `upload-pack` has started `pack-objects`, there may be a
	quiet period while `pack-objects` prepares the pack. Normally
	it would output progress information, but if `--quiet` was used
	for the fetch, `pack-objects` will output nothing at all until
	the pack data begins. Some clients and networks may consider
	the server to be hung and give up. Setting this option instructs
	`upload-pack` to send an empty keepalive packet every
	`uploadpack.keepAlive` seconds. Setting this option to 0
	disables keepalive packets entirely. The default is 5 seconds.

uploadpack.packObjectsHook::
	If this option is set, when `upload-pack` would run
	`git pack-objects` to create a packfile for a client, it will
	run this shell command instead.  The `pack-objects` command and
	arguments it _would_ have run (including the `git pack-objects`
	at the beginning) are appended to the shell command. The stdin
	and stdout of the hook are treated as if `pack-objects` itself
	was run. I.e., `upload-pack` will feed input intended for
	`pack-objects` to the hook, and expects a completed packfile on
	stdout.

uploadpack.allowFilter::
	If this option is set, `upload-pack` will support partial
	clone and partial fetch object filtering.
+
Note that this configuration variable is ignored if it is seen in the
repository-level config (this is a safety measure against fetching from
untrusted repositories).

url.<base>.insteadOf::
	Any URL that starts with this value will be rewritten to
	start, instead, with <base>. In cases where some site serves a
	large number of repositories, and serves them with multiple
	access methods, and some users need to use different access
	methods, this feature allows people to specify any of the
	equivalent URLs and have Git automatically rewrite the URL to
	the best alternative for the particular user, even for a
	never-before-seen repository on the site.  When more than one
	insteadOf strings match a given URL, the longest match is used.
+
Note that any protocol restrictions will be applied to the rewritten
URL. If the rewrite changes the URL to use a custom protocol or remote
helper, you may need to adjust the `protocol.*.allow` config to permit
the request.  In particular, protocols you expect to use for submodules
must be set to `always` rather than the default of `user`. See the
description of `protocol.allow` above.

url.<base>.pushInsteadOf::
	Any URL that starts with this value will not be pushed to;
	instead, it will be rewritten to start with <base>, and the
	resulting URL will be pushed to. In cases where some site serves
	a large number of repositories, and serves them with multiple
	access methods, some of which do not allow push, this feature
	allows people to specify a pull-only URL and have Git
	automatically use an appropriate URL to push, even for a
	never-before-seen repository on the site.  When more than one
	pushInsteadOf strings match a given URL, the longest match is
	used.  If a remote has an explicit pushurl, Git will ignore this
	setting for that remote.

user.email::
	Your email address to be recorded in any newly created commits.
	Can be overridden by the `GIT_AUTHOR_EMAIL`, `GIT_COMMITTER_EMAIL`, and
	`EMAIL` environment variables.  See linkgit:git-commit-tree[1].

user.name::
	Your full name to be recorded in any newly created commits.
	Can be overridden by the `GIT_AUTHOR_NAME` and `GIT_COMMITTER_NAME`
	environment variables.  See linkgit:git-commit-tree[1].

user.useConfigOnly::
	Instruct Git to avoid trying to guess defaults for `user.email`
	and `user.name`, and instead retrieve the values only from the
	configuration. For example, if you have multiple email addresses
	and would like to use a different one for each repository, then
	with this configuration option set to `true` in the global config
	along with a name, Git will prompt you to set up an email before
	making new commits in a newly cloned repository.
	Defaults to `false`.

user.signingKey::
	If linkgit:git-tag[1] or linkgit:git-commit[1] is not selecting the
	key you want it to automatically when creating a signed tag or
	commit, you can override the default selection with this variable.
	This option is passed unchanged to gpg's --local-user parameter,
	so you may specify a key using any method that gpg supports.

versionsort.prereleaseSuffix (deprecated)::
	Deprecated alias for `versionsort.suffix`.  Ignored if
	`versionsort.suffix` is set.

versionsort.suffix::
	Even when version sort is used in linkgit:git-tag[1], tagnames
	with the same base version but different suffixes are still sorted
	lexicographically, resulting e.g. in prerelease tags appearing
	after the main release (e.g. "1.0-rc1" after "1.0").  This
	variable can be specified to determine the sorting order of tags
	with different suffixes.
+
By specifying a single suffix in this variable, any tagname containing
that suffix will appear before the corresponding main release.  E.g. if
the variable is set to "-rc", then all "1.0-rcX" tags will appear before
"1.0".  If specified multiple times, once per suffix, then the order of
suffixes in the configuration will determine the sorting order of tagnames
with those suffixes.  E.g. if "-pre" appears before "-rc" in the
configuration, then all "1.0-preX" tags will be listed before any
"1.0-rcX" tags.  The placement of the main release tag relative to tags
with various suffixes can be determined by specifying the empty suffix
among those other suffixes.  E.g. if the suffixes "-rc", "", "-ck" and
"-bfs" appear in the configuration in this order, then all "v4.8-rcX" tags
are listed first, followed by "v4.8", then "v4.8-ckX" and finally
"v4.8-bfsX".
+
If more than one suffixes match the same tagname, then that tagname will
be sorted according to the suffix which starts at the earliest position in
the tagname.  If more than one different matching suffixes start at
that earliest position, then that tagname will be sorted according to the
longest of those suffixes.
The sorting order between different suffixes is undefined if they are
in multiple config files.

web.browser::
	Specify a web browser that may be used by some commands.
	Currently only linkgit:git-instaweb[1] and linkgit:git-help[1]
	may use it.

worktree.guessRemote::
	With `add`, if no branch argument, and neither of `-b` nor
	`-B` nor `--detach` are given, the command defaults to
	creating a new branch from HEAD.  If `worktree.guessRemote` is
	set to true, `worktree add` tries to find a remote-tracking
	branch whose name uniquely matches the new branch name.  If
	such a branch exists, it is checked out and set as "upstream"
	for the new branch.  If no such match can be found, it falls
	back to creating a new branch from the current HEAD.<|MERGE_RESOLUTION|>--- conflicted
+++ resolved
@@ -1251,7 +1251,33 @@
 	status short-format), or
 	`unmerged` (files which have unmerged changes).
 
-<<<<<<< HEAD
+color.blame.repeatedLines::
+	Use the customized color for the part of git-blame output that
+	is repeated meta information per line (such as commit id,
+	author name, date and timezone). Defaults to cyan.
+
+color.blame.highlightRecent::
+	This can be used to color the metadata of a blame line depending
+	on age of the line.
++
+This setting should be set to a comma-separated list of color and date settings,
+starting and ending with a color, the dates should be set from oldest to newest.
+The metadata will be colored given the colors if the the line was introduced
+before the given timestamp, overwriting older timestamped colors.
++
+Instead of an absolute timestamp relative timestamps work as well, e.g.
+2.weeks.ago is valid to address anything older than 2 weeks.
++
+It defaults to 'blue,12 month ago,white,1 month ago,red', which colors
+everything older than one year blue, recent changes between one month and
+one year old are kept white, and lines introduced within the last month are
+colored red.
+
+blame.coloring::
+	This determines the coloring scheme to be applied to blame
+	output. It can be 'repeatedLines', 'highlightRecent',
+	or 'none' which is the default.
+
 color.transport::
 	A boolean to enable/disable color when pushes are rejected. May be
 	set to `always`, `false` (or `never`) or `auto` (or `true`), in which
@@ -1260,34 +1286,6 @@
 
 color.transport.rejected::
 	Use customized color when a push was rejected.
-=======
-color.blame.repeatedLines::
-	Use the customized color for the part of git-blame output that
-	is repeated meta information per line (such as commit id,
-	author name, date and timezone). Defaults to cyan.
-
-color.blame.highlightRecent::
-	This can be used to color the metadata of a blame line depending
-	on age of the line.
-+
-This setting should be set to a comma-separated list of color and date settings,
-starting and ending with a color, the dates should be set from oldest to newest.
-The metadata will be colored given the colors if the the line was introduced
-before the given timestamp, overwriting older timestamped colors.
-+
-Instead of an absolute timestamp relative timestamps work as well, e.g.
-2.weeks.ago is valid to address anything older than 2 weeks.
-+
-It defaults to 'blue,12 month ago,white,1 month ago,red', which colors
-everything older than one year blue, recent changes between one month and
-one year old are kept white, and lines introduced within the last month are
-colored red.
-
-blame.coloring::
-	This determines the coloring scheme to be applied to blame
-	output. It can be 'repeatedLines', 'highlightRecent',
-	or 'none' which is the default.
->>>>>>> 0dc95a4d
 
 color.ui::
 	This variable determines the default value for variables such
