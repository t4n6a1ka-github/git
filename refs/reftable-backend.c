--- conflicted
+++ resolved
@@ -1101,25 +1101,12 @@
 				}
 			}
 
-<<<<<<< HEAD
-			ALLOC_GROW(logs, logs_nr + 1, logs_alloc);
-			log = &logs[logs_nr++];
-			memset(log, 0, sizeof(*log));
-
-			fill_reftable_log_record(log, &committer_ident);
-			log->update_index = ts;
-			log->refname = xstrdup(u->refname);
-			memcpy(log->value.update.new_hash, u->new_oid.hash, GIT_MAX_RAWSZ);
-			memcpy(log->value.update.old_hash, tx_update->current_oid.hash, GIT_MAX_RAWSZ);
-			log->value.update.message =
-				xstrndup(u->msg, arg->refs->write_options.block_size / 2);
-=======
 			if (create_reflog) {
 				ALLOC_GROW(logs, logs_nr + 1, logs_alloc);
 				log = &logs[logs_nr++];
 				memset(log, 0, sizeof(*log));
 
-				fill_reftable_log_record(log);
+				fill_reftable_log_record(log, &committer_ident);
 				log->update_index = ts;
 				log->refname = xstrdup(u->refname);
 				memcpy(log->value.update.new_hash,
@@ -1129,7 +1116,6 @@
 				log->value.update.message =
 					xstrndup(u->msg, arg->refs->write_options.block_size / 2);
 			}
->>>>>>> 4865707b
 		}
 
 		if (u->flags & REF_LOG_ONLY)
@@ -1278,113 +1264,6 @@
 	const char *logmsg;
 };
 
-<<<<<<< HEAD
-static int write_create_symref_table(struct reftable_writer *writer, void *cb_data)
-{
-	struct write_create_symref_arg *create = cb_data;
-	uint64_t ts = reftable_stack_next_update_index(create->stack);
-	struct reftable_ref_record ref = {
-		.refname = (char *)create->refname,
-		.value_type = REFTABLE_REF_SYMREF,
-		.value.symref = (char *)create->target,
-		.update_index = ts,
-	};
-	struct ident_split committer_ident = {0};
-	struct reftable_log_record log = {0};
-	struct object_id new_oid;
-	struct object_id old_oid;
-	const char *committer_info;
-	int ret;
-
-	reftable_writer_set_limits(writer, ts, ts);
-
-	ret = refs_verify_refname_available(&create->refs->base, create->refname,
-					    NULL, NULL, create->err);
-	if (ret < 0)
-		return ret;
-
-	ret = reftable_writer_add_ref(writer, &ref);
-	if (ret)
-		return ret;
-
-	/*
-	 * Note that it is important to try and resolve the reference before we
-	 * write the log entry. This is because `should_write_log()` will munge
-	 * `core.logAllRefUpdates`, which is undesirable when we create a new
-	 * repository because it would be written into the config. As HEAD will
-	 * not resolve for new repositories this ordering will ensure that this
-	 * never happens.
-	 */
-	if (!create->logmsg ||
-	    !refs_resolve_ref_unsafe(&create->refs->base, create->target,
-				     RESOLVE_REF_READING, &new_oid, NULL) ||
-	    !should_write_log(&create->refs->base, create->refname))
-		return 0;
-
-	committer_info = git_committer_info(0);
-	if (split_ident_line(&committer_ident, committer_info, strlen(committer_info)))
-		BUG("failed splitting committer info");
-
-	fill_reftable_log_record(&log, &committer_ident);
-	log.refname = xstrdup(create->refname);
-	log.update_index = ts;
-	log.value.update.message = xstrndup(create->logmsg,
-					    create->refs->write_options.block_size / 2);
-	memcpy(log.value.update.new_hash, new_oid.hash, GIT_MAX_RAWSZ);
-	if (refs_resolve_ref_unsafe(&create->refs->base, create->refname,
-				    RESOLVE_REF_READING, &old_oid, NULL))
-		memcpy(log.value.update.old_hash, old_oid.hash, GIT_MAX_RAWSZ);
-
-	ret = reftable_writer_add_log(writer, &log);
-	reftable_log_record_release(&log);
-	return ret;
-}
-
-static int reftable_be_create_symref(struct ref_store *ref_store,
-				     const char *refname,
-				     const char *target,
-				     const char *logmsg)
-{
-	struct reftable_ref_store *refs =
-		reftable_be_downcast(ref_store, REF_STORE_WRITE, "create_symref");
-	struct reftable_stack *stack = stack_for(refs, refname, &refname);
-	struct strbuf err = STRBUF_INIT;
-	struct write_create_symref_arg arg = {
-		.refs = refs,
-		.stack = stack,
-		.refname = refname,
-		.target = target,
-		.logmsg = logmsg,
-		.err = &err,
-	};
-	int ret;
-
-	ret = refs->err;
-	if (ret < 0)
-		goto done;
-
-	ret = reftable_stack_reload(stack);
-	if (ret)
-		goto done;
-
-	ret = reftable_stack_add(stack, &write_create_symref_table, &arg);
-
-done:
-	assert(ret != REFTABLE_API_ERROR);
-	if (ret) {
-		if (err.len)
-			error("%s", err.buf);
-		else
-			error("unable to write symref for %s: %s", refname,
-			      reftable_error_str(ret));
-	}
-
-	strbuf_release(&err);
-	return ret;
-}
-
-=======
->>>>>>> 4865707b
 struct write_copy_arg {
 	struct reftable_ref_store *refs;
 	struct reftable_stack *stack;
