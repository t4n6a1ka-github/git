/*
 * GIT - The information manager from hell
 *
 * Copyright (C) Linus Torvalds, 2005
 * Copyright (C) Johannes Schindelin, 2005
 *
 */
#include "cache.h"
#include "date.h"
#include "branch.h"
#include "config.h"
#include "environment.h"
#include "repository.h"
#include "lockfile.h"
#include "exec-cmd.h"
#include "strbuf.h"
#include "quote.h"
#include "hashmap.h"
#include "string-list.h"
#include "object-store.h"
#include "utf8.h"
#include "dir.h"
#include "color.h"
#include "refs.h"
#include "worktree.h"

struct config_source {
	struct config_source *prev;
	union {
		FILE *file;
		struct config_buf {
			const char *buf;
			size_t len;
			size_t pos;
		} buf;
	} u;
	enum config_origin_type origin_type;
	const char *name;
	const char *path;
	enum config_error_action default_error_action;
	int linenr;
	int eof;
	size_t total_len;
	struct strbuf value;
	struct strbuf var;
	unsigned subsection_case_sensitive : 1;

	int (*do_fgetc)(struct config_source *c);
	int (*do_ungetc)(int c, struct config_source *conf);
	long (*do_ftell)(struct config_source *c);
};

/*
 * These variables record the "current" config source, which
 * can be accessed by parsing callbacks.
 *
 * The "cf" variable will be non-NULL only when we are actually parsing a real
 * config source (file, blob, cmdline, etc).
 *
 * The "current_config_kvi" variable will be non-NULL only when we are feeding
 * cached config from a configset into a callback.
 *
 * They should generally never be non-NULL at the same time. If they are both
 * NULL, then we aren't parsing anything (and depending on the function looking
 * at the variables, it's either a bug for it to be called in the first place,
 * or it's a function which can be reused for non-config purposes, and should
 * fall back to some sane behavior).
 */
static struct config_source *cf;
static struct key_value_info *current_config_kvi;

/*
 * Similar to the variables above, this gives access to the "scope" of the
 * current value (repo, global, etc). For cached values, it can be found via
 * the current_config_kvi as above. During parsing, the current value can be
 * found in this variable. It's not part of "cf" because it transcends a single
 * file (i.e., a file included from .git/config is still in "repo" scope).
 */
static enum config_scope current_parsing_scope;

static int pack_compression_seen;
static int zlib_compression_seen;

/*
 * Config that comes from trusted scopes, namely:
 * - CONFIG_SCOPE_SYSTEM (e.g. /etc/gitconfig)
 * - CONFIG_SCOPE_GLOBAL (e.g. $HOME/.gitconfig, $XDG_CONFIG_HOME/git)
 * - CONFIG_SCOPE_COMMAND (e.g. "-c" option, environment variables)
 *
 * This is declared here for code cleanliness, but unlike the other
 * static variables, this does not hold config parser state.
 */
static struct config_set protected_config;

static int config_file_fgetc(struct config_source *conf)
{
	return getc_unlocked(conf->u.file);
}

static int config_file_ungetc(int c, struct config_source *conf)
{
	return ungetc(c, conf->u.file);
}

static long config_file_ftell(struct config_source *conf)
{
	return ftell(conf->u.file);
}


static int config_buf_fgetc(struct config_source *conf)
{
	if (conf->u.buf.pos < conf->u.buf.len)
		return conf->u.buf.buf[conf->u.buf.pos++];

	return EOF;
}

static int config_buf_ungetc(int c, struct config_source *conf)
{
	if (conf->u.buf.pos > 0) {
		conf->u.buf.pos--;
		if (conf->u.buf.buf[conf->u.buf.pos] != c)
			BUG("config_buf can only ungetc the same character");
		return c;
	}

	return EOF;
}

static long config_buf_ftell(struct config_source *conf)
{
	return conf->u.buf.pos;
}

struct config_include_data {
	int depth;
	config_fn_t fn;
	void *data;
	const struct config_options *opts;
	struct git_config_source *config_source;

	/*
	 * All remote URLs discovered when reading all config files.
	 */
	struct string_list *remote_urls;
};
#define CONFIG_INCLUDE_INIT { 0 }

static int git_config_include(const char *var, const char *value, void *data);

#define MAX_INCLUDE_DEPTH 10
static const char include_depth_advice[] = N_(
"exceeded maximum include depth (%d) while including\n"
"	%s\n"
"from\n"
"	%s\n"
"This might be due to circular includes.");
static int handle_path_include(const char *path, struct config_include_data *inc)
{
	int ret = 0;
	struct strbuf buf = STRBUF_INIT;
	char *expanded;

	if (!path)
		return config_error_nonbool("include.path");

	expanded = interpolate_path(path, 0);
	if (!expanded)
		return error(_("could not expand include path '%s'"), path);
	path = expanded;

	/*
	 * Use an absolute path as-is, but interpret relative paths
	 * based on the including config file.
	 */
	if (!is_absolute_path(path)) {
		char *slash;

		if (!cf || !cf->path) {
			ret = error(_("relative config includes must come from files"));
			goto cleanup;
		}

		slash = find_last_dir_sep(cf->path);
		if (slash)
			strbuf_add(&buf, cf->path, slash - cf->path + 1);
		strbuf_addstr(&buf, path);
		path = buf.buf;
	}

	if (!access_or_die(path, R_OK, 0)) {
		if (++inc->depth > MAX_INCLUDE_DEPTH)
			die(_(include_depth_advice), MAX_INCLUDE_DEPTH, path,
			    !cf ? "<unknown>" :
			    cf->name ? cf->name :
			    "the command line");
		ret = git_config_from_file(git_config_include, path, inc);
		inc->depth--;
	}
cleanup:
	strbuf_release(&buf);
	free(expanded);
	return ret;
}

static void add_trailing_starstar_for_dir(struct strbuf *pat)
{
	if (pat->len && is_dir_sep(pat->buf[pat->len - 1]))
		strbuf_addstr(pat, "**");
}

static int prepare_include_condition_pattern(struct strbuf *pat)
{
	struct strbuf path = STRBUF_INIT;
	char *expanded;
	int prefix = 0;

	expanded = interpolate_path(pat->buf, 1);
	if (expanded) {
		strbuf_reset(pat);
		strbuf_addstr(pat, expanded);
		free(expanded);
	}

	if (pat->buf[0] == '.' && is_dir_sep(pat->buf[1])) {
		const char *slash;

		if (!cf || !cf->path)
			return error(_("relative config include "
				       "conditionals must come from files"));

		strbuf_realpath(&path, cf->path, 1);
		slash = find_last_dir_sep(path.buf);
		if (!slash)
			BUG("how is this possible?");
		strbuf_splice(pat, 0, 1, path.buf, slash - path.buf);
		prefix = slash - path.buf + 1 /* slash */;
	} else if (!is_absolute_path(pat->buf))
		strbuf_insertstr(pat, 0, "**/");

	add_trailing_starstar_for_dir(pat);

	strbuf_release(&path);
	return prefix;
}

static int include_by_gitdir(const struct config_options *opts,
			     const char *cond, size_t cond_len, int icase)
{
	struct strbuf text = STRBUF_INIT;
	struct strbuf pattern = STRBUF_INIT;
	int ret = 0, prefix;
	const char *git_dir;
	int already_tried_absolute = 0;

	if (opts->git_dir)
		git_dir = opts->git_dir;
	else
		goto done;

	strbuf_realpath(&text, git_dir, 1);
	strbuf_add(&pattern, cond, cond_len);
	prefix = prepare_include_condition_pattern(&pattern);

again:
	if (prefix < 0)
		goto done;

	if (prefix > 0) {
		/*
		 * perform literal matching on the prefix part so that
		 * any wildcard character in it can't create side effects.
		 */
		if (text.len < prefix)
			goto done;
		if (!icase && strncmp(pattern.buf, text.buf, prefix))
			goto done;
		if (icase && strncasecmp(pattern.buf, text.buf, prefix))
			goto done;
	}

	ret = !wildmatch(pattern.buf + prefix, text.buf + prefix,
			 WM_PATHNAME | (icase ? WM_CASEFOLD : 0));

	if (!ret && !already_tried_absolute) {
		/*
		 * We've tried e.g. matching gitdir:~/work, but if
		 * ~/work is a symlink to /mnt/storage/work
		 * strbuf_realpath() will expand it, so the rule won't
		 * match. Let's match against a
		 * strbuf_add_absolute_path() version of the path,
		 * which'll do the right thing
		 */
		strbuf_reset(&text);
		strbuf_add_absolute_path(&text, git_dir);
		already_tried_absolute = 1;
		goto again;
	}
done:
	strbuf_release(&pattern);
	strbuf_release(&text);
	return ret;
}

static int include_by_branch(const char *cond, size_t cond_len)
{
	int flags;
	int ret;
	struct strbuf pattern = STRBUF_INIT;
	const char *refname = !the_repository->gitdir ?
		NULL : resolve_ref_unsafe("HEAD", 0, NULL, &flags);
	const char *shortname;

	if (!refname || !(flags & REF_ISSYMREF)	||
			!skip_prefix(refname, "refs/heads/", &shortname))
		return 0;

	strbuf_add(&pattern, cond, cond_len);
	add_trailing_starstar_for_dir(&pattern);
	ret = !wildmatch(pattern.buf, shortname, WM_PATHNAME);
	strbuf_release(&pattern);
	return ret;
}

static int add_remote_url(const char *var, const char *value, void *data)
{
	struct string_list *remote_urls = data;
	const char *remote_name;
	size_t remote_name_len;
	const char *key;

	if (!parse_config_key(var, "remote", &remote_name, &remote_name_len,
			      &key) &&
	    remote_name &&
	    !strcmp(key, "url"))
		string_list_append(remote_urls, value);
	return 0;
}

static void populate_remote_urls(struct config_include_data *inc)
{
	struct config_options opts;

	struct config_source *store_cf = cf;
	struct key_value_info *store_kvi = current_config_kvi;
	enum config_scope store_scope = current_parsing_scope;

	opts = *inc->opts;
	opts.unconditional_remote_url = 1;

	cf = NULL;
	current_config_kvi = NULL;
	current_parsing_scope = 0;

	inc->remote_urls = xmalloc(sizeof(*inc->remote_urls));
	string_list_init_dup(inc->remote_urls);
	config_with_options(add_remote_url, inc->remote_urls, inc->config_source, &opts);

	cf = store_cf;
	current_config_kvi = store_kvi;
	current_parsing_scope = store_scope;
}

static int forbid_remote_url(const char *var, const char *value UNUSED,
			     void *data UNUSED)
{
	const char *remote_name;
	size_t remote_name_len;
	const char *key;

	if (!parse_config_key(var, "remote", &remote_name, &remote_name_len,
			      &key) &&
	    remote_name &&
	    !strcmp(key, "url"))
		die(_("remote URLs cannot be configured in file directly or indirectly included by includeIf.hasconfig:remote.*.url"));
	return 0;
}

static int at_least_one_url_matches_glob(const char *glob, int glob_len,
					 struct string_list *remote_urls)
{
	struct strbuf pattern = STRBUF_INIT;
	struct string_list_item *url_item;
	int found = 0;

	strbuf_add(&pattern, glob, glob_len);
	for_each_string_list_item(url_item, remote_urls) {
		if (!wildmatch(pattern.buf, url_item->string, WM_PATHNAME)) {
			found = 1;
			break;
		}
	}
	strbuf_release(&pattern);
	return found;
}

static int include_by_remote_url(struct config_include_data *inc,
		const char *cond, size_t cond_len)
{
	if (inc->opts->unconditional_remote_url)
		return 1;
	if (!inc->remote_urls)
		populate_remote_urls(inc);
	return at_least_one_url_matches_glob(cond, cond_len,
					     inc->remote_urls);
}

static int include_condition_is_true(struct config_include_data *inc,
				     const char *cond, size_t cond_len)
{
	const struct config_options *opts = inc->opts;

	if (skip_prefix_mem(cond, cond_len, "gitdir:", &cond, &cond_len))
		return include_by_gitdir(opts, cond, cond_len, 0);
	else if (skip_prefix_mem(cond, cond_len, "gitdir/i:", &cond, &cond_len))
		return include_by_gitdir(opts, cond, cond_len, 1);
	else if (skip_prefix_mem(cond, cond_len, "onbranch:", &cond, &cond_len))
		return include_by_branch(cond, cond_len);
	else if (skip_prefix_mem(cond, cond_len, "hasconfig:remote.*.url:", &cond,
				   &cond_len))
		return include_by_remote_url(inc, cond, cond_len);

	/* unknown conditionals are always false */
	return 0;
}

static int git_config_include(const char *var, const char *value, void *data)
{
	struct config_include_data *inc = data;
	const char *cond, *key;
	size_t cond_len;
	int ret;

	/*
	 * Pass along all values, including "include" directives; this makes it
	 * possible to query information on the includes themselves.
	 */
	ret = inc->fn(var, value, inc->data);
	if (ret < 0)
		return ret;

	if (!strcmp(var, "include.path"))
		ret = handle_path_include(value, inc);

	if (!parse_config_key(var, "includeif", &cond, &cond_len, &key) &&
	    cond && include_condition_is_true(inc, cond, cond_len) &&
	    !strcmp(key, "path")) {
		config_fn_t old_fn = inc->fn;

		if (inc->opts->unconditional_remote_url)
			inc->fn = forbid_remote_url;
		ret = handle_path_include(value, inc);
		inc->fn = old_fn;
	}

	return ret;
}

static void git_config_push_split_parameter(const char *key, const char *value)
{
	struct strbuf env = STRBUF_INIT;
	const char *old = getenv(CONFIG_DATA_ENVIRONMENT);
	if (old && *old) {
		strbuf_addstr(&env, old);
		strbuf_addch(&env, ' ');
	}
	sq_quote_buf(&env, key);
	strbuf_addch(&env, '=');
	if (value)
		sq_quote_buf(&env, value);
	setenv(CONFIG_DATA_ENVIRONMENT, env.buf, 1);
	strbuf_release(&env);
}

void git_config_push_parameter(const char *text)
{
	const char *value;

	/*
	 * When we see:
	 *
	 *   section.subsection=with=equals.key=value
	 *
	 * we cannot tell if it means:
	 *
	 *   [section "subsection=with=equals"]
	 *   key = value
	 *
	 * or:
	 *
	 *   [section]
	 *   subsection = with=equals.key=value
	 *
	 * We parse left-to-right for the first "=", meaning we'll prefer to
	 * keep the value intact over the subsection. This is historical, but
	 * also sensible since values are more likely to contain odd or
	 * untrusted input than a section name.
	 *
	 * A missing equals is explicitly allowed (as a bool-only entry).
	 */
	value = strchr(text, '=');
	if (value) {
		char *key = xmemdupz(text, value - text);
		git_config_push_split_parameter(key, value + 1);
		free(key);
	} else {
		git_config_push_split_parameter(text, NULL);
	}
}

void git_config_push_env(const char *spec)
{
	char *key;
	const char *env_name;
	const char *env_value;

	env_name = strrchr(spec, '=');
	if (!env_name)
		die(_("invalid config format: %s"), spec);
	key = xmemdupz(spec, env_name - spec);
	env_name++;
	if (!*env_name)
		die(_("missing environment variable name for configuration '%.*s'"),
		    (int)(env_name - spec - 1), spec);

	env_value = getenv(env_name);
	if (!env_value)
		die(_("missing environment variable '%s' for configuration '%.*s'"),
		    env_name, (int)(env_name - spec - 1), spec);

	git_config_push_split_parameter(key, env_value);
	free(key);
}

static inline int iskeychar(int c)
{
	return isalnum(c) || c == '-';
}

/*
 * Auxiliary function to sanity-check and split the key into the section
 * identifier and variable name.
 *
 * Returns 0 on success, -1 when there is an invalid character in the key and
 * -2 if there is no section name in the key.
 *
 * store_key - pointer to char* which will hold a copy of the key with
 *             lowercase section and variable name
 * baselen - pointer to size_t which will hold the length of the
 *           section + subsection part, can be NULL
 */
int git_config_parse_key(const char *key, char **store_key, size_t *baselen_)
{
	size_t i, baselen;
	int dot;
	const char *last_dot = strrchr(key, '.');

	/*
	 * Since "key" actually contains the section name and the real
	 * key name separated by a dot, we have to know where the dot is.
	 */

	if (last_dot == NULL || last_dot == key) {
		error(_("key does not contain a section: %s"), key);
		return -CONFIG_NO_SECTION_OR_NAME;
	}

	if (!last_dot[1]) {
		error(_("key does not contain variable name: %s"), key);
		return -CONFIG_NO_SECTION_OR_NAME;
	}

	baselen = last_dot - key;
	if (baselen_)
		*baselen_ = baselen;

	/*
	 * Validate the key and while at it, lower case it for matching.
	 */
	*store_key = xmallocz(strlen(key));

	dot = 0;
	for (i = 0; key[i]; i++) {
		unsigned char c = key[i];
		if (c == '.')
			dot = 1;
		/* Leave the extended basename untouched.. */
		if (!dot || i > baselen) {
			if (!iskeychar(c) ||
			    (i == baselen + 1 && !isalpha(c))) {
				error(_("invalid key: %s"), key);
				goto out_free_ret_1;
			}
			c = tolower(c);
		} else if (c == '\n') {
			error(_("invalid key (newline): %s"), key);
			goto out_free_ret_1;
		}
		(*store_key)[i] = c;
	}

	return 0;

out_free_ret_1:
	FREE_AND_NULL(*store_key);
	return -CONFIG_INVALID_KEY;
}

static int config_parse_pair(const char *key, const char *value,
			  config_fn_t fn, void *data)
{
	char *canonical_name;
	int ret;

	if (!strlen(key))
		return error(_("empty config key"));
	if (git_config_parse_key(key, &canonical_name, NULL))
		return -1;

	ret = (fn(canonical_name, value, data) < 0) ? -1 : 0;
	free(canonical_name);
	return ret;
}

int git_config_parse_parameter(const char *text,
			       config_fn_t fn, void *data)
{
	const char *value;
	struct strbuf **pair;
	int ret;

	pair = strbuf_split_str(text, '=', 2);
	if (!pair[0])
		return error(_("bogus config parameter: %s"), text);

	if (pair[0]->len && pair[0]->buf[pair[0]->len - 1] == '=') {
		strbuf_setlen(pair[0], pair[0]->len - 1);
		value = pair[1] ? pair[1]->buf : "";
	} else {
		value = NULL;
	}

	strbuf_trim(pair[0]);
	if (!pair[0]->len) {
		strbuf_list_free(pair);
		return error(_("bogus config parameter: %s"), text);
	}

	ret = config_parse_pair(pair[0]->buf, value, fn, data);
	strbuf_list_free(pair);
	return ret;
}

static int parse_config_env_list(char *env, config_fn_t fn, void *data)
{
	char *cur = env;
	while (cur && *cur) {
		const char *key = sq_dequote_step(cur, &cur);
		if (!key)
			return error(_("bogus format in %s"),
				     CONFIG_DATA_ENVIRONMENT);

		if (!cur || isspace(*cur)) {
			/* old-style 'key=value' */
			if (git_config_parse_parameter(key, fn, data) < 0)
				return -1;
		}
		else if (*cur == '=') {
			/* new-style 'key'='value' */
			const char *value;

			cur++;
			if (*cur == '\'') {
				/* quoted value */
				value = sq_dequote_step(cur, &cur);
				if (!value || (cur && !isspace(*cur))) {
					return error(_("bogus format in %s"),
						     CONFIG_DATA_ENVIRONMENT);
				}
			} else if (!*cur || isspace(*cur)) {
				/* implicit bool: 'key'= */
				value = NULL;
			} else {
				return error(_("bogus format in %s"),
					     CONFIG_DATA_ENVIRONMENT);
			}

			if (config_parse_pair(key, value, fn, data) < 0)
				return -1;
		}
		else {
			/* unknown format */
			return error(_("bogus format in %s"),
				     CONFIG_DATA_ENVIRONMENT);
		}

		if (cur) {
			while (isspace(*cur))
				cur++;
		}
	}
	return 0;
}

int git_config_from_parameters(config_fn_t fn, void *data)
{
	const char *env;
	struct strbuf envvar = STRBUF_INIT;
	struct strvec to_free = STRVEC_INIT;
	int ret = 0;
	char *envw = NULL;
	struct config_source source;

	memset(&source, 0, sizeof(source));
	source.prev = cf;
	source.origin_type = CONFIG_ORIGIN_CMDLINE;
	cf = &source;

	env = getenv(CONFIG_COUNT_ENVIRONMENT);
	if (env) {
		unsigned long count;
		char *endp;
		int i;

		count = strtoul(env, &endp, 10);
		if (*endp) {
			ret = error(_("bogus count in %s"), CONFIG_COUNT_ENVIRONMENT);
			goto out;
		}
		if (count > INT_MAX) {
			ret = error(_("too many entries in %s"), CONFIG_COUNT_ENVIRONMENT);
			goto out;
		}

		for (i = 0; i < count; i++) {
			const char *key, *value;

			strbuf_addf(&envvar, "GIT_CONFIG_KEY_%d", i);
			key = getenv_safe(&to_free, envvar.buf);
			if (!key) {
				ret = error(_("missing config key %s"), envvar.buf);
				goto out;
			}
			strbuf_reset(&envvar);

			strbuf_addf(&envvar, "GIT_CONFIG_VALUE_%d", i);
			value = getenv_safe(&to_free, envvar.buf);
			if (!value) {
				ret = error(_("missing config value %s"), envvar.buf);
				goto out;
			}
			strbuf_reset(&envvar);

			if (config_parse_pair(key, value, fn, data) < 0) {
				ret = -1;
				goto out;
			}
		}
	}

	env = getenv(CONFIG_DATA_ENVIRONMENT);
	if (env) {
		/* sq_dequote will write over it */
		envw = xstrdup(env);
		if (parse_config_env_list(envw, fn, data) < 0) {
			ret = -1;
			goto out;
		}
	}

out:
	strbuf_release(&envvar);
	strvec_clear(&to_free);
	free(envw);
	cf = source.prev;
	return ret;
}

static int get_next_char(void)
{
	int c = cf->do_fgetc(cf);

	if (c == '\r') {
		/* DOS like systems */
		c = cf->do_fgetc(cf);
		if (c != '\n') {
			if (c != EOF)
				cf->do_ungetc(c, cf);
			c = '\r';
		}
	}

	if (c != EOF && ++cf->total_len > INT_MAX) {
		/*
		 * This is an absurdly long config file; refuse to parse
		 * further in order to protect downstream code from integer
		 * overflows. Note that we can't return an error specifically,
		 * but we can mark EOF and put trash in the return value,
		 * which will trigger a parse error.
		 */
		cf->eof = 1;
		return 0;
	}

	if (c == '\n')
		cf->linenr++;
	if (c == EOF) {
		cf->eof = 1;
		cf->linenr++;
		c = '\n';
	}
	return c;
}

static char *parse_value(void)
{
	int quote = 0, comment = 0, space = 0;

	strbuf_reset(&cf->value);
	for (;;) {
		int c = get_next_char();
		if (c == '\n') {
			if (quote) {
				cf->linenr--;
				return NULL;
			}
			return cf->value.buf;
		}
		if (comment)
			continue;
		if (isspace(c) && !quote) {
			if (cf->value.len)
				space++;
			continue;
		}
		if (!quote) {
			if (c == ';' || c == '#') {
				comment = 1;
				continue;
			}
		}
		for (; space; space--)
			strbuf_addch(&cf->value, ' ');
		if (c == '\\') {
			c = get_next_char();
			switch (c) {
			case '\n':
				continue;
			case 't':
				c = '\t';
				break;
			case 'b':
				c = '\b';
				break;
			case 'n':
				c = '\n';
				break;
			/* Some characters escape as themselves */
			case '\\': case '"':
				break;
			/* Reject unknown escape sequences */
			default:
				return NULL;
			}
			strbuf_addch(&cf->value, c);
			continue;
		}
		if (c == '"') {
			quote = 1-quote;
			continue;
		}
		strbuf_addch(&cf->value, c);
	}
}

static int get_value(config_fn_t fn, void *data, struct strbuf *name)
{
	int c;
	char *value;
	int ret;

	/* Get the full name */
	for (;;) {
		c = get_next_char();
		if (cf->eof)
			break;
		if (!iskeychar(c))
			break;
		strbuf_addch(name, tolower(c));
	}

	while (c == ' ' || c == '\t')
		c = get_next_char();

	value = NULL;
	if (c != '\n') {
		if (c != '=')
			return -1;
		value = parse_value();
		if (!value)
			return -1;
	}
	/*
	 * We already consumed the \n, but we need linenr to point to
	 * the line we just parsed during the call to fn to get
	 * accurate line number in error messages.
	 */
	cf->linenr--;
	ret = fn(name->buf, value, data);
	if (ret >= 0)
		cf->linenr++;
	return ret;
}

static int get_extended_base_var(struct strbuf *name, int c)
{
	cf->subsection_case_sensitive = 0;
	do {
		if (c == '\n')
			goto error_incomplete_line;
		c = get_next_char();
	} while (isspace(c));

	/* We require the format to be '[base "extension"]' */
	if (c != '"')
		return -1;
	strbuf_addch(name, '.');

	for (;;) {
		int c = get_next_char();
		if (c == '\n')
			goto error_incomplete_line;
		if (c == '"')
			break;
		if (c == '\\') {
			c = get_next_char();
			if (c == '\n')
				goto error_incomplete_line;
		}
		strbuf_addch(name, c);
	}

	/* Final ']' */
	if (get_next_char() != ']')
		return -1;
	return 0;
error_incomplete_line:
	cf->linenr--;
	return -1;
}

static int get_base_var(struct strbuf *name)
{
	cf->subsection_case_sensitive = 1;
	for (;;) {
		int c = get_next_char();
		if (cf->eof)
			return -1;
		if (c == ']')
			return 0;
		if (isspace(c))
			return get_extended_base_var(name, c);
		if (!iskeychar(c) && c != '.')
			return -1;
		strbuf_addch(name, tolower(c));
	}
}

struct parse_event_data {
	enum config_event_t previous_type;
	size_t previous_offset;
	const struct config_options *opts;
};

static int do_event(enum config_event_t type, struct parse_event_data *data)
{
	size_t offset;

	if (!data->opts || !data->opts->event_fn)
		return 0;

	if (type == CONFIG_EVENT_WHITESPACE &&
	    data->previous_type == type)
		return 0;

	offset = cf->do_ftell(cf);
	/*
	 * At EOF, the parser always "inserts" an extra '\n', therefore
	 * the end offset of the event is the current file position, otherwise
	 * we will already have advanced to the next event.
	 */
	if (type != CONFIG_EVENT_EOF)
		offset--;

	if (data->previous_type != CONFIG_EVENT_EOF &&
	    data->opts->event_fn(data->previous_type, data->previous_offset,
				 offset, data->opts->event_fn_data) < 0)
		return -1;

	data->previous_type = type;
	data->previous_offset = offset;

	return 0;
}

static int git_parse_source(config_fn_t fn, void *data,
			    const struct config_options *opts)
{
	int comment = 0;
	size_t baselen = 0;
	struct strbuf *var = &cf->var;
	int error_return = 0;
	char *error_msg = NULL;

	/* U+FEFF Byte Order Mark in UTF8 */
	const char *bomptr = utf8_bom;

	/* For the parser event callback */
	struct parse_event_data event_data = {
		CONFIG_EVENT_EOF, 0, opts
	};

	for (;;) {
		int c;

		c = get_next_char();
		if (bomptr && *bomptr) {
			/* We are at the file beginning; skip UTF8-encoded BOM
			 * if present. Sane editors won't put this in on their
			 * own, but e.g. Windows Notepad will do it happily. */
			if (c == (*bomptr & 0377)) {
				bomptr++;
				continue;
			} else {
				/* Do not tolerate partial BOM. */
				if (bomptr != utf8_bom)
					break;
				/* No BOM at file beginning. Cool. */
				bomptr = NULL;
			}
		}
		if (c == '\n') {
			if (cf->eof) {
				if (do_event(CONFIG_EVENT_EOF, &event_data) < 0)
					return -1;
				return 0;
			}
			if (do_event(CONFIG_EVENT_WHITESPACE, &event_data) < 0)
				return -1;
			comment = 0;
			continue;
		}
		if (comment)
			continue;
		if (isspace(c)) {
			if (do_event(CONFIG_EVENT_WHITESPACE, &event_data) < 0)
					return -1;
			continue;
		}
		if (c == '#' || c == ';') {
			if (do_event(CONFIG_EVENT_COMMENT, &event_data) < 0)
					return -1;
			comment = 1;
			continue;
		}
		if (c == '[') {
			if (do_event(CONFIG_EVENT_SECTION, &event_data) < 0)
					return -1;

			/* Reset prior to determining a new stem */
			strbuf_reset(var);
			if (get_base_var(var) < 0 || var->len < 1)
				break;
			strbuf_addch(var, '.');
			baselen = var->len;
			continue;
		}
		if (!isalpha(c))
			break;

		if (do_event(CONFIG_EVENT_ENTRY, &event_data) < 0)
			return -1;

		/*
		 * Truncate the var name back to the section header
		 * stem prior to grabbing the suffix part of the name
		 * and the value.
		 */
		strbuf_setlen(var, baselen);
		strbuf_addch(var, tolower(c));
		if (get_value(fn, data, var) < 0)
			break;
	}

	if (do_event(CONFIG_EVENT_ERROR, &event_data) < 0)
		return -1;

	switch (cf->origin_type) {
	case CONFIG_ORIGIN_BLOB:
		error_msg = xstrfmt(_("bad config line %d in blob %s"),
				      cf->linenr, cf->name);
		break;
	case CONFIG_ORIGIN_FILE:
		error_msg = xstrfmt(_("bad config line %d in file %s"),
				      cf->linenr, cf->name);
		break;
	case CONFIG_ORIGIN_STDIN:
		error_msg = xstrfmt(_("bad config line %d in standard input"),
				      cf->linenr);
		break;
	case CONFIG_ORIGIN_SUBMODULE_BLOB:
		error_msg = xstrfmt(_("bad config line %d in submodule-blob %s"),
				       cf->linenr, cf->name);
		break;
	case CONFIG_ORIGIN_CMDLINE:
		error_msg = xstrfmt(_("bad config line %d in command line %s"),
				       cf->linenr, cf->name);
		break;
	default:
		error_msg = xstrfmt(_("bad config line %d in %s"),
				      cf->linenr, cf->name);
	}

	switch (opts && opts->error_action ?
		opts->error_action :
		cf->default_error_action) {
	case CONFIG_ERROR_DIE:
		die("%s", error_msg);
		break;
	case CONFIG_ERROR_ERROR:
		error_return = error("%s", error_msg);
		break;
	case CONFIG_ERROR_SILENT:
		error_return = -1;
		break;
	case CONFIG_ERROR_UNSET:
		BUG("config error action unset");
	}

	free(error_msg);
	return error_return;
}

static uintmax_t get_unit_factor(const char *end)
{
	if (!*end)
		return 1;
	else if (!strcasecmp(end, "k"))
		return 1024;
	else if (!strcasecmp(end, "m"))
		return 1024 * 1024;
	else if (!strcasecmp(end, "g"))
		return 1024 * 1024 * 1024;
	return 0;
}

static int git_parse_signed(const char *value, intmax_t *ret, intmax_t max)
{
	if (value && *value) {
		char *end;
		intmax_t val;
		uintmax_t uval;
		uintmax_t factor;

		errno = 0;
		val = strtoimax(value, &end, 0);
		if (errno == ERANGE)
			return 0;
		factor = get_unit_factor(end);
		if (!factor) {
			errno = EINVAL;
			return 0;
		}
		uval = val < 0 ? -val : val;
		if (unsigned_mult_overflows(factor, uval) ||
		    factor * uval > max) {
			errno = ERANGE;
			return 0;
		}
		val *= factor;
		*ret = val;
		return 1;
	}
	errno = EINVAL;
	return 0;
}

static int git_parse_unsigned(const char *value, uintmax_t *ret, uintmax_t max)
{
	if (value && *value) {
		char *end;
		uintmax_t val;
		uintmax_t factor;

		errno = 0;
		val = strtoumax(value, &end, 0);
		if (errno == ERANGE)
			return 0;
		factor = get_unit_factor(end);
		if (!factor) {
			errno = EINVAL;
			return 0;
		}
		if (unsigned_mult_overflows(factor, val) ||
		    factor * val > max) {
			errno = ERANGE;
			return 0;
		}
		val *= factor;
		*ret = val;
		return 1;
	}
	errno = EINVAL;
	return 0;
}

int git_parse_int(const char *value, int *ret)
{
	intmax_t tmp;
	if (!git_parse_signed(value, &tmp, maximum_signed_value_of_type(int)))
		return 0;
	*ret = tmp;
	return 1;
}

static int git_parse_int64(const char *value, int64_t *ret)
{
	intmax_t tmp;
	if (!git_parse_signed(value, &tmp, maximum_signed_value_of_type(int64_t)))
		return 0;
	*ret = tmp;
	return 1;
}

int git_parse_ulong(const char *value, unsigned long *ret)
{
	uintmax_t tmp;
	if (!git_parse_unsigned(value, &tmp, maximum_unsigned_value_of_type(long)))
		return 0;
	*ret = tmp;
	return 1;
}

int git_parse_ssize_t(const char *value, ssize_t *ret)
{
	intmax_t tmp;
	if (!git_parse_signed(value, &tmp, maximum_signed_value_of_type(ssize_t)))
		return 0;
	*ret = tmp;
	return 1;
}

NORETURN
static void die_bad_number(const char *name, const char *value)
{
	const char *error_type = (errno == ERANGE) ?
		N_("out of range") : N_("invalid unit");
	const char *bad_numeric = N_("bad numeric config value '%s' for '%s': %s");

	if (!value)
		value = "";

	if (!(cf && cf->name))
		die(_(bad_numeric), value, name, _(error_type));

	switch (cf->origin_type) {
	case CONFIG_ORIGIN_BLOB:
		die(_("bad numeric config value '%s' for '%s' in blob %s: %s"),
		    value, name, cf->name, _(error_type));
	case CONFIG_ORIGIN_FILE:
		die(_("bad numeric config value '%s' for '%s' in file %s: %s"),
		    value, name, cf->name, _(error_type));
	case CONFIG_ORIGIN_STDIN:
		die(_("bad numeric config value '%s' for '%s' in standard input: %s"),
		    value, name, _(error_type));
	case CONFIG_ORIGIN_SUBMODULE_BLOB:
		die(_("bad numeric config value '%s' for '%s' in submodule-blob %s: %s"),
		    value, name, cf->name, _(error_type));
	case CONFIG_ORIGIN_CMDLINE:
		die(_("bad numeric config value '%s' for '%s' in command line %s: %s"),
		    value, name, cf->name, _(error_type));
	default:
		die(_("bad numeric config value '%s' for '%s' in %s: %s"),
		    value, name, cf->name, _(error_type));
	}
}

int git_config_int(const char *name, const char *value)
{
	int ret;
	if (!git_parse_int(value, &ret))
		die_bad_number(name, value);
	return ret;
}

int64_t git_config_int64(const char *name, const char *value)
{
	int64_t ret;
	if (!git_parse_int64(value, &ret))
		die_bad_number(name, value);
	return ret;
}

unsigned long git_config_ulong(const char *name, const char *value)
{
	unsigned long ret;
	if (!git_parse_ulong(value, &ret))
		die_bad_number(name, value);
	return ret;
}

ssize_t git_config_ssize_t(const char *name, const char *value)
{
	ssize_t ret;
	if (!git_parse_ssize_t(value, &ret))
		die_bad_number(name, value);
	return ret;
}

static int git_parse_maybe_bool_text(const char *value)
{
	if (!value)
		return 1;
	if (!*value)
		return 0;
	if (!strcasecmp(value, "true")
	    || !strcasecmp(value, "yes")
	    || !strcasecmp(value, "on"))
		return 1;
	if (!strcasecmp(value, "false")
	    || !strcasecmp(value, "no")
	    || !strcasecmp(value, "off"))
		return 0;
	return -1;
}

static const struct fsync_component_name {
	const char *name;
	enum fsync_component component_bits;
} fsync_component_names[] = {
	{ "loose-object", FSYNC_COMPONENT_LOOSE_OBJECT },
	{ "pack", FSYNC_COMPONENT_PACK },
	{ "pack-metadata", FSYNC_COMPONENT_PACK_METADATA },
	{ "commit-graph", FSYNC_COMPONENT_COMMIT_GRAPH },
	{ "index", FSYNC_COMPONENT_INDEX },
	{ "objects", FSYNC_COMPONENTS_OBJECTS },
	{ "reference", FSYNC_COMPONENT_REFERENCE },
	{ "derived-metadata", FSYNC_COMPONENTS_DERIVED_METADATA },
	{ "committed", FSYNC_COMPONENTS_COMMITTED },
	{ "added", FSYNC_COMPONENTS_ADDED },
	{ "all", FSYNC_COMPONENTS_ALL },
};

static enum fsync_component parse_fsync_components(const char *var, const char *string)
{
	enum fsync_component current = FSYNC_COMPONENTS_PLATFORM_DEFAULT;
	enum fsync_component positive = 0, negative = 0;

	while (string) {
		int i;
		size_t len;
		const char *ep;
		int negated = 0;
		int found = 0;

		string = string + strspn(string, ", \t\n\r");
		ep = strchrnul(string, ',');
		len = ep - string;
		if (!strcmp(string, "none")) {
			current = FSYNC_COMPONENT_NONE;
			goto next_name;
		}

		if (*string == '-') {
			negated = 1;
			string++;
			len--;
			if (!len)
				warning(_("invalid value for variable %s"), var);
		}

		if (!len)
			break;

		for (i = 0; i < ARRAY_SIZE(fsync_component_names); ++i) {
			const struct fsync_component_name *n = &fsync_component_names[i];

			if (strncmp(n->name, string, len))
				continue;

			found = 1;
			if (negated)
				negative |= n->component_bits;
			else
				positive |= n->component_bits;
		}

		if (!found) {
			char *component = xstrndup(string, len);
			warning(_("ignoring unknown core.fsync component '%s'"), component);
			free(component);
		}

next_name:
		string = ep;
	}

	return (current & ~negative) | positive;
}

int git_parse_maybe_bool(const char *value)
{
	int v = git_parse_maybe_bool_text(value);
	if (0 <= v)
		return v;
	if (git_parse_int(value, &v))
		return !!v;
	return -1;
}

int git_config_bool_or_int(const char *name, const char *value, int *is_bool)
{
	int v = git_parse_maybe_bool_text(value);
	if (0 <= v) {
		*is_bool = 1;
		return v;
	}
	*is_bool = 0;
	return git_config_int(name, value);
}

int git_config_bool(const char *name, const char *value)
{
	int v = git_parse_maybe_bool(value);
	if (v < 0)
		die(_("bad boolean config value '%s' for '%s'"), value, name);
	return v;
}

int git_config_string(const char **dest, const char *var, const char *value)
{
	if (!value)
		return config_error_nonbool(var);
	*dest = xstrdup(value);
	return 0;
}

int git_config_pathname(const char **dest, const char *var, const char *value)
{
	if (!value)
		return config_error_nonbool(var);
	*dest = interpolate_path(value, 0);
	if (!*dest)
		die(_("failed to expand user dir in: '%s'"), value);
	return 0;
}

int git_config_expiry_date(timestamp_t *timestamp, const char *var, const char *value)
{
	if (!value)
		return config_error_nonbool(var);
	if (parse_expiry_date(value, timestamp))
		return error(_("'%s' for '%s' is not a valid timestamp"),
			     value, var);
	return 0;
}

int git_config_color(char *dest, const char *var, const char *value)
{
	if (!value)
		return config_error_nonbool(var);
	if (color_parse(value, dest) < 0)
		return -1;
	return 0;
}

static int git_default_core_config(const char *var, const char *value, void *cb)
{
	/* This needs a better name */
	if (!strcmp(var, "core.filemode")) {
		trust_executable_bit = git_config_bool(var, value);
		return 0;
	}
	if (!strcmp(var, "core.trustctime")) {
		trust_ctime = git_config_bool(var, value);
		return 0;
	}
	if (!strcmp(var, "core.checkstat")) {
		if (!strcasecmp(value, "default"))
			check_stat = 1;
		else if (!strcasecmp(value, "minimal"))
			check_stat = 0;
	}

	if (!strcmp(var, "core.quotepath")) {
		quote_path_fully = git_config_bool(var, value);
		return 0;
	}

	if (!strcmp(var, "core.symlinks")) {
		has_symlinks = git_config_bool(var, value);
		return 0;
	}

	if (!strcmp(var, "core.ignorecase")) {
		ignore_case = git_config_bool(var, value);
		return 0;
	}

	if (!strcmp(var, "core.attributesfile"))
		return git_config_pathname(&git_attributes_file, var, value);

	if (!strcmp(var, "core.hookspath"))
		return git_config_pathname(&git_hooks_path, var, value);

	if (!strcmp(var, "core.bare")) {
		is_bare_repository_cfg = git_config_bool(var, value);
		return 0;
	}

	if (!strcmp(var, "core.ignorestat")) {
		assume_unchanged = git_config_bool(var, value);
		return 0;
	}

	if (!strcmp(var, "core.prefersymlinkrefs")) {
		prefer_symlink_refs = git_config_bool(var, value);
		return 0;
	}

	if (!strcmp(var, "core.logallrefupdates")) {
		if (value && !strcasecmp(value, "always"))
			log_all_ref_updates = LOG_REFS_ALWAYS;
		else if (git_config_bool(var, value))
			log_all_ref_updates = LOG_REFS_NORMAL;
		else
			log_all_ref_updates = LOG_REFS_NONE;
		return 0;
	}

	if (!strcmp(var, "core.warnambiguousrefs")) {
		warn_ambiguous_refs = git_config_bool(var, value);
		return 0;
	}

	if (!strcmp(var, "core.abbrev")) {
		if (!value)
			return config_error_nonbool(var);
		if (!strcasecmp(value, "auto"))
			default_abbrev = -1;
		else if (!git_parse_maybe_bool_text(value))
			default_abbrev = the_hash_algo->hexsz;
		else {
			int abbrev = git_config_int(var, value);
			if (abbrev < minimum_abbrev || abbrev > the_hash_algo->hexsz)
				return error(_("abbrev length out of range: %d"), abbrev);
			default_abbrev = abbrev;
		}
		return 0;
	}

	if (!strcmp(var, "core.disambiguate"))
		return set_disambiguate_hint_config(var, value);

	if (!strcmp(var, "core.loosecompression")) {
		int level = git_config_int(var, value);
		if (level == -1)
			level = Z_DEFAULT_COMPRESSION;
		else if (level < 0 || level > Z_BEST_COMPRESSION)
			die(_("bad zlib compression level %d"), level);
		zlib_compression_level = level;
		zlib_compression_seen = 1;
		return 0;
	}

	if (!strcmp(var, "core.compression")) {
		int level = git_config_int(var, value);
		if (level == -1)
			level = Z_DEFAULT_COMPRESSION;
		else if (level < 0 || level > Z_BEST_COMPRESSION)
			die(_("bad zlib compression level %d"), level);
		if (!zlib_compression_seen)
			zlib_compression_level = level;
		if (!pack_compression_seen)
			pack_compression_level = level;
		return 0;
	}

	if (!strcmp(var, "core.packedgitwindowsize")) {
		int pgsz_x2 = getpagesize() * 2;
		packed_git_window_size = git_config_ulong(var, value);

		/* This value must be multiple of (pagesize * 2) */
		packed_git_window_size /= pgsz_x2;
		if (packed_git_window_size < 1)
			packed_git_window_size = 1;
		packed_git_window_size *= pgsz_x2;
		return 0;
	}

	if (!strcmp(var, "core.bigfilethreshold")) {
		big_file_threshold = git_config_ulong(var, value);
		return 0;
	}

	if (!strcmp(var, "core.packedgitlimit")) {
		packed_git_limit = git_config_ulong(var, value);
		return 0;
	}

	if (!strcmp(var, "core.deltabasecachelimit")) {
		delta_base_cache_limit = git_config_ulong(var, value);
		return 0;
	}

	if (!strcmp(var, "core.autocrlf")) {
		if (value && !strcasecmp(value, "input")) {
			auto_crlf = AUTO_CRLF_INPUT;
			return 0;
		}
		auto_crlf = git_config_bool(var, value);
		return 0;
	}

	if (!strcmp(var, "core.safecrlf")) {
		int eol_rndtrp_die;
		if (value && !strcasecmp(value, "warn")) {
			global_conv_flags_eol = CONV_EOL_RNDTRP_WARN;
			return 0;
		}
		eol_rndtrp_die = git_config_bool(var, value);
		global_conv_flags_eol = eol_rndtrp_die ?
			CONV_EOL_RNDTRP_DIE : 0;
		return 0;
	}

	if (!strcmp(var, "core.eol")) {
		if (value && !strcasecmp(value, "lf"))
			core_eol = EOL_LF;
		else if (value && !strcasecmp(value, "crlf"))
			core_eol = EOL_CRLF;
		else if (value && !strcasecmp(value, "native"))
			core_eol = EOL_NATIVE;
		else
			core_eol = EOL_UNSET;
		return 0;
	}

	if (!strcmp(var, "core.checkroundtripencoding")) {
		check_roundtrip_encoding = xstrdup(value);
		return 0;
	}

	if (!strcmp(var, "core.notesref")) {
		notes_ref_name = xstrdup(value);
		return 0;
	}

	if (!strcmp(var, "core.editor"))
		return git_config_string(&editor_program, var, value);

	if (!strcmp(var, "core.commentchar")) {
		if (!value)
			return config_error_nonbool(var);
		else if (!strcasecmp(value, "auto"))
			auto_comment_line_char = 1;
		else if (value[0] && !value[1]) {
			comment_line_char = value[0];
			auto_comment_line_char = 0;
		} else
			return error(_("core.commentChar should only be one character"));
		return 0;
	}

	if (!strcmp(var, "core.askpass"))
		return git_config_string(&askpass_program, var, value);

	if (!strcmp(var, "core.excludesfile"))
		return git_config_pathname(&excludes_file, var, value);

	if (!strcmp(var, "core.whitespace")) {
		if (!value)
			return config_error_nonbool(var);
		whitespace_rule_cfg = parse_whitespace_rule(value);
		return 0;
	}

	if (!strcmp(var, "core.fsync")) {
		if (!value)
			return config_error_nonbool(var);
		fsync_components = parse_fsync_components(var, value);
		return 0;
	}

	if (!strcmp(var, "core.fsyncmethod")) {
		if (!value)
			return config_error_nonbool(var);
		if (!strcmp(value, "fsync"))
			fsync_method = FSYNC_METHOD_FSYNC;
		else if (!strcmp(value, "writeout-only"))
			fsync_method = FSYNC_METHOD_WRITEOUT_ONLY;
		else if (!strcmp(value, "batch"))
			fsync_method = FSYNC_METHOD_BATCH;
		else
			warning(_("ignoring unknown core.fsyncMethod value '%s'"), value);

	}

	if (!strcmp(var, "core.fsyncobjectfiles")) {
		if (fsync_object_files < 0)
			warning(_("core.fsyncObjectFiles is deprecated; use core.fsync instead"));
		fsync_object_files = git_config_bool(var, value);
		return 0;
	}

	if (!strcmp(var, "core.preloadindex")) {
		core_preload_index = git_config_bool(var, value);
		return 0;
	}

	if (!strcmp(var, "core.createobject")) {
		if (!strcmp(value, "rename"))
			object_creation_mode = OBJECT_CREATION_USES_RENAMES;
		else if (!strcmp(value, "link"))
			object_creation_mode = OBJECT_CREATION_USES_HARDLINKS;
		else
			die(_("invalid mode for object creation: %s"), value);
		return 0;
	}

	if (!strcmp(var, "core.sparsecheckout")) {
		core_apply_sparse_checkout = git_config_bool(var, value);
		return 0;
	}

	if (!strcmp(var, "core.sparsecheckoutcone")) {
		core_sparse_checkout_cone = git_config_bool(var, value);
		return 0;
	}

	if (!strcmp(var, "core.precomposeunicode")) {
		precomposed_unicode = git_config_bool(var, value);
		return 0;
	}

	if (!strcmp(var, "core.protecthfs")) {
		protect_hfs = git_config_bool(var, value);
		return 0;
	}

	if (!strcmp(var, "core.protectntfs")) {
		protect_ntfs = git_config_bool(var, value);
		return 0;
	}

	if (!strcmp(var, "core.usereplacerefs")) {
		read_replace_refs = git_config_bool(var, value);
		return 0;
	}

	/* Add other config variables here and to Documentation/config.txt. */
	return platform_core_config(var, value, cb);
}

static int git_default_sparse_config(const char *var, const char *value)
{
	if (!strcmp(var, "sparse.expectfilesoutsideofpatterns")) {
		sparse_expect_files_outside_of_patterns = git_config_bool(var, value);
		return 0;
	}

	/* Add other config variables here and to Documentation/config/sparse.txt. */
	return 0;
}

static int git_default_i18n_config(const char *var, const char *value)
{
	if (!strcmp(var, "i18n.commitencoding"))
		return git_config_string(&git_commit_encoding, var, value);

	if (!strcmp(var, "i18n.logoutputencoding"))
		return git_config_string(&git_log_output_encoding, var, value);

	/* Add other config variables here and to Documentation/config.txt. */
	return 0;
}

static int git_default_branch_config(const char *var, const char *value)
{
	if (!strcmp(var, "branch.autosetupmerge")) {
		if (value && !strcmp(value, "always")) {
			git_branch_track = BRANCH_TRACK_ALWAYS;
			return 0;
		} else if (value && !strcmp(value, "inherit")) {
			git_branch_track = BRANCH_TRACK_INHERIT;
			return 0;
		} else if (value && !strcmp(value, "simple")) {
			git_branch_track = BRANCH_TRACK_SIMPLE;
			return 0;
		}
		git_branch_track = git_config_bool(var, value);
		return 0;
	}
	if (!strcmp(var, "branch.autosetuprebase")) {
		if (!value)
			return config_error_nonbool(var);
		else if (!strcmp(value, "never"))
			autorebase = AUTOREBASE_NEVER;
		else if (!strcmp(value, "local"))
			autorebase = AUTOREBASE_LOCAL;
		else if (!strcmp(value, "remote"))
			autorebase = AUTOREBASE_REMOTE;
		else if (!strcmp(value, "always"))
			autorebase = AUTOREBASE_ALWAYS;
		else
			return error(_("malformed value for %s"), var);
		return 0;
	}

	/* Add other config variables here and to Documentation/config.txt. */
	return 0;
}

static int git_default_push_config(const char *var, const char *value)
{
	if (!strcmp(var, "push.default")) {
		if (!value)
			return config_error_nonbool(var);
		else if (!strcmp(value, "nothing"))
			push_default = PUSH_DEFAULT_NOTHING;
		else if (!strcmp(value, "matching"))
			push_default = PUSH_DEFAULT_MATCHING;
		else if (!strcmp(value, "simple"))
			push_default = PUSH_DEFAULT_SIMPLE;
		else if (!strcmp(value, "upstream"))
			push_default = PUSH_DEFAULT_UPSTREAM;
		else if (!strcmp(value, "tracking")) /* deprecated */
			push_default = PUSH_DEFAULT_UPSTREAM;
		else if (!strcmp(value, "current"))
			push_default = PUSH_DEFAULT_CURRENT;
		else {
			error(_("malformed value for %s: %s"), var, value);
			return error(_("must be one of nothing, matching, simple, "
				       "upstream or current"));
		}
		return 0;
	}

	/* Add other config variables here and to Documentation/config.txt. */
	return 0;
}

static int git_default_mailmap_config(const char *var, const char *value)
{
	if (!strcmp(var, "mailmap.file"))
		return git_config_pathname(&git_mailmap_file, var, value);
	if (!strcmp(var, "mailmap.blob"))
		return git_config_string(&git_mailmap_blob, var, value);

	/* Add other config variables here and to Documentation/config.txt. */
	return 0;
}

int git_default_config(const char *var, const char *value, void *cb)
{
	if (starts_with(var, "core."))
		return git_default_core_config(var, value, cb);

	if (starts_with(var, "user.") ||
	    starts_with(var, "author.") ||
	    starts_with(var, "committer."))
		return git_ident_config(var, value, cb);

	if (starts_with(var, "i18n."))
		return git_default_i18n_config(var, value);

	if (starts_with(var, "branch."))
		return git_default_branch_config(var, value);

	if (starts_with(var, "push."))
		return git_default_push_config(var, value);

	if (starts_with(var, "mailmap."))
		return git_default_mailmap_config(var, value);

	if (starts_with(var, "advice.") || starts_with(var, "color.advice"))
		return git_default_advice_config(var, value);

	if (!strcmp(var, "pager.color") || !strcmp(var, "color.pager")) {
		pager_use_color = git_config_bool(var,value);
		return 0;
	}

	if (!strcmp(var, "pack.packsizelimit")) {
		pack_size_limit_cfg = git_config_ulong(var, value);
		return 0;
	}

	if (!strcmp(var, "pack.compression")) {
		int level = git_config_int(var, value);
		if (level == -1)
			level = Z_DEFAULT_COMPRESSION;
		else if (level < 0 || level > Z_BEST_COMPRESSION)
			die(_("bad pack compression level %d"), level);
		pack_compression_level = level;
		pack_compression_seen = 1;
		return 0;
	}

	if (starts_with(var, "sparse."))
		return git_default_sparse_config(var, value);

	/* Add other config variables here and to Documentation/config.txt. */
	return 0;
}

/*
 * All source specific fields in the union, die_on_error, name and the callbacks
 * fgetc, ungetc, ftell of top need to be initialized before calling
 * this function.
 */
static int do_config_from(struct config_source *top, config_fn_t fn, void *data,
			  const struct config_options *opts)
{
	int ret;

	/* push config-file parsing state stack */
	top->prev = cf;
	top->linenr = 1;
	top->eof = 0;
	top->total_len = 0;
	strbuf_init(&top->value, 1024);
	strbuf_init(&top->var, 1024);
	cf = top;

	ret = git_parse_source(fn, data, opts);

	/* pop config-file parsing state stack */
	strbuf_release(&top->value);
	strbuf_release(&top->var);
	cf = top->prev;

	return ret;
}

static int do_config_from_file(config_fn_t fn,
		const enum config_origin_type origin_type,
		const char *name, const char *path, FILE *f,
		void *data, const struct config_options *opts)
{
	struct config_source top;
	int ret;

	top.u.file = f;
	top.origin_type = origin_type;
	top.name = name;
	top.path = path;
	top.default_error_action = CONFIG_ERROR_DIE;
	top.do_fgetc = config_file_fgetc;
	top.do_ungetc = config_file_ungetc;
	top.do_ftell = config_file_ftell;

	flockfile(f);
	ret = do_config_from(&top, fn, data, opts);
	funlockfile(f);
	return ret;
}

static int git_config_from_stdin(config_fn_t fn, void *data)
{
	return do_config_from_file(fn, CONFIG_ORIGIN_STDIN, "", NULL, stdin,
				   data, NULL);
}

int git_config_from_file_with_options(config_fn_t fn, const char *filename,
				      void *data,
				      const struct config_options *opts)
{
	int ret = -1;
	FILE *f;

	if (!filename)
		BUG("filename cannot be NULL");
	f = fopen_or_warn(filename, "r");
	if (f) {
		ret = do_config_from_file(fn, CONFIG_ORIGIN_FILE, filename,
					  filename, f, data, opts);
		fclose(f);
	}
	return ret;
}

int git_config_from_file(config_fn_t fn, const char *filename, void *data)
{
	return git_config_from_file_with_options(fn, filename, data, NULL);
}

int git_config_from_mem(config_fn_t fn,
			const enum config_origin_type origin_type,
			const char *name, const char *buf, size_t len,
			void *data, const struct config_options *opts)
{
	struct config_source top;

	top.u.buf.buf = buf;
	top.u.buf.len = len;
	top.u.buf.pos = 0;
	top.origin_type = origin_type;
	top.name = name;
	top.path = NULL;
	top.default_error_action = CONFIG_ERROR_ERROR;
	top.do_fgetc = config_buf_fgetc;
	top.do_ungetc = config_buf_ungetc;
	top.do_ftell = config_buf_ftell;

	return do_config_from(&top, fn, data, opts);
}

int git_config_from_blob_oid(config_fn_t fn,
			      const char *name,
			      struct repository *repo,
			      const struct object_id *oid,
			      void *data)
{
	enum object_type type;
	char *buf;
	unsigned long size;
	int ret;

	buf = repo_read_object_file(repo, oid, &type, &size);
	if (!buf)
		return error(_("unable to load config blob object '%s'"), name);
	if (type != OBJ_BLOB) {
		free(buf);
		return error(_("reference '%s' does not point to a blob"), name);
	}

	ret = git_config_from_mem(fn, CONFIG_ORIGIN_BLOB, name, buf, size,
				  data, NULL);
	free(buf);

	return ret;
}

static int git_config_from_blob_ref(config_fn_t fn,
				    struct repository *repo,
				    const char *name,
				    void *data)
{
	struct object_id oid;

	if (repo_get_oid(repo, name, &oid) < 0)
		return error(_("unable to resolve config blob '%s'"), name);
	return git_config_from_blob_oid(fn, name, repo, &oid, data);
}

char *git_system_config(void)
{
	char *system_config = xstrdup_or_null(getenv("GIT_CONFIG_SYSTEM"));
	if (!system_config)
		system_config = system_path(ETC_GITCONFIG);
	normalize_path_copy(system_config, system_config);
	return system_config;
}

void git_global_config(char **user_out, char **xdg_out)
{
	char *user_config = xstrdup_or_null(getenv("GIT_CONFIG_GLOBAL"));
	char *xdg_config = NULL;

	if (!user_config) {
		user_config = interpolate_path("~/.gitconfig", 0);
		xdg_config = xdg_config_home("config");
	}

	*user_out = user_config;
	*xdg_out = xdg_config;
}

/*
 * Parse environment variable 'k' as a boolean (in various
 * possible spellings); if missing, use the default value 'def'.
 */
int git_env_bool(const char *k, int def)
{
	const char *v = getenv(k);
	return v ? git_config_bool(k, v) : def;
}

/*
 * Parse environment variable 'k' as ulong with possibly a unit
 * suffix; if missing, use the default value 'val'.
 */
unsigned long git_env_ulong(const char *k, unsigned long val)
{
	const char *v = getenv(k);
	if (v && !git_parse_ulong(v, &val))
		die(_("failed to parse %s"), k);
	return val;
}

int git_config_system(void)
{
	return !git_env_bool("GIT_CONFIG_NOSYSTEM", 0);
}

static int do_git_config_sequence(const struct config_options *opts,
				  config_fn_t fn, void *data)
{
	int ret = 0;
	char *system_config = git_system_config();
	char *xdg_config = NULL;
	char *user_config = NULL;
	char *repo_config;
	enum config_scope prev_parsing_scope = current_parsing_scope;

	if (opts->commondir)
		repo_config = mkpathdup("%s/config", opts->commondir);
	else if (opts->git_dir)
		BUG("git_dir without commondir");
	else
		repo_config = NULL;

	current_parsing_scope = CONFIG_SCOPE_SYSTEM;
	if (git_config_system() && system_config &&
	    !access_or_die(system_config, R_OK,
			   opts->system_gently ? ACCESS_EACCES_OK : 0))
		ret += git_config_from_file(fn, system_config, data);

	current_parsing_scope = CONFIG_SCOPE_GLOBAL;
	git_global_config(&user_config, &xdg_config);

	if (xdg_config && !access_or_die(xdg_config, R_OK, ACCESS_EACCES_OK))
		ret += git_config_from_file(fn, xdg_config, data);

	if (user_config && !access_or_die(user_config, R_OK, ACCESS_EACCES_OK))
		ret += git_config_from_file(fn, user_config, data);

	current_parsing_scope = CONFIG_SCOPE_LOCAL;
	if (!opts->ignore_repo && repo_config &&
	    !access_or_die(repo_config, R_OK, 0))
		ret += git_config_from_file(fn, repo_config, data);

	current_parsing_scope = CONFIG_SCOPE_WORKTREE;
	if (!opts->ignore_worktree && repository_format_worktree_config) {
		char *path = git_pathdup("config.worktree");
		if (!access_or_die(path, R_OK, 0))
			ret += git_config_from_file(fn, path, data);
		free(path);
	}

	current_parsing_scope = CONFIG_SCOPE_COMMAND;
	if (!opts->ignore_cmdline && git_config_from_parameters(fn, data) < 0)
		die(_("unable to parse command-line config"));

	current_parsing_scope = prev_parsing_scope;
	free(system_config);
	free(xdg_config);
	free(user_config);
	free(repo_config);
	return ret;
}

int config_with_options(config_fn_t fn, void *data,
			struct git_config_source *config_source,
			const struct config_options *opts)
{
	struct config_include_data inc = CONFIG_INCLUDE_INIT;
	int ret;

	if (opts->respect_includes) {
		inc.fn = fn;
		inc.data = data;
		inc.opts = opts;
		inc.config_source = config_source;
		fn = git_config_include;
		data = &inc;
	}

	if (config_source)
		current_parsing_scope = config_source->scope;

	/*
	 * If we have a specific filename, use it. Otherwise, follow the
	 * regular lookup sequence.
	 */
	if (config_source && config_source->use_stdin) {
		ret = git_config_from_stdin(fn, data);
	} else if (config_source && config_source->file) {
		ret = git_config_from_file(fn, config_source->file, data);
	} else if (config_source && config_source->blob) {
		struct repository *repo = config_source->repo ?
			config_source->repo : the_repository;
		ret = git_config_from_blob_ref(fn, repo, config_source->blob,
						data);
	} else {
		ret = do_git_config_sequence(opts, fn, data);
	}

	if (inc.remote_urls) {
		string_list_clear(inc.remote_urls, 0);
		FREE_AND_NULL(inc.remote_urls);
	}
	return ret;
}

static void configset_iter(struct config_set *cs, config_fn_t fn, void *data)
{
	int i, value_index;
	struct string_list *values;
	struct config_set_element *entry;
	struct configset_list *list = &cs->list;

	for (i = 0; i < list->nr; i++) {
		entry = list->items[i].e;
		value_index = list->items[i].value_index;
		values = &entry->value_list;

		current_config_kvi = values->items[value_index].util;

		if (fn(entry->key, values->items[value_index].string, data) < 0)
			git_die_config_linenr(entry->key,
					      current_config_kvi->filename,
					      current_config_kvi->linenr);

		current_config_kvi = NULL;
	}
}

void read_early_config(config_fn_t cb, void *data)
{
	struct config_options opts = {0};
	struct strbuf commondir = STRBUF_INIT;
	struct strbuf gitdir = STRBUF_INIT;

	opts.respect_includes = 1;

	if (have_git_dir()) {
		opts.commondir = get_git_common_dir();
		opts.git_dir = get_git_dir();
	/*
	 * When setup_git_directory() was not yet asked to discover the
	 * GIT_DIR, we ask discover_git_directory() to figure out whether there
	 * is any repository config we should use (but unlike
	 * setup_git_directory_gently(), no global state is changed, most
	 * notably, the current working directory is still the same after the
	 * call).
	 */
	} else if (!discover_git_directory(&commondir, &gitdir)) {
		opts.commondir = commondir.buf;
		opts.git_dir = gitdir.buf;
	}

	config_with_options(cb, data, NULL, &opts);

	strbuf_release(&commondir);
	strbuf_release(&gitdir);
}

/*
 * Read config but only enumerate system and global settings.
 * Omit any repo-local, worktree-local, or command-line settings.
 */
void read_very_early_config(config_fn_t cb, void *data)
{
	struct config_options opts = { 0 };

	opts.respect_includes = 1;
	opts.ignore_repo = 1;
	opts.ignore_worktree = 1;
	opts.ignore_cmdline = 1;
	opts.system_gently = 1;

	config_with_options(cb, data, NULL, &opts);
}

static struct config_set_element *configset_find_element(struct config_set *cs, const char *key)
{
	struct config_set_element k;
	struct config_set_element *found_entry;
	char *normalized_key;
	/*
	 * `key` may come from the user, so normalize it before using it
	 * for querying entries from the hashmap.
	 */
	if (git_config_parse_key(key, &normalized_key, NULL))
		return NULL;

	hashmap_entry_init(&k.ent, strhash(normalized_key));
	k.key = normalized_key;
	found_entry = hashmap_get_entry(&cs->config_hash, &k, ent, NULL);
	free(normalized_key);
	return found_entry;
}

static int configset_add_value(struct config_set *cs, const char *key, const char *value)
{
	struct config_set_element *e;
	struct string_list_item *si;
	struct configset_list_item *l_item;
	struct key_value_info *kv_info = xmalloc(sizeof(*kv_info));

	e = configset_find_element(cs, key);
	/*
	 * Since the keys are being fed by git_config*() callback mechanism, they
	 * are already normalized. So simply add them without any further munging.
	 */
	if (!e) {
		e = xmalloc(sizeof(*e));
		hashmap_entry_init(&e->ent, strhash(key));
		e->key = xstrdup(key);
		string_list_init_dup(&e->value_list);
		hashmap_add(&cs->config_hash, &e->ent);
	}
	si = string_list_append_nodup(&e->value_list, xstrdup_or_null(value));

	ALLOC_GROW(cs->list.items, cs->list.nr + 1, cs->list.alloc);
	l_item = &cs->list.items[cs->list.nr++];
	l_item->e = e;
	l_item->value_index = e->value_list.nr - 1;

	if (!cf)
		BUG("configset_add_value has no source");
	if (cf->name) {
		kv_info->filename = strintern(cf->name);
		kv_info->linenr = cf->linenr;
		kv_info->origin_type = cf->origin_type;
	} else {
		/* for values read from `git_config_from_parameters()` */
		kv_info->filename = NULL;
		kv_info->linenr = -1;
		kv_info->origin_type = CONFIG_ORIGIN_CMDLINE;
	}
	kv_info->scope = current_parsing_scope;
	si->util = kv_info;

	return 0;
}

static int config_set_element_cmp(const void *cmp_data UNUSED,
				  const struct hashmap_entry *eptr,
				  const struct hashmap_entry *entry_or_key,
				  const void *keydata UNUSED)
{
	const struct config_set_element *e1, *e2;

	e1 = container_of(eptr, const struct config_set_element, ent);
	e2 = container_of(entry_or_key, const struct config_set_element, ent);

	return strcmp(e1->key, e2->key);
}

void git_configset_init(struct config_set *cs)
{
	hashmap_init(&cs->config_hash, config_set_element_cmp, NULL, 0);
	cs->hash_initialized = 1;
	cs->list.nr = 0;
	cs->list.alloc = 0;
	cs->list.items = NULL;
}

void git_configset_clear(struct config_set *cs)
{
	struct config_set_element *entry;
	struct hashmap_iter iter;
	if (!cs->hash_initialized)
		return;

	hashmap_for_each_entry(&cs->config_hash, &iter, entry,
				ent /* member name */) {
		free(entry->key);
		string_list_clear(&entry->value_list, 1);
	}
	hashmap_clear_and_free(&cs->config_hash, struct config_set_element, ent);
	cs->hash_initialized = 0;
	free(cs->list.items);
	cs->list.nr = 0;
	cs->list.alloc = 0;
	cs->list.items = NULL;
}

static int config_set_callback(const char *key, const char *value, void *cb)
{
	struct config_set *cs = cb;
	configset_add_value(cs, key, value);
	return 0;
}

int git_configset_add_file(struct config_set *cs, const char *filename)
{
	return git_config_from_file(config_set_callback, filename, cs);
}

int git_configset_get_value(struct config_set *cs, const char *key, const char **value)
{
	const struct string_list *values = NULL;
	/*
	 * Follows "last one wins" semantic, i.e., if there are multiple matches for the
	 * queried key in the files of the configset, the value returned will be the last
	 * value in the value list for that key.
	 */
	values = git_configset_get_value_multi(cs, key);

	if (!values)
		return 1;
	assert(values->nr > 0);
	*value = values->items[values->nr - 1].string;
	return 0;
}

const struct string_list *git_configset_get_value_multi(struct config_set *cs, const char *key)
{
	struct config_set_element *e = configset_find_element(cs, key);
	return e ? &e->value_list : NULL;
}

int git_configset_get_string(struct config_set *cs, const char *key, char **dest)
{
	const char *value;
	if (!git_configset_get_value(cs, key, &value))
		return git_config_string((const char **)dest, key, value);
	else
		return 1;
}

static int git_configset_get_string_tmp(struct config_set *cs, const char *key,
					const char **dest)
{
	const char *value;
	if (!git_configset_get_value(cs, key, &value)) {
		if (!value)
			return config_error_nonbool(key);
		*dest = value;
		return 0;
	} else {
		return 1;
	}
}

int git_configset_get_int(struct config_set *cs, const char *key, int *dest)
{
	const char *value;
	if (!git_configset_get_value(cs, key, &value)) {
		*dest = git_config_int(key, value);
		return 0;
	} else
		return 1;
}

int git_configset_get_ulong(struct config_set *cs, const char *key, unsigned long *dest)
{
	const char *value;
	if (!git_configset_get_value(cs, key, &value)) {
		*dest = git_config_ulong(key, value);
		return 0;
	} else
		return 1;
}

int git_configset_get_bool(struct config_set *cs, const char *key, int *dest)
{
	const char *value;
	if (!git_configset_get_value(cs, key, &value)) {
		*dest = git_config_bool(key, value);
		return 0;
	} else
		return 1;
}

int git_configset_get_bool_or_int(struct config_set *cs, const char *key,
				int *is_bool, int *dest)
{
	const char *value;
	if (!git_configset_get_value(cs, key, &value)) {
		*dest = git_config_bool_or_int(key, value, is_bool);
		return 0;
	} else
		return 1;
}

int git_configset_get_maybe_bool(struct config_set *cs, const char *key, int *dest)
{
	const char *value;
	if (!git_configset_get_value(cs, key, &value)) {
		*dest = git_parse_maybe_bool(value);
		if (*dest == -1)
			return -1;
		return 0;
	} else
		return 1;
}

int git_configset_get_pathname(struct config_set *cs, const char *key, const char **dest)
{
	const char *value;
	if (!git_configset_get_value(cs, key, &value))
		return git_config_pathname(dest, key, value);
	else
		return 1;
}

/* Functions use to read configuration from a repository */
static void repo_read_config(struct repository *repo)
{
	struct config_options opts = { 0 };

	opts.respect_includes = 1;
	opts.commondir = repo->commondir;
	opts.git_dir = repo->gitdir;

	if (!repo->config)
		CALLOC_ARRAY(repo->config, 1);
	else
		git_configset_clear(repo->config);

	git_configset_init(repo->config);

	if (config_with_options(config_set_callback, repo->config, NULL, &opts) < 0)
		/*
		 * config_with_options() normally returns only
		 * zero, as most errors are fatal, and
		 * non-fatal potential errors are guarded by "if"
		 * statements that are entered only when no error is
		 * possible.
		 *
		 * If we ever encounter a non-fatal error, it means
		 * something went really wrong and we should stop
		 * immediately.
		 */
		die(_("unknown error occurred while reading the configuration files"));
}

static void git_config_check_init(struct repository *repo)
{
	if (repo->config && repo->config->hash_initialized)
		return;
	repo_read_config(repo);
}

static void repo_config_clear(struct repository *repo)
{
	if (!repo->config || !repo->config->hash_initialized)
		return;
	git_configset_clear(repo->config);
}

void repo_config(struct repository *repo, config_fn_t fn, void *data)
{
	git_config_check_init(repo);
	configset_iter(repo->config, fn, data);
}

int repo_config_get_value(struct repository *repo,
			  const char *key, const char **value)
{
	git_config_check_init(repo);
	return git_configset_get_value(repo->config, key, value);
}

const struct string_list *repo_config_get_value_multi(struct repository *repo,
						      const char *key)
{
	git_config_check_init(repo);
	return git_configset_get_value_multi(repo->config, key);
}

int repo_config_get_string(struct repository *repo,
			   const char *key, char **dest)
{
	int ret;
	git_config_check_init(repo);
	ret = git_configset_get_string(repo->config, key, dest);
	if (ret < 0)
		git_die_config(key, NULL);
	return ret;
}

int repo_config_get_string_tmp(struct repository *repo,
			       const char *key, const char **dest)
{
	int ret;
	git_config_check_init(repo);
	ret = git_configset_get_string_tmp(repo->config, key, dest);
	if (ret < 0)
		git_die_config(key, NULL);
	return ret;
}

int repo_config_get_int(struct repository *repo,
			const char *key, int *dest)
{
	git_config_check_init(repo);
	return git_configset_get_int(repo->config, key, dest);
}

int repo_config_get_ulong(struct repository *repo,
			  const char *key, unsigned long *dest)
{
	git_config_check_init(repo);
	return git_configset_get_ulong(repo->config, key, dest);
}

int repo_config_get_bool(struct repository *repo,
			 const char *key, int *dest)
{
	git_config_check_init(repo);
	return git_configset_get_bool(repo->config, key, dest);
}

int repo_config_get_bool_or_int(struct repository *repo,
				const char *key, int *is_bool, int *dest)
{
	git_config_check_init(repo);
	return git_configset_get_bool_or_int(repo->config, key, is_bool, dest);
}

int repo_config_get_maybe_bool(struct repository *repo,
			       const char *key, int *dest)
{
	git_config_check_init(repo);
	return git_configset_get_maybe_bool(repo->config, key, dest);
}

int repo_config_get_pathname(struct repository *repo,
			     const char *key, const char **dest)
{
	int ret;
	git_config_check_init(repo);
	ret = git_configset_get_pathname(repo->config, key, dest);
	if (ret < 0)
		git_die_config(key, NULL);
	return ret;
}

/* Read values into protected_config. */
static void read_protected_config(void)
{
	struct config_options opts = {
		.respect_includes = 1,
		.ignore_repo = 1,
		.ignore_worktree = 1,
		.system_gently = 1,
	};
	git_configset_init(&protected_config);
<<<<<<< HEAD
	config_with_options(config_set_callback, &protected_config,
			    NULL, &opts);
=======

	system_config = git_system_config();
	git_global_config(&user_config, &xdg_config);

	if (system_config)
		git_configset_add_file(&protected_config, system_config);
	if (xdg_config)
		git_configset_add_file(&protected_config, xdg_config);
	if (user_config)
		git_configset_add_file(&protected_config, user_config);
	git_configset_add_parameters(&protected_config);

	free(system_config);
	free(xdg_config);
	free(user_config);
>>>>>>> 8628a842
}

void git_protected_config(config_fn_t fn, void *data)
{
	if (!protected_config.hash_initialized)
		read_protected_config();
	configset_iter(&protected_config, fn, data);
}

/* Functions used historically to read configuration from 'the_repository' */
void git_config(config_fn_t fn, void *data)
{
	repo_config(the_repository, fn, data);
}

void git_config_clear(void)
{
	repo_config_clear(the_repository);
}

int git_config_get_value(const char *key, const char **value)
{
	return repo_config_get_value(the_repository, key, value);
}

const struct string_list *git_config_get_value_multi(const char *key)
{
	return repo_config_get_value_multi(the_repository, key);
}

int git_config_get_string(const char *key, char **dest)
{
	return repo_config_get_string(the_repository, key, dest);
}

int git_config_get_string_tmp(const char *key, const char **dest)
{
	return repo_config_get_string_tmp(the_repository, key, dest);
}

int git_config_get_int(const char *key, int *dest)
{
	return repo_config_get_int(the_repository, key, dest);
}

int git_config_get_ulong(const char *key, unsigned long *dest)
{
	return repo_config_get_ulong(the_repository, key, dest);
}

int git_config_get_bool(const char *key, int *dest)
{
	return repo_config_get_bool(the_repository, key, dest);
}

int git_config_get_bool_or_int(const char *key, int *is_bool, int *dest)
{
	return repo_config_get_bool_or_int(the_repository, key, is_bool, dest);
}

int git_config_get_maybe_bool(const char *key, int *dest)
{
	return repo_config_get_maybe_bool(the_repository, key, dest);
}

int git_config_get_pathname(const char *key, const char **dest)
{
	return repo_config_get_pathname(the_repository, key, dest);
}

int git_config_get_expiry(const char *key, const char **output)
{
	int ret = git_config_get_string(key, (char **)output);
	if (ret)
		return ret;
	if (strcmp(*output, "now")) {
		timestamp_t now = approxidate("now");
		if (approxidate(*output) >= now)
			git_die_config(key, _("Invalid %s: '%s'"), key, *output);
	}
	return ret;
}

int git_config_get_expiry_in_days(const char *key, timestamp_t *expiry, timestamp_t now)
{
	const char *expiry_string;
	intmax_t days;
	timestamp_t when;

	if (git_config_get_string_tmp(key, &expiry_string))
		return 1; /* no such thing */

	if (git_parse_signed(expiry_string, &days, maximum_signed_value_of_type(int))) {
		const int scale = 86400;
		*expiry = now - days * scale;
		return 0;
	}

	if (!parse_expiry_date(expiry_string, &when)) {
		*expiry = when;
		return 0;
	}
	return -1; /* thing exists but cannot be parsed */
}

int git_config_get_split_index(void)
{
	int val;

	if (!git_config_get_maybe_bool("core.splitindex", &val))
		return val;

	return -1; /* default value */
}

int git_config_get_max_percent_split_change(void)
{
	int val = -1;

	if (!git_config_get_int("splitindex.maxpercentchange", &val)) {
		if (0 <= val && val <= 100)
			return val;

		return error(_("splitIndex.maxPercentChange value '%d' "
			       "should be between 0 and 100"), val);
	}

	return -1; /* default value */
}

int git_config_get_index_threads(int *dest)
{
	int is_bool, val;

	val = git_env_ulong("GIT_TEST_INDEX_THREADS", 0);
	if (val) {
		*dest = val;
		return 0;
	}

	if (!git_config_get_bool_or_int("index.threads", &is_bool, &val)) {
		if (is_bool)
			*dest = val ? 0 : 1;
		else
			*dest = val;
		return 0;
	}

	return 1;
}

NORETURN
void git_die_config_linenr(const char *key, const char *filename, int linenr)
{
	if (!filename)
		die(_("unable to parse '%s' from command-line config"), key);
	else
		die(_("bad config variable '%s' in file '%s' at line %d"),
		    key, filename, linenr);
}

NORETURN __attribute__((format(printf, 2, 3)))
void git_die_config(const char *key, const char *err, ...)
{
	const struct string_list *values;
	struct key_value_info *kv_info;
	report_fn error_fn = get_error_routine();

	if (err) {
		va_list params;
		va_start(params, err);
		error_fn(err, params);
		va_end(params);
	}
	values = git_config_get_value_multi(key);
	kv_info = values->items[values->nr - 1].util;
	git_die_config_linenr(key, kv_info->filename, kv_info->linenr);
}

/*
 * Find all the stuff for git_config_set() below.
 */

struct config_store_data {
	size_t baselen;
	char *key;
	int do_not_match;
	const char *fixed_value;
	regex_t *value_pattern;
	int multi_replace;
	struct {
		size_t begin, end;
		enum config_event_t type;
		int is_keys_section;
	} *parsed;
	unsigned int parsed_nr, parsed_alloc, *seen, seen_nr, seen_alloc;
	unsigned int key_seen:1, section_seen:1, is_keys_section:1;
};

static void config_store_data_clear(struct config_store_data *store)
{
	free(store->key);
	if (store->value_pattern != NULL &&
	    store->value_pattern != CONFIG_REGEX_NONE) {
		regfree(store->value_pattern);
		free(store->value_pattern);
	}
	free(store->parsed);
	free(store->seen);
	memset(store, 0, sizeof(*store));
}

static int matches(const char *key, const char *value,
		   const struct config_store_data *store)
{
	if (strcmp(key, store->key))
		return 0; /* not ours */
	if (store->fixed_value)
		return !strcmp(store->fixed_value, value);
	if (!store->value_pattern)
		return 1; /* always matches */
	if (store->value_pattern == CONFIG_REGEX_NONE)
		return 0; /* never matches */

	return store->do_not_match ^
		(value && !regexec(store->value_pattern, value, 0, NULL, 0));
}

static int store_aux_event(enum config_event_t type,
			   size_t begin, size_t end, void *data)
{
	struct config_store_data *store = data;

	ALLOC_GROW(store->parsed, store->parsed_nr + 1, store->parsed_alloc);
	store->parsed[store->parsed_nr].begin = begin;
	store->parsed[store->parsed_nr].end = end;
	store->parsed[store->parsed_nr].type = type;

	if (type == CONFIG_EVENT_SECTION) {
		int (*cmpfn)(const char *, const char *, size_t);

		if (cf->var.len < 2 || cf->var.buf[cf->var.len - 1] != '.')
			return error(_("invalid section name '%s'"), cf->var.buf);

		if (cf->subsection_case_sensitive)
			cmpfn = strncasecmp;
		else
			cmpfn = strncmp;

		/* Is this the section we were looking for? */
		store->is_keys_section =
			store->parsed[store->parsed_nr].is_keys_section =
			cf->var.len - 1 == store->baselen &&
			!cmpfn(cf->var.buf, store->key, store->baselen);
		if (store->is_keys_section) {
			store->section_seen = 1;
			ALLOC_GROW(store->seen, store->seen_nr + 1,
				   store->seen_alloc);
			store->seen[store->seen_nr] = store->parsed_nr;
		}
	}

	store->parsed_nr++;

	return 0;
}

static int store_aux(const char *key, const char *value, void *cb)
{
	struct config_store_data *store = cb;

	if (store->key_seen) {
		if (matches(key, value, store)) {
			if (store->seen_nr == 1 && store->multi_replace == 0) {
				warning(_("%s has multiple values"), key);
			}

			ALLOC_GROW(store->seen, store->seen_nr + 1,
				   store->seen_alloc);

			store->seen[store->seen_nr] = store->parsed_nr;
			store->seen_nr++;
		}
	} else if (store->is_keys_section) {
		/*
		 * Do not increment matches yet: this may not be a match, but we
		 * are in the desired section.
		 */
		ALLOC_GROW(store->seen, store->seen_nr + 1, store->seen_alloc);
		store->seen[store->seen_nr] = store->parsed_nr;
		store->section_seen = 1;

		if (matches(key, value, store)) {
			store->seen_nr++;
			store->key_seen = 1;
		}
	}

	return 0;
}

static int write_error(const char *filename)
{
	error(_("failed to write new configuration file %s"), filename);

	/* Same error code as "failed to rename". */
	return 4;
}

static struct strbuf store_create_section(const char *key,
					  const struct config_store_data *store)
{
	const char *dot;
	size_t i;
	struct strbuf sb = STRBUF_INIT;

	dot = memchr(key, '.', store->baselen);
	if (dot) {
		strbuf_addf(&sb, "[%.*s \"", (int)(dot - key), key);
		for (i = dot - key + 1; i < store->baselen; i++) {
			if (key[i] == '"' || key[i] == '\\')
				strbuf_addch(&sb, '\\');
			strbuf_addch(&sb, key[i]);
		}
		strbuf_addstr(&sb, "\"]\n");
	} else {
		strbuf_addch(&sb, '[');
		strbuf_add(&sb, key, store->baselen);
		strbuf_addstr(&sb, "]\n");
	}

	return sb;
}

static ssize_t write_section(int fd, const char *key,
			     const struct config_store_data *store)
{
	struct strbuf sb = store_create_section(key, store);
	ssize_t ret;

	ret = write_in_full(fd, sb.buf, sb.len);
	strbuf_release(&sb);

	return ret;
}

static ssize_t write_pair(int fd, const char *key, const char *value,
			  const struct config_store_data *store)
{
	int i;
	ssize_t ret;
	const char *quote = "";
	struct strbuf sb = STRBUF_INIT;

	/*
	 * Check to see if the value needs to be surrounded with a dq pair.
	 * Note that problematic characters are always backslash-quoted; this
	 * check is about not losing leading or trailing SP and strings that
	 * follow beginning-of-comment characters (i.e. ';' and '#') by the
	 * configuration parser.
	 */
	if (value[0] == ' ')
		quote = "\"";
	for (i = 0; value[i]; i++)
		if (value[i] == ';' || value[i] == '#')
			quote = "\"";
	if (i && value[i - 1] == ' ')
		quote = "\"";

	strbuf_addf(&sb, "\t%s = %s", key + store->baselen + 1, quote);

	for (i = 0; value[i]; i++)
		switch (value[i]) {
		case '\n':
			strbuf_addstr(&sb, "\\n");
			break;
		case '\t':
			strbuf_addstr(&sb, "\\t");
			break;
		case '"':
		case '\\':
			strbuf_addch(&sb, '\\');
			/* fallthrough */
		default:
			strbuf_addch(&sb, value[i]);
			break;
		}
	strbuf_addf(&sb, "%s\n", quote);

	ret = write_in_full(fd, sb.buf, sb.len);
	strbuf_release(&sb);

	return ret;
}

/*
 * If we are about to unset the last key(s) in a section, and if there are
 * no comments surrounding (or included in) the section, we will want to
 * extend begin/end to remove the entire section.
 *
 * Note: the parameter `seen_ptr` points to the index into the store.seen
 * array.  * This index may be incremented if a section has more than one
 * entry (which all are to be removed).
 */
static void maybe_remove_section(struct config_store_data *store,
				 size_t *begin_offset, size_t *end_offset,
				 int *seen_ptr)
{
	size_t begin;
	int i, seen, section_seen = 0;

	/*
	 * First, ensure that this is the first key, and that there are no
	 * comments before the entry nor before the section header.
	 */
	seen = *seen_ptr;
	for (i = store->seen[seen]; i > 0; i--) {
		enum config_event_t type = store->parsed[i - 1].type;

		if (type == CONFIG_EVENT_COMMENT)
			/* There is a comment before this entry or section */
			return;
		if (type == CONFIG_EVENT_ENTRY) {
			if (!section_seen)
				/* This is not the section's first entry. */
				return;
			/* We encountered no comment before the section. */
			break;
		}
		if (type == CONFIG_EVENT_SECTION) {
			if (!store->parsed[i - 1].is_keys_section)
				break;
			section_seen = 1;
		}
	}
	begin = store->parsed[i].begin;

	/*
	 * Next, make sure that we are removing the last key(s) in the section,
	 * and that there are no comments that are possibly about the current
	 * section.
	 */
	for (i = store->seen[seen] + 1; i < store->parsed_nr; i++) {
		enum config_event_t type = store->parsed[i].type;

		if (type == CONFIG_EVENT_COMMENT)
			return;
		if (type == CONFIG_EVENT_SECTION) {
			if (store->parsed[i].is_keys_section)
				continue;
			break;
		}
		if (type == CONFIG_EVENT_ENTRY) {
			if (++seen < store->seen_nr &&
			    i == store->seen[seen])
				/* We want to remove this entry, too */
				continue;
			/* There is another entry in this section. */
			return;
		}
	}

	/*
	 * We are really removing the last entry/entries from this section, and
	 * there are no enclosed or surrounding comments. Remove the entire,
	 * now-empty section.
	 */
	*seen_ptr = seen;
	*begin_offset = begin;
	if (i < store->parsed_nr)
		*end_offset = store->parsed[i].begin;
	else
		*end_offset = store->parsed[store->parsed_nr - 1].end;
}

int git_config_set_in_file_gently(const char *config_filename,
				  const char *key, const char *value)
{
	return git_config_set_multivar_in_file_gently(config_filename, key, value, NULL, 0);
}

void git_config_set_in_file(const char *config_filename,
			    const char *key, const char *value)
{
	git_config_set_multivar_in_file(config_filename, key, value, NULL, 0);
}

int git_config_set_gently(const char *key, const char *value)
{
	return git_config_set_multivar_gently(key, value, NULL, 0);
}

int repo_config_set_worktree_gently(struct repository *r,
				    const char *key, const char *value)
{
	/* Only use worktree-specific config if it is is already enabled. */
	if (repository_format_worktree_config) {
		char *file = repo_git_path(r, "config.worktree");
		int ret = git_config_set_multivar_in_file_gently(
					file, key, value, NULL, 0);
		free(file);
		return ret;
	}
	return repo_config_set_multivar_gently(r, key, value, NULL, 0);
}

void git_config_set(const char *key, const char *value)
{
	git_config_set_multivar(key, value, NULL, 0);

	trace2_cmd_set_config(key, value);
}

/*
 * If value==NULL, unset in (remove from) config,
 * if value_pattern!=NULL, disregard key/value pairs where value does not match.
 * if value_pattern==CONFIG_REGEX_NONE, do not match any existing values
 *     (only add a new one)
 * if flags contains the CONFIG_FLAGS_MULTI_REPLACE flag, all matching
 *     key/values are removed before a single new pair is written. If the
 *     flag is not present, then replace only the first match.
 *
 * Returns 0 on success.
 *
 * This function does this:
 *
 * - it locks the config file by creating ".git/config.lock"
 *
 * - it then parses the config using store_aux() as validator to find
 *   the position on the key/value pair to replace. If it is to be unset,
 *   it must be found exactly once.
 *
 * - the config file is mmap()ed and the part before the match (if any) is
 *   written to the lock file, then the changed part and the rest.
 *
 * - the config file is removed and the lock file rename()d to it.
 *
 */
int git_config_set_multivar_in_file_gently(const char *config_filename,
					   const char *key, const char *value,
					   const char *value_pattern,
					   unsigned flags)
{
	int fd = -1, in_fd = -1;
	int ret;
	struct lock_file lock = LOCK_INIT;
	char *filename_buf = NULL;
	char *contents = NULL;
	size_t contents_sz;
	struct config_store_data store;

	memset(&store, 0, sizeof(store));

	/* parse-key returns negative; flip the sign to feed exit(3) */
	ret = 0 - git_config_parse_key(key, &store.key, &store.baselen);
	if (ret)
		goto out_free;

	store.multi_replace = (flags & CONFIG_FLAGS_MULTI_REPLACE) != 0;

	if (!config_filename)
		config_filename = filename_buf = git_pathdup("config");

	/*
	 * The lock serves a purpose in addition to locking: the new
	 * contents of .git/config will be written into it.
	 */
	fd = hold_lock_file_for_update(&lock, config_filename, 0);
	if (fd < 0) {
		error_errno(_("could not lock config file %s"), config_filename);
		ret = CONFIG_NO_LOCK;
		goto out_free;
	}

	/*
	 * If .git/config does not exist yet, write a minimal version.
	 */
	in_fd = open(config_filename, O_RDONLY);
	if ( in_fd < 0 ) {
		if ( ENOENT != errno ) {
			error_errno(_("opening %s"), config_filename);
			ret = CONFIG_INVALID_FILE; /* same as "invalid config file" */
			goto out_free;
		}
		/* if nothing to unset, error out */
		if (!value) {
			ret = CONFIG_NOTHING_SET;
			goto out_free;
		}

		free(store.key);
		store.key = xstrdup(key);
		if (write_section(fd, key, &store) < 0 ||
		    write_pair(fd, key, value, &store) < 0)
			goto write_err_out;
	} else {
		struct stat st;
		size_t copy_begin, copy_end;
		int i, new_line = 0;
		struct config_options opts;

		if (!value_pattern)
			store.value_pattern = NULL;
		else if (value_pattern == CONFIG_REGEX_NONE)
			store.value_pattern = CONFIG_REGEX_NONE;
		else if (flags & CONFIG_FLAGS_FIXED_VALUE)
			store.fixed_value = value_pattern;
		else {
			if (value_pattern[0] == '!') {
				store.do_not_match = 1;
				value_pattern++;
			} else
				store.do_not_match = 0;

			store.value_pattern = (regex_t*)xmalloc(sizeof(regex_t));
			if (regcomp(store.value_pattern, value_pattern,
					REG_EXTENDED)) {
				error(_("invalid pattern: %s"), value_pattern);
				FREE_AND_NULL(store.value_pattern);
				ret = CONFIG_INVALID_PATTERN;
				goto out_free;
			}
		}

		ALLOC_GROW(store.parsed, 1, store.parsed_alloc);
		store.parsed[0].end = 0;

		memset(&opts, 0, sizeof(opts));
		opts.event_fn = store_aux_event;
		opts.event_fn_data = &store;

		/*
		 * After this, store.parsed will contain offsets of all the
		 * parsed elements, and store.seen will contain a list of
		 * matches, as indices into store.parsed.
		 *
		 * As a side effect, we make sure to transform only a valid
		 * existing config file.
		 */
		if (git_config_from_file_with_options(store_aux,
						      config_filename,
						      &store, &opts)) {
			error(_("invalid config file %s"), config_filename);
			ret = CONFIG_INVALID_FILE;
			goto out_free;
		}

		/* if nothing to unset, or too many matches, error out */
		if ((store.seen_nr == 0 && value == NULL) ||
		    (store.seen_nr > 1 && !store.multi_replace)) {
			ret = CONFIG_NOTHING_SET;
			goto out_free;
		}

		if (fstat(in_fd, &st) == -1) {
			error_errno(_("fstat on %s failed"), config_filename);
			ret = CONFIG_INVALID_FILE;
			goto out_free;
		}

		contents_sz = xsize_t(st.st_size);
		contents = xmmap_gently(NULL, contents_sz, PROT_READ,
					MAP_PRIVATE, in_fd, 0);
		if (contents == MAP_FAILED) {
			if (errno == ENODEV && S_ISDIR(st.st_mode))
				errno = EISDIR;
			error_errno(_("unable to mmap '%s'%s"),
					config_filename, mmap_os_err());
			ret = CONFIG_INVALID_FILE;
			contents = NULL;
			goto out_free;
		}
		close(in_fd);
		in_fd = -1;

		if (chmod(get_lock_file_path(&lock), st.st_mode & 07777) < 0) {
			error_errno(_("chmod on %s failed"), get_lock_file_path(&lock));
			ret = CONFIG_NO_WRITE;
			goto out_free;
		}

		if (store.seen_nr == 0) {
			if (!store.seen_alloc) {
				/* Did not see key nor section */
				ALLOC_GROW(store.seen, 1, store.seen_alloc);
				store.seen[0] = store.parsed_nr
					- !!store.parsed_nr;
			}
			store.seen_nr = 1;
		}

		for (i = 0, copy_begin = 0; i < store.seen_nr; i++) {
			size_t replace_end;
			int j = store.seen[i];

			new_line = 0;
			if (!store.key_seen) {
				copy_end = store.parsed[j].end;
				/* include '\n' when copying section header */
				if (copy_end > 0 && copy_end < contents_sz &&
				    contents[copy_end - 1] != '\n' &&
				    contents[copy_end] == '\n')
					copy_end++;
				replace_end = copy_end;
			} else {
				replace_end = store.parsed[j].end;
				copy_end = store.parsed[j].begin;
				if (!value)
					maybe_remove_section(&store,
							     &copy_end,
							     &replace_end, &i);
				/*
				 * Swallow preceding white-space on the same
				 * line.
				 */
				while (copy_end > 0 ) {
					char c = contents[copy_end - 1];

					if (isspace(c) && c != '\n')
						copy_end--;
					else
						break;
				}
			}

			if (copy_end > 0 && contents[copy_end-1] != '\n')
				new_line = 1;

			/* write the first part of the config */
			if (copy_end > copy_begin) {
				if (write_in_full(fd, contents + copy_begin,
						  copy_end - copy_begin) < 0)
					goto write_err_out;
				if (new_line &&
				    write_str_in_full(fd, "\n") < 0)
					goto write_err_out;
			}
			copy_begin = replace_end;
		}

		/* write the pair (value == NULL means unset) */
		if (value) {
			if (!store.section_seen) {
				if (write_section(fd, key, &store) < 0)
					goto write_err_out;
			}
			if (write_pair(fd, key, value, &store) < 0)
				goto write_err_out;
		}

		/* write the rest of the config */
		if (copy_begin < contents_sz)
			if (write_in_full(fd, contents + copy_begin,
					  contents_sz - copy_begin) < 0)
				goto write_err_out;

		munmap(contents, contents_sz);
		contents = NULL;
	}

	if (commit_lock_file(&lock) < 0) {
		error_errno(_("could not write config file %s"), config_filename);
		ret = CONFIG_NO_WRITE;
		goto out_free;
	}

	ret = 0;

	/* Invalidate the config cache */
	git_config_clear();

out_free:
	rollback_lock_file(&lock);
	free(filename_buf);
	if (contents)
		munmap(contents, contents_sz);
	if (in_fd >= 0)
		close(in_fd);
	config_store_data_clear(&store);
	return ret;

write_err_out:
	ret = write_error(get_lock_file_path(&lock));
	goto out_free;

}

void git_config_set_multivar_in_file(const char *config_filename,
				     const char *key, const char *value,
				     const char *value_pattern, unsigned flags)
{
	if (!git_config_set_multivar_in_file_gently(config_filename, key, value,
						    value_pattern, flags))
		return;
	if (value)
		die(_("could not set '%s' to '%s'"), key, value);
	else
		die(_("could not unset '%s'"), key);
}

int git_config_set_multivar_gently(const char *key, const char *value,
				   const char *value_pattern, unsigned flags)
{
	return repo_config_set_multivar_gently(the_repository, key, value,
					       value_pattern, flags);
}

int repo_config_set_multivar_gently(struct repository *r, const char *key,
				    const char *value,
				    const char *value_pattern, unsigned flags)
{
	char *file = repo_git_path(r, "config");
	int res = git_config_set_multivar_in_file_gently(file,
							 key, value,
							 value_pattern,
							 flags);
	free(file);
	return res;
}

void git_config_set_multivar(const char *key, const char *value,
			     const char *value_pattern, unsigned flags)
{
	git_config_set_multivar_in_file(git_path("config"),
					key, value, value_pattern,
					flags);
}

static int section_name_match (const char *buf, const char *name)
{
	int i = 0, j = 0, dot = 0;
	if (buf[i] != '[')
		return 0;
	for (i = 1; buf[i] && buf[i] != ']'; i++) {
		if (!dot && isspace(buf[i])) {
			dot = 1;
			if (name[j++] != '.')
				break;
			for (i++; isspace(buf[i]); i++)
				; /* do nothing */
			if (buf[i] != '"')
				break;
			continue;
		}
		if (buf[i] == '\\' && dot)
			i++;
		else if (buf[i] == '"' && dot) {
			for (i++; isspace(buf[i]); i++)
				; /* do_nothing */
			break;
		}
		if (buf[i] != name[j++])
			break;
	}
	if (buf[i] == ']' && name[j] == 0) {
		/*
		 * We match, now just find the right length offset by
		 * gobbling up any whitespace after it, as well
		 */
		i++;
		for (; buf[i] && isspace(buf[i]); i++)
			; /* do nothing */
		return i;
	}
	return 0;
}

static int section_name_is_ok(const char *name)
{
	/* Empty section names are bogus. */
	if (!*name)
		return 0;

	/*
	 * Before a dot, we must be alphanumeric or dash. After the first dot,
	 * anything goes, so we can stop checking.
	 */
	for (; *name && *name != '.'; name++)
		if (*name != '-' && !isalnum(*name))
			return 0;
	return 1;
}

/* if new_name == NULL, the section is removed instead */
static int git_config_copy_or_rename_section_in_file(const char *config_filename,
				      const char *old_name,
				      const char *new_name, int copy)
{
	int ret = 0, remove = 0;
	char *filename_buf = NULL;
	struct lock_file lock = LOCK_INIT;
	int out_fd;
	char buf[1024];
	FILE *config_file = NULL;
	struct stat st;
	struct strbuf copystr = STRBUF_INIT;
	struct config_store_data store;

	memset(&store, 0, sizeof(store));

	if (new_name && !section_name_is_ok(new_name)) {
		ret = error(_("invalid section name: %s"), new_name);
		goto out_no_rollback;
	}

	if (!config_filename)
		config_filename = filename_buf = git_pathdup("config");

	out_fd = hold_lock_file_for_update(&lock, config_filename, 0);
	if (out_fd < 0) {
		ret = error(_("could not lock config file %s"), config_filename);
		goto out;
	}

	if (!(config_file = fopen(config_filename, "rb"))) {
		ret = warn_on_fopen_errors(config_filename);
		if (ret)
			goto out;
		/* no config file means nothing to rename, no error */
		goto commit_and_out;
	}

	if (fstat(fileno(config_file), &st) == -1) {
		ret = error_errno(_("fstat on %s failed"), config_filename);
		goto out;
	}

	if (chmod(get_lock_file_path(&lock), st.st_mode & 07777) < 0) {
		ret = error_errno(_("chmod on %s failed"),
				  get_lock_file_path(&lock));
		goto out;
	}

	while (fgets(buf, sizeof(buf), config_file)) {
		unsigned i;
		int length;
		int is_section = 0;
		char *output = buf;
		for (i = 0; buf[i] && isspace(buf[i]); i++)
			; /* do nothing */
		if (buf[i] == '[') {
			/* it's a section */
			int offset;
			is_section = 1;

			/*
			 * When encountering a new section under -c we
			 * need to flush out any section we're already
			 * coping and begin anew. There might be
			 * multiple [branch "$name"] sections.
			 */
			if (copystr.len > 0) {
				if (write_in_full(out_fd, copystr.buf, copystr.len) < 0) {
					ret = write_error(get_lock_file_path(&lock));
					goto out;
				}
				strbuf_reset(&copystr);
			}

			offset = section_name_match(&buf[i], old_name);
			if (offset > 0) {
				ret++;
				if (!new_name) {
					remove = 1;
					continue;
				}
				store.baselen = strlen(new_name);
				if (!copy) {
					if (write_section(out_fd, new_name, &store) < 0) {
						ret = write_error(get_lock_file_path(&lock));
						goto out;
					}
					/*
					 * We wrote out the new section, with
					 * a newline, now skip the old
					 * section's length
					 */
					output += offset + i;
					if (strlen(output) > 0) {
						/*
						 * More content means there's
						 * a declaration to put on the
						 * next line; indent with a
						 * tab
						 */
						output -= 1;
						output[0] = '\t';
					}
				} else {
					copystr = store_create_section(new_name, &store);
				}
			}
			remove = 0;
		}
		if (remove)
			continue;
		length = strlen(output);

		if (!is_section && copystr.len > 0) {
			strbuf_add(&copystr, output, length);
		}

		if (write_in_full(out_fd, output, length) < 0) {
			ret = write_error(get_lock_file_path(&lock));
			goto out;
		}
	}

	/*
	 * Copy a trailing section at the end of the config, won't be
	 * flushed by the usual "flush because we have a new section
	 * logic in the loop above.
	 */
	if (copystr.len > 0) {
		if (write_in_full(out_fd, copystr.buf, copystr.len) < 0) {
			ret = write_error(get_lock_file_path(&lock));
			goto out;
		}
		strbuf_reset(&copystr);
	}

	fclose(config_file);
	config_file = NULL;
commit_and_out:
	if (commit_lock_file(&lock) < 0)
		ret = error_errno(_("could not write config file %s"),
				  config_filename);
out:
	if (config_file)
		fclose(config_file);
	rollback_lock_file(&lock);
out_no_rollback:
	free(filename_buf);
	config_store_data_clear(&store);
	return ret;
}

int git_config_rename_section_in_file(const char *config_filename,
				      const char *old_name, const char *new_name)
{
	return git_config_copy_or_rename_section_in_file(config_filename,
					 old_name, new_name, 0);
}

int git_config_rename_section(const char *old_name, const char *new_name)
{
	return git_config_rename_section_in_file(NULL, old_name, new_name);
}

int git_config_copy_section_in_file(const char *config_filename,
				      const char *old_name, const char *new_name)
{
	return git_config_copy_or_rename_section_in_file(config_filename,
					 old_name, new_name, 1);
}

int git_config_copy_section(const char *old_name, const char *new_name)
{
	return git_config_copy_section_in_file(NULL, old_name, new_name);
}

/*
 * Call this to report error for your variable that should not
 * get a boolean value (i.e. "[my] var" means "true").
 */
#undef config_error_nonbool
int config_error_nonbool(const char *var)
{
	return error(_("missing value for '%s'"), var);
}

int parse_config_key(const char *var,
		     const char *section,
		     const char **subsection, size_t *subsection_len,
		     const char **key)
{
	const char *dot;

	/* Does it start with "section." ? */
	if (!skip_prefix(var, section, &var) || *var != '.')
		return -1;

	/*
	 * Find the key; we don't know yet if we have a subsection, but we must
	 * parse backwards from the end, since the subsection may have dots in
	 * it, too.
	 */
	dot = strrchr(var, '.');
	*key = dot + 1;

	/* Did we have a subsection at all? */
	if (dot == var) {
		if (subsection) {
			*subsection = NULL;
			*subsection_len = 0;
		}
	}
	else {
		if (!subsection)
			return -1;
		*subsection = var + 1;
		*subsection_len = dot - *subsection;
	}

	return 0;
}

const char *current_config_origin_type(void)
{
	int type;
	if (current_config_kvi)
		type = current_config_kvi->origin_type;
	else if(cf)
		type = cf->origin_type;
	else
		BUG("current_config_origin_type called outside config callback");

	switch (type) {
	case CONFIG_ORIGIN_BLOB:
		return "blob";
	case CONFIG_ORIGIN_FILE:
		return "file";
	case CONFIG_ORIGIN_STDIN:
		return "standard input";
	case CONFIG_ORIGIN_SUBMODULE_BLOB:
		return "submodule-blob";
	case CONFIG_ORIGIN_CMDLINE:
		return "command line";
	default:
		BUG("unknown config origin type");
	}
}

const char *config_scope_name(enum config_scope scope)
{
	switch (scope) {
	case CONFIG_SCOPE_SYSTEM:
		return "system";
	case CONFIG_SCOPE_GLOBAL:
		return "global";
	case CONFIG_SCOPE_LOCAL:
		return "local";
	case CONFIG_SCOPE_WORKTREE:
		return "worktree";
	case CONFIG_SCOPE_COMMAND:
		return "command";
	case CONFIG_SCOPE_SUBMODULE:
		return "submodule";
	default:
		return "unknown";
	}
}

const char *current_config_name(void)
{
	const char *name;
	if (current_config_kvi)
		name = current_config_kvi->filename;
	else if (cf)
		name = cf->name;
	else
		BUG("current_config_name called outside config callback");
	return name ? name : "";
}

enum config_scope current_config_scope(void)
{
	if (current_config_kvi)
		return current_config_kvi->scope;
	else
		return current_parsing_scope;
}

int current_config_line(void)
{
	if (current_config_kvi)
		return current_config_kvi->linenr;
	else
		return cf->linenr;
}

int lookup_config(const char **mapping, int nr_mapping, const char *var)
{
	int i;

	for (i = 0; i < nr_mapping; i++) {
		const char *name = mapping[i];

		if (name && !strcasecmp(var, name))
			return i;
	}
	return -1;
}<|MERGE_RESOLUTION|>--- conflicted
+++ resolved
@@ -2643,26 +2643,8 @@
 		.system_gently = 1,
 	};
 	git_configset_init(&protected_config);
-<<<<<<< HEAD
 	config_with_options(config_set_callback, &protected_config,
 			    NULL, &opts);
-=======
-
-	system_config = git_system_config();
-	git_global_config(&user_config, &xdg_config);
-
-	if (system_config)
-		git_configset_add_file(&protected_config, system_config);
-	if (xdg_config)
-		git_configset_add_file(&protected_config, xdg_config);
-	if (user_config)
-		git_configset_add_file(&protected_config, user_config);
-	git_configset_add_parameters(&protected_config);
-
-	free(system_config);
-	free(xdg_config);
-	free(user_config);
->>>>>>> 8628a842
 }
 
 void git_protected_config(config_fn_t fn, void *data)
