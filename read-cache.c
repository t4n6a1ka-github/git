--- conflicted
+++ resolved
@@ -1751,7 +1751,6 @@
 		if (*ext < 'A' || 'Z' < *ext)
 			ret = error(_("index uses %.4s extension, which we do not understand"),
 				     ext);
-<<<<<<< HEAD
 		if (advice_unknown_index_extension) {
 			warning(_("ignoring optional %.4s index extension"), ext);
 			advise(_("This is likely due to the file having been written by a newer\n"
@@ -1763,10 +1762,6 @@
 				 "to suppress this message."),
 			       "git config advice.unknownIndexExtension false");
 		}
-=======
-		else
-			  fprintf_ln(stderr, _("ignoring %.4s extension"), ext);
->>>>>>> d349a52b
 		break;
 	}
 	jw_end_gently(istate->jw);
