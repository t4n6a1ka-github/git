--- conflicted
+++ resolved
@@ -32,10 +32,7 @@
 #include "commit-graph.h"
 #include "commit-reach.h"
 #include "shallow.h"
-<<<<<<< HEAD
-=======
 #include "wrapper.h"
->>>>>>> 331b094e
 #include "write-or-die.h"
 
 /* Remember to update object flag allocation in object.h */
