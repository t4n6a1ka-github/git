--- conflicted
+++ resolved
@@ -1022,11 +1022,7 @@
 					LOCK_NO_DEREF);
 	if (err < 0) {
 		if (errno == EEXIST)
-<<<<<<< HEAD
-			err = 1;
-=======
 			err = REFTABLE_LOCK_ERROR;
->>>>>>> 9f6714ab
 		else
 			err = REFTABLE_IO_ERROR;
 		goto done;
@@ -1048,11 +1044,7 @@
 						table_name.buf, LOCK_NO_DEREF);
 		if (err < 0) {
 			if (errno == EEXIST)
-<<<<<<< HEAD
-				err = 1;
-=======
 				err = REFTABLE_LOCK_ERROR;
->>>>>>> 9f6714ab
 			else
 				err = REFTABLE_IO_ERROR;
 			goto done;
@@ -1102,11 +1094,7 @@
 					LOCK_NO_DEREF);
 	if (err < 0) {
 		if (errno == EEXIST)
-<<<<<<< HEAD
-			err = 1;
-=======
 			err = REFTABLE_LOCK_ERROR;
->>>>>>> 9f6714ab
 		else
 			err = REFTABLE_IO_ERROR;
 		goto done;
