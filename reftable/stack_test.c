/*
Copyright 2020 Google LLC

Use of this source code is governed by a BSD-style
license that can be found in the LICENSE file or at
https://developers.google.com/open-source/licenses/bsd
*/

#include "stack.h"

#include "system.h"

#include "reftable-reader.h"
#include "merged.h"
#include "basics.h"
#include "record.h"
#include "test_framework.h"
#include "reftable-tests.h"
#include "reader.h"

#include <sys/types.h>
#include <dirent.h>

static void clear_dir(const char *dirname)
{
	struct strbuf path = STRBUF_INIT;
	strbuf_addstr(&path, dirname);
	remove_dir_recursively(&path, 0);
	strbuf_release(&path);
}

static int count_dir_entries(const char *dirname)
{
	DIR *dir = opendir(dirname);
	int len = 0;
	struct dirent *d;
	if (!dir)
		return 0;

	while ((d = readdir(dir))) {
		/*
		 * Besides skipping over "." and "..", we also need to
		 * skip over other files that have a leading ".". This
		 * is due to behaviour of NFS, which will rename files
		 * to ".nfs*" to emulate delete-on-last-close.
		 *
		 * In any case this should be fine as the reftable
		 * library will never write files with leading dots
		 * anyway.
		 */
		if (starts_with(d->d_name, "."))
			continue;
		len++;
	}
	closedir(dir);
	return len;
}

/*
 * Work linenumber into the tempdir, so we can see which tests forget to
 * cleanup.
 */
static char *get_tmp_template(int linenumber)
{
	const char *tmp = getenv("TMPDIR");
	static char template[1024];
	snprintf(template, sizeof(template) - 1, "%s/stack_test-%d.XXXXXX",
		 tmp ? tmp : "/tmp", linenumber);
	return template;
}

static char *get_tmp_dir(int linenumber)
{
	char *dir = get_tmp_template(linenumber);
	EXPECT(mkdtemp(dir));
	return dir;
}

static void test_read_file(void)
{
	char *fn = get_tmp_template(__LINE__);
	int fd = mkstemp(fn);
	char out[1024] = "line1\n\nline2\nline3";
	int n, err;
	char **names = NULL;
	char *want[] = { "line1", "line2", "line3" };
	int i = 0;

	EXPECT(fd > 0);
	n = write_in_full(fd, out, strlen(out));
	EXPECT(n == strlen(out));
	err = close(fd);
	EXPECT(err >= 0);

	err = read_lines(fn, &names);
	EXPECT_ERR(err);

	for (i = 0; names[i]; i++) {
		EXPECT(0 == strcmp(want[i], names[i]));
	}
	free_names(names);
	(void) remove(fn);
}

static void test_parse_names(void)
{
	char buf[] = "line\n";
	char **names = NULL;
	parse_names(buf, strlen(buf), &names);

	EXPECT(NULL != names[0]);
	EXPECT(0 == strcmp(names[0], "line"));
	EXPECT(NULL == names[1]);
	free_names(names);
}

static void test_names_equal(void)
{
	char *a[] = { "a", "b", "c", NULL };
	char *b[] = { "a", "b", "d", NULL };
	char *c[] = { "a", "b", NULL };

	EXPECT(names_equal(a, a));
	EXPECT(!names_equal(a, b));
	EXPECT(!names_equal(a, c));
}

static int write_test_ref(struct reftable_writer *wr, void *arg)
{
	struct reftable_ref_record *ref = arg;
	reftable_writer_set_limits(wr, ref->update_index, ref->update_index);
	return reftable_writer_add_ref(wr, ref);
}

struct write_log_arg {
	struct reftable_log_record *log;
	uint64_t update_index;
};

static int write_test_log(struct reftable_writer *wr, void *arg)
{
	struct write_log_arg *wla = arg;

	reftable_writer_set_limits(wr, wla->update_index, wla->update_index);
	return reftable_writer_add_log(wr, wla->log);
}

static void test_reftable_stack_add_one(void)
{
	char *dir = get_tmp_dir(__LINE__);
	struct strbuf scratch = STRBUF_INIT;
	int mask = umask(002);
	struct reftable_write_options cfg = {
		.default_permissions = 0660,
	};
	struct reftable_stack *st = NULL;
	int err;
	struct reftable_ref_record ref = {
		.refname = "HEAD",
		.update_index = 1,
		.value_type = REFTABLE_REF_SYMREF,
		.value.symref = "master",
	};
	struct reftable_ref_record dest = { NULL };
	struct stat stat_result = { 0 };
	err = reftable_new_stack(&st, dir, cfg);
	EXPECT_ERR(err);

	err = reftable_stack_add(st, &write_test_ref, &ref);
	EXPECT_ERR(err);

	err = reftable_stack_read_ref(st, ref.refname, &dest);
	EXPECT_ERR(err);
	EXPECT(0 == strcmp("master", dest.value.symref));
	EXPECT(st->readers_len > 0);

	printf("testing print functionality:\n");
	err = reftable_stack_print_directory(dir, GIT_SHA1_FORMAT_ID);
	EXPECT_ERR(err);

	err = reftable_stack_print_directory(dir, GIT_SHA256_FORMAT_ID);
	EXPECT(err == REFTABLE_FORMAT_ERROR);

#ifndef GIT_WINDOWS_NATIVE
	strbuf_addstr(&scratch, dir);
	strbuf_addstr(&scratch, "/tables.list");
	err = stat(scratch.buf, &stat_result);
	EXPECT(!err);
	EXPECT((stat_result.st_mode & 0777) == cfg.default_permissions);

	strbuf_reset(&scratch);
	strbuf_addstr(&scratch, dir);
	strbuf_addstr(&scratch, "/");
	/* do not try at home; not an external API for reftable. */
	strbuf_addstr(&scratch, st->readers[0]->name);
	err = stat(scratch.buf, &stat_result);
	EXPECT(!err);
	EXPECT((stat_result.st_mode & 0777) == cfg.default_permissions);
#else
	(void) stat_result;
#endif

	reftable_ref_record_release(&dest);
	reftable_stack_destroy(st);
	strbuf_release(&scratch);
	clear_dir(dir);
	umask(mask);
}

static void test_reftable_stack_uptodate(void)
{
	struct reftable_write_options cfg = { 0 };
	struct reftable_stack *st1 = NULL;
	struct reftable_stack *st2 = NULL;
	char *dir = get_tmp_dir(__LINE__);

	int err;
	struct reftable_ref_record ref1 = {
		.refname = "HEAD",
		.update_index = 1,
		.value_type = REFTABLE_REF_SYMREF,
		.value.symref = "master",
	};
	struct reftable_ref_record ref2 = {
		.refname = "branch2",
		.update_index = 2,
		.value_type = REFTABLE_REF_SYMREF,
		.value.symref = "master",
	};


	/* simulate multi-process access to the same stack
	   by creating two stacks for the same directory.
	 */
	err = reftable_new_stack(&st1, dir, cfg);
	EXPECT_ERR(err);

	err = reftable_new_stack(&st2, dir, cfg);
	EXPECT_ERR(err);

	err = reftable_stack_add(st1, &write_test_ref, &ref1);
	EXPECT_ERR(err);

	err = reftable_stack_add(st2, &write_test_ref, &ref2);
	EXPECT(err == REFTABLE_OUTDATED_ERROR);

	err = reftable_stack_reload(st2);
	EXPECT_ERR(err);

	err = reftable_stack_add(st2, &write_test_ref, &ref2);
	EXPECT_ERR(err);
	reftable_stack_destroy(st1);
	reftable_stack_destroy(st2);
	clear_dir(dir);
}

static void test_reftable_stack_transaction_api(void)
{
	char *dir = get_tmp_dir(__LINE__);

	struct reftable_write_options cfg = { 0 };
	struct reftable_stack *st = NULL;
	int err;
	struct reftable_addition *add = NULL;

	struct reftable_ref_record ref = {
		.refname = "HEAD",
		.update_index = 1,
		.value_type = REFTABLE_REF_SYMREF,
		.value.symref = "master",
	};
	struct reftable_ref_record dest = { NULL };


	err = reftable_new_stack(&st, dir, cfg);
	EXPECT_ERR(err);

	reftable_addition_destroy(add);

	err = reftable_stack_new_addition(&add, st);
	EXPECT_ERR(err);

	err = reftable_addition_add(add, &write_test_ref, &ref);
	EXPECT_ERR(err);

	err = reftable_addition_commit(add);
	EXPECT_ERR(err);

	reftable_addition_destroy(add);

	err = reftable_stack_read_ref(st, ref.refname, &dest);
	EXPECT_ERR(err);
	EXPECT(REFTABLE_REF_SYMREF == dest.value_type);
	EXPECT(0 == strcmp("master", dest.value.symref));

	reftable_ref_record_release(&dest);
	reftable_stack_destroy(st);
	clear_dir(dir);
}

static void test_reftable_stack_transaction_api_performs_auto_compaction(void)
{
	char *dir = get_tmp_dir(__LINE__);
	struct reftable_write_options cfg = {0};
	struct reftable_addition *add = NULL;
	struct reftable_stack *st = NULL;
	int i, n = 20, err;

	err = reftable_new_stack(&st, dir, cfg);
	EXPECT_ERR(err);

	for (i = 0; i <= n; i++) {
		struct reftable_ref_record ref = {
			.update_index = reftable_stack_next_update_index(st),
			.value_type = REFTABLE_REF_SYMREF,
			.value.symref = "master",
		};
		char name[100];

		snprintf(name, sizeof(name), "branch%04d", i);
		ref.refname = name;

		/*
		 * Disable auto-compaction for all but the last runs. Like this
		 * we can ensure that we indeed honor this setting and have
		 * better control over when exactly auto compaction runs.
		 */
		st->config.disable_auto_compact = i != n;

		err = reftable_stack_new_addition(&add, st);
		EXPECT_ERR(err);

		err = reftable_addition_add(add, &write_test_ref, &ref);
		EXPECT_ERR(err);

		err = reftable_addition_commit(add);
		EXPECT_ERR(err);

		reftable_addition_destroy(add);

		/*
		 * The stack length should grow continuously for all runs where
		 * auto compaction is disabled. When enabled, we should merge
		 * all tables in the stack.
		 */
		if (i != n)
			EXPECT(st->merged->stack_len == i + 1);
		else
			EXPECT(st->merged->stack_len == 1);
	}

	reftable_stack_destroy(st);
	clear_dir(dir);
}

<<<<<<< HEAD
static void test_reftable_stack_auto_compaction_fails_gracefully(void)
{
	struct reftable_ref_record ref = {
		.refname = "refs/heads/master",
		.update_index = 1,
		.value_type = REFTABLE_REF_VAL1,
		.value.val1 = {0x01},
	};
	struct reftable_write_options cfg = {0};
	struct reftable_stack *st;
	struct strbuf table_path = STRBUF_INIT;
	char *dir = get_tmp_dir(__LINE__);
	int err;

	err = reftable_new_stack(&st, dir, cfg);
	EXPECT_ERR(err);

	err = reftable_stack_add(st, write_test_ref, &ref);
	EXPECT_ERR(err);
	EXPECT(st->merged->stack_len == 1);
	EXPECT(st->stats.attempts == 0);
	EXPECT(st->stats.failures == 0);

	/*
	 * Lock the newly written table such that it cannot be compacted.
	 * Adding a new table to the stack should not be impacted by this, even
	 * though auto-compaction will now fail.
	 */
	strbuf_addf(&table_path, "%s/%s.lock", dir, st->readers[0]->name);
	write_file_buf(table_path.buf, "", 0);

	ref.update_index = 2;
	err = reftable_stack_add(st, write_test_ref, &ref);
	EXPECT_ERR(err);
	EXPECT(st->merged->stack_len == 2);
	EXPECT(st->stats.attempts == 1);
	EXPECT(st->stats.failures == 1);

	reftable_stack_destroy(st);
	strbuf_release(&table_path);
	clear_dir(dir);
}

static void test_reftable_stack_validate_refname(void)
{
	struct reftable_write_options cfg = { 0 };
	struct reftable_stack *st = NULL;
	int err;
	char *dir = get_tmp_dir(__LINE__);

	int i;
	struct reftable_ref_record ref = {
		.refname = "a/b",
		.update_index = 1,
		.value_type = REFTABLE_REF_SYMREF,
		.value.symref = "master",
	};
	char *additions[] = { "a", "a/b/c" };

	err = reftable_new_stack(&st, dir, cfg);
	EXPECT_ERR(err);

	err = reftable_stack_add(st, &write_test_ref, &ref);
	EXPECT_ERR(err);

	for (i = 0; i < ARRAY_SIZE(additions); i++) {
		struct reftable_ref_record ref = {
			.refname = additions[i],
			.update_index = 1,
			.value_type = REFTABLE_REF_SYMREF,
			.value.symref = "master",
		};

		err = reftable_stack_add(st, &write_test_ref, &ref);
		EXPECT(err == REFTABLE_NAME_CONFLICT);
	}

	reftable_stack_destroy(st);
	clear_dir(dir);
}

=======
>>>>>>> fa74f322
static int write_error(struct reftable_writer *wr, void *arg)
{
	return *((int *)arg);
}

static void test_reftable_stack_update_index_check(void)
{
	char *dir = get_tmp_dir(__LINE__);

	struct reftable_write_options cfg = { 0 };
	struct reftable_stack *st = NULL;
	int err;
	struct reftable_ref_record ref1 = {
		.refname = "name1",
		.update_index = 1,
		.value_type = REFTABLE_REF_SYMREF,
		.value.symref = "master",
	};
	struct reftable_ref_record ref2 = {
		.refname = "name2",
		.update_index = 1,
		.value_type = REFTABLE_REF_SYMREF,
		.value.symref = "master",
	};

	err = reftable_new_stack(&st, dir, cfg);
	EXPECT_ERR(err);

	err = reftable_stack_add(st, &write_test_ref, &ref1);
	EXPECT_ERR(err);

	err = reftable_stack_add(st, &write_test_ref, &ref2);
	EXPECT(err == REFTABLE_API_ERROR);
	reftable_stack_destroy(st);
	clear_dir(dir);
}

static void test_reftable_stack_lock_failure(void)
{
	char *dir = get_tmp_dir(__LINE__);

	struct reftable_write_options cfg = { 0 };
	struct reftable_stack *st = NULL;
	int err, i;

	err = reftable_new_stack(&st, dir, cfg);
	EXPECT_ERR(err);
	for (i = -1; i != REFTABLE_EMPTY_TABLE_ERROR; i--) {
		err = reftable_stack_add(st, &write_error, &i);
		EXPECT(err == i);
	}

	reftable_stack_destroy(st);
	clear_dir(dir);
}

static void test_reftable_stack_add(void)
{
	int i = 0;
	int err = 0;
	struct reftable_write_options cfg = {
		.exact_log_message = 1,
		.default_permissions = 0660,
		.disable_auto_compact = 1,
	};
	struct reftable_stack *st = NULL;
	char *dir = get_tmp_dir(__LINE__);
	struct reftable_ref_record refs[2] = { { NULL } };
	struct reftable_log_record logs[2] = { { NULL } };
	struct strbuf path = STRBUF_INIT;
	struct stat stat_result;
	int N = ARRAY_SIZE(refs);

	err = reftable_new_stack(&st, dir, cfg);
	EXPECT_ERR(err);

	for (i = 0; i < N; i++) {
		char buf[256];
		snprintf(buf, sizeof(buf), "branch%02d", i);
		refs[i].refname = xstrdup(buf);
		refs[i].update_index = i + 1;
		refs[i].value_type = REFTABLE_REF_VAL1;
		set_test_hash(refs[i].value.val1, i);

		logs[i].refname = xstrdup(buf);
		logs[i].update_index = N + i + 1;
		logs[i].value_type = REFTABLE_LOG_UPDATE;
		logs[i].value.update.email = xstrdup("identity@invalid");
		set_test_hash(logs[i].value.update.new_hash, i);
	}

	for (i = 0; i < N; i++) {
		int err = reftable_stack_add(st, &write_test_ref, &refs[i]);
		EXPECT_ERR(err);
	}

	for (i = 0; i < N; i++) {
		struct write_log_arg arg = {
			.log = &logs[i],
			.update_index = reftable_stack_next_update_index(st),
		};
		int err = reftable_stack_add(st, &write_test_log, &arg);
		EXPECT_ERR(err);
	}

	err = reftable_stack_compact_all(st, NULL);
	EXPECT_ERR(err);

	for (i = 0; i < N; i++) {
		struct reftable_ref_record dest = { NULL };

		int err = reftable_stack_read_ref(st, refs[i].refname, &dest);
		EXPECT_ERR(err);
		EXPECT(reftable_ref_record_equal(&dest, refs + i,
						 GIT_SHA1_RAWSZ));
		reftable_ref_record_release(&dest);
	}

	for (i = 0; i < N; i++) {
		struct reftable_log_record dest = { NULL };
		int err = reftable_stack_read_log(st, refs[i].refname, &dest);
		EXPECT_ERR(err);
		EXPECT(reftable_log_record_equal(&dest, logs + i,
						 GIT_SHA1_RAWSZ));
		reftable_log_record_release(&dest);
	}

#ifndef GIT_WINDOWS_NATIVE
	strbuf_addstr(&path, dir);
	strbuf_addstr(&path, "/tables.list");
	err = stat(path.buf, &stat_result);
	EXPECT(!err);
	EXPECT((stat_result.st_mode & 0777) == cfg.default_permissions);

	strbuf_reset(&path);
	strbuf_addstr(&path, dir);
	strbuf_addstr(&path, "/");
	/* do not try at home; not an external API for reftable. */
	strbuf_addstr(&path, st->readers[0]->name);
	err = stat(path.buf, &stat_result);
	EXPECT(!err);
	EXPECT((stat_result.st_mode & 0777) == cfg.default_permissions);
#else
	(void) stat_result;
#endif

	/* cleanup */
	reftable_stack_destroy(st);
	for (i = 0; i < N; i++) {
		reftable_ref_record_release(&refs[i]);
		reftable_log_record_release(&logs[i]);
	}
	strbuf_release(&path);
	clear_dir(dir);
}

static void test_reftable_stack_log_normalize(void)
{
	int err = 0;
	struct reftable_write_options cfg = {
		0,
	};
	struct reftable_stack *st = NULL;
	char *dir = get_tmp_dir(__LINE__);
	struct reftable_log_record input = {
		.refname = "branch",
		.update_index = 1,
		.value_type = REFTABLE_LOG_UPDATE,
		.value = {
			.update = {
				.new_hash = { 1 },
				.old_hash = { 2 },
			},
		},
	};
	struct reftable_log_record dest = {
		.update_index = 0,
	};
	struct write_log_arg arg = {
		.log = &input,
		.update_index = 1,
	};

	err = reftable_new_stack(&st, dir, cfg);
	EXPECT_ERR(err);

	input.value.update.message = "one\ntwo";
	err = reftable_stack_add(st, &write_test_log, &arg);
	EXPECT(err == REFTABLE_API_ERROR);

	input.value.update.message = "one";
	err = reftable_stack_add(st, &write_test_log, &arg);
	EXPECT_ERR(err);

	err = reftable_stack_read_log(st, input.refname, &dest);
	EXPECT_ERR(err);
	EXPECT(0 == strcmp(dest.value.update.message, "one\n"));

	input.value.update.message = "two\n";
	arg.update_index = 2;
	err = reftable_stack_add(st, &write_test_log, &arg);
	EXPECT_ERR(err);
	err = reftable_stack_read_log(st, input.refname, &dest);
	EXPECT_ERR(err);
	EXPECT(0 == strcmp(dest.value.update.message, "two\n"));

	/* cleanup */
	reftable_stack_destroy(st);
	reftable_log_record_release(&dest);
	clear_dir(dir);
}

static void test_reftable_stack_tombstone(void)
{
	int i = 0;
	char *dir = get_tmp_dir(__LINE__);

	struct reftable_write_options cfg = { 0 };
	struct reftable_stack *st = NULL;
	int err;
	struct reftable_ref_record refs[2] = { { NULL } };
	struct reftable_log_record logs[2] = { { NULL } };
	int N = ARRAY_SIZE(refs);
	struct reftable_ref_record dest = { NULL };
	struct reftable_log_record log_dest = { NULL };


	err = reftable_new_stack(&st, dir, cfg);
	EXPECT_ERR(err);

	/* even entries add the refs, odd entries delete them. */
	for (i = 0; i < N; i++) {
		const char *buf = "branch";
		refs[i].refname = xstrdup(buf);
		refs[i].update_index = i + 1;
		if (i % 2 == 0) {
			refs[i].value_type = REFTABLE_REF_VAL1;
			set_test_hash(refs[i].value.val1, i);
		}

		logs[i].refname = xstrdup(buf);
		/* update_index is part of the key. */
		logs[i].update_index = 42;
		if (i % 2 == 0) {
			logs[i].value_type = REFTABLE_LOG_UPDATE;
			set_test_hash(logs[i].value.update.new_hash, i);
			logs[i].value.update.email =
				xstrdup("identity@invalid");
		}
	}
	for (i = 0; i < N; i++) {
		int err = reftable_stack_add(st, &write_test_ref, &refs[i]);
		EXPECT_ERR(err);
	}

	for (i = 0; i < N; i++) {
		struct write_log_arg arg = {
			.log = &logs[i],
			.update_index = reftable_stack_next_update_index(st),
		};
		int err = reftable_stack_add(st, &write_test_log, &arg);
		EXPECT_ERR(err);
	}

	err = reftable_stack_read_ref(st, "branch", &dest);
	EXPECT(err == 1);
	reftable_ref_record_release(&dest);

	err = reftable_stack_read_log(st, "branch", &log_dest);
	EXPECT(err == 1);
	reftable_log_record_release(&log_dest);

	err = reftable_stack_compact_all(st, NULL);
	EXPECT_ERR(err);

	err = reftable_stack_read_ref(st, "branch", &dest);
	EXPECT(err == 1);

	err = reftable_stack_read_log(st, "branch", &log_dest);
	EXPECT(err == 1);
	reftable_ref_record_release(&dest);
	reftable_log_record_release(&log_dest);

	/* cleanup */
	reftable_stack_destroy(st);
	for (i = 0; i < N; i++) {
		reftable_ref_record_release(&refs[i]);
		reftable_log_record_release(&logs[i]);
	}
	clear_dir(dir);
}

static void test_reftable_stack_hash_id(void)
{
	char *dir = get_tmp_dir(__LINE__);

	struct reftable_write_options cfg = { 0 };
	struct reftable_stack *st = NULL;
	int err;

	struct reftable_ref_record ref = {
		.refname = "master",
		.value_type = REFTABLE_REF_SYMREF,
		.value.symref = "target",
		.update_index = 1,
	};
	struct reftable_write_options cfg32 = { .hash_id = GIT_SHA256_FORMAT_ID };
	struct reftable_stack *st32 = NULL;
	struct reftable_write_options cfg_default = { 0 };
	struct reftable_stack *st_default = NULL;
	struct reftable_ref_record dest = { NULL };

	err = reftable_new_stack(&st, dir, cfg);
	EXPECT_ERR(err);

	err = reftable_stack_add(st, &write_test_ref, &ref);
	EXPECT_ERR(err);

	/* can't read it with the wrong hash ID. */
	err = reftable_new_stack(&st32, dir, cfg32);
	EXPECT(err == REFTABLE_FORMAT_ERROR);

	/* check that we can read it back with default config too. */
	err = reftable_new_stack(&st_default, dir, cfg_default);
	EXPECT_ERR(err);

	err = reftable_stack_read_ref(st_default, "master", &dest);
	EXPECT_ERR(err);

	EXPECT(reftable_ref_record_equal(&ref, &dest, GIT_SHA1_RAWSZ));
	reftable_ref_record_release(&dest);
	reftable_stack_destroy(st);
	reftable_stack_destroy(st_default);
	clear_dir(dir);
}

static void test_suggest_compaction_segment(void)
{
	uint64_t sizes[] = { 512, 64, 17, 16, 9, 9, 9, 16, 2, 16 };
	struct segment min =
		suggest_compaction_segment(sizes, ARRAY_SIZE(sizes));
	EXPECT(min.start == 1);
	EXPECT(min.end == 10);
}

static void test_suggest_compaction_segment_nothing(void)
{
	uint64_t sizes[] = { 64, 32, 16, 8, 4, 2 };
	struct segment result =
		suggest_compaction_segment(sizes, ARRAY_SIZE(sizes));
	EXPECT(result.start == result.end);
}

static void test_reflog_expire(void)
{
	char *dir = get_tmp_dir(__LINE__);

	struct reftable_write_options cfg = { 0 };
	struct reftable_stack *st = NULL;
	struct reftable_log_record logs[20] = { { NULL } };
	int N = ARRAY_SIZE(logs) - 1;
	int i = 0;
	int err;
	struct reftable_log_expiry_config expiry = {
		.time = 10,
	};
	struct reftable_log_record log = { NULL };


	err = reftable_new_stack(&st, dir, cfg);
	EXPECT_ERR(err);

	for (i = 1; i <= N; i++) {
		char buf[256];
		snprintf(buf, sizeof(buf), "branch%02d", i);

		logs[i].refname = xstrdup(buf);
		logs[i].update_index = i;
		logs[i].value_type = REFTABLE_LOG_UPDATE;
		logs[i].value.update.time = i;
		logs[i].value.update.email = xstrdup("identity@invalid");
		set_test_hash(logs[i].value.update.new_hash, i);
	}

	for (i = 1; i <= N; i++) {
		struct write_log_arg arg = {
			.log = &logs[i],
			.update_index = reftable_stack_next_update_index(st),
		};
		int err = reftable_stack_add(st, &write_test_log, &arg);
		EXPECT_ERR(err);
	}

	err = reftable_stack_compact_all(st, NULL);
	EXPECT_ERR(err);

	err = reftable_stack_compact_all(st, &expiry);
	EXPECT_ERR(err);

	err = reftable_stack_read_log(st, logs[9].refname, &log);
	EXPECT(err == 1);

	err = reftable_stack_read_log(st, logs[11].refname, &log);
	EXPECT_ERR(err);

	expiry.min_update_index = 15;
	err = reftable_stack_compact_all(st, &expiry);
	EXPECT_ERR(err);

	err = reftable_stack_read_log(st, logs[14].refname, &log);
	EXPECT(err == 1);

	err = reftable_stack_read_log(st, logs[16].refname, &log);
	EXPECT_ERR(err);

	/* cleanup */
	reftable_stack_destroy(st);
	for (i = 0; i <= N; i++) {
		reftable_log_record_release(&logs[i]);
	}
	clear_dir(dir);
	reftable_log_record_release(&log);
}

static int write_nothing(struct reftable_writer *wr, void *arg)
{
	reftable_writer_set_limits(wr, 1, 1);
	return 0;
}

static void test_empty_add(void)
{
	struct reftable_write_options cfg = { 0 };
	struct reftable_stack *st = NULL;
	int err;
	char *dir = get_tmp_dir(__LINE__);

	struct reftable_stack *st2 = NULL;


	err = reftable_new_stack(&st, dir, cfg);
	EXPECT_ERR(err);

	err = reftable_stack_add(st, &write_nothing, NULL);
	EXPECT_ERR(err);

	err = reftable_new_stack(&st2, dir, cfg);
	EXPECT_ERR(err);
	clear_dir(dir);
	reftable_stack_destroy(st);
	reftable_stack_destroy(st2);
}

static int fastlog2(uint64_t sz)
{
	int l = 0;
	if (sz == 0)
		return 0;
	for (; sz; sz /= 2)
		l++;
	return l - 1;
}

static void test_reftable_stack_auto_compaction(void)
{
	struct reftable_write_options cfg = {
		.disable_auto_compact = 1,
	};
	struct reftable_stack *st = NULL;
	char *dir = get_tmp_dir(__LINE__);

	int err, i;
	int N = 100;

	err = reftable_new_stack(&st, dir, cfg);
	EXPECT_ERR(err);

	for (i = 0; i < N; i++) {
		char name[100];
		struct reftable_ref_record ref = {
			.refname = name,
			.update_index = reftable_stack_next_update_index(st),
			.value_type = REFTABLE_REF_SYMREF,
			.value.symref = "master",
		};
		snprintf(name, sizeof(name), "branch%04d", i);

		err = reftable_stack_add(st, &write_test_ref, &ref);
		EXPECT_ERR(err);

		err = reftable_stack_auto_compact(st);
		EXPECT_ERR(err);
		EXPECT(i < 3 || st->merged->stack_len < 2 * fastlog2(i));
	}

	EXPECT(reftable_stack_compaction_stats(st)->entries_written <
	       (uint64_t)(N * fastlog2(N)));

	reftable_stack_destroy(st);
	clear_dir(dir);
}

static void test_reftable_stack_add_performs_auto_compaction(void)
{
	struct reftable_write_options cfg = { 0 };
	struct reftable_stack *st = NULL;
	struct strbuf refname = STRBUF_INIT;
	char *dir = get_tmp_dir(__LINE__);
	int err, i, n = 20;

	err = reftable_new_stack(&st, dir, cfg);
	EXPECT_ERR(err);

	for (i = 0; i <= n; i++) {
		struct reftable_ref_record ref = {
			.update_index = reftable_stack_next_update_index(st),
			.value_type = REFTABLE_REF_SYMREF,
			.value.symref = "master",
		};

		/*
		 * Disable auto-compaction for all but the last runs. Like this
		 * we can ensure that we indeed honor this setting and have
		 * better control over when exactly auto compaction runs.
		 */
		st->config.disable_auto_compact = i != n;

		strbuf_reset(&refname);
		strbuf_addf(&refname, "branch-%04d", i);
		ref.refname = refname.buf;

		err = reftable_stack_add(st, &write_test_ref, &ref);
		EXPECT_ERR(err);

		/*
		 * The stack length should grow continuously for all runs where
		 * auto compaction is disabled. When enabled, we should merge
		 * all tables in the stack.
		 */
		if (i != n)
			EXPECT(st->merged->stack_len == i + 1);
		else
			EXPECT(st->merged->stack_len == 1);
	}

	reftable_stack_destroy(st);
	strbuf_release(&refname);
	clear_dir(dir);
}

static void test_reftable_stack_compaction_concurrent(void)
{
	struct reftable_write_options cfg = { 0 };
	struct reftable_stack *st1 = NULL, *st2 = NULL;
	char *dir = get_tmp_dir(__LINE__);

	int err, i;
	int N = 3;

	err = reftable_new_stack(&st1, dir, cfg);
	EXPECT_ERR(err);

	for (i = 0; i < N; i++) {
		char name[100];
		struct reftable_ref_record ref = {
			.refname = name,
			.update_index = reftable_stack_next_update_index(st1),
			.value_type = REFTABLE_REF_SYMREF,
			.value.symref = "master",
		};
		snprintf(name, sizeof(name), "branch%04d", i);

		err = reftable_stack_add(st1, &write_test_ref, &ref);
		EXPECT_ERR(err);
	}

	err = reftable_new_stack(&st2, dir, cfg);
	EXPECT_ERR(err);

	err = reftable_stack_compact_all(st1, NULL);
	EXPECT_ERR(err);

	reftable_stack_destroy(st1);
	reftable_stack_destroy(st2);

	EXPECT(count_dir_entries(dir) == 2);
	clear_dir(dir);
}

static void unclean_stack_close(struct reftable_stack *st)
{
	/* break abstraction boundary to simulate unclean shutdown. */
	int i = 0;
	for (; i < st->readers_len; i++) {
		reftable_reader_free(st->readers[i]);
	}
	st->readers_len = 0;
	FREE_AND_NULL(st->readers);
}

static void test_reftable_stack_compaction_concurrent_clean(void)
{
	struct reftable_write_options cfg = { 0 };
	struct reftable_stack *st1 = NULL, *st2 = NULL, *st3 = NULL;
	char *dir = get_tmp_dir(__LINE__);

	int err, i;
	int N = 3;

	err = reftable_new_stack(&st1, dir, cfg);
	EXPECT_ERR(err);

	for (i = 0; i < N; i++) {
		char name[100];
		struct reftable_ref_record ref = {
			.refname = name,
			.update_index = reftable_stack_next_update_index(st1),
			.value_type = REFTABLE_REF_SYMREF,
			.value.symref = "master",
		};
		snprintf(name, sizeof(name), "branch%04d", i);

		err = reftable_stack_add(st1, &write_test_ref, &ref);
		EXPECT_ERR(err);
	}

	err = reftable_new_stack(&st2, dir, cfg);
	EXPECT_ERR(err);

	err = reftable_stack_compact_all(st1, NULL);
	EXPECT_ERR(err);

	unclean_stack_close(st1);
	unclean_stack_close(st2);

	err = reftable_new_stack(&st3, dir, cfg);
	EXPECT_ERR(err);

	err = reftable_stack_clean(st3);
	EXPECT_ERR(err);
	EXPECT(count_dir_entries(dir) == 2);

	reftable_stack_destroy(st1);
	reftable_stack_destroy(st2);
	reftable_stack_destroy(st3);

	clear_dir(dir);
}

int stack_test_main(int argc, const char *argv[])
{
	RUN_TEST(test_empty_add);
	RUN_TEST(test_names_equal);
	RUN_TEST(test_parse_names);
	RUN_TEST(test_read_file);
	RUN_TEST(test_reflog_expire);
	RUN_TEST(test_reftable_stack_add);
	RUN_TEST(test_reftable_stack_add_one);
	RUN_TEST(test_reftable_stack_auto_compaction);
	RUN_TEST(test_reftable_stack_add_performs_auto_compaction);
	RUN_TEST(test_reftable_stack_compaction_concurrent);
	RUN_TEST(test_reftable_stack_compaction_concurrent_clean);
	RUN_TEST(test_reftable_stack_hash_id);
	RUN_TEST(test_reftable_stack_lock_failure);
	RUN_TEST(test_reftable_stack_log_normalize);
	RUN_TEST(test_reftable_stack_tombstone);
	RUN_TEST(test_reftable_stack_transaction_api);
	RUN_TEST(test_reftable_stack_transaction_api_performs_auto_compaction);
	RUN_TEST(test_reftable_stack_auto_compaction_fails_gracefully);
	RUN_TEST(test_reftable_stack_update_index_check);
	RUN_TEST(test_reftable_stack_uptodate);
<<<<<<< HEAD
	RUN_TEST(test_reftable_stack_validate_refname);
=======
	RUN_TEST(test_sizes_to_segments);
	RUN_TEST(test_sizes_to_segments_all_equal);
	RUN_TEST(test_sizes_to_segments_empty);
>>>>>>> fa74f322
	RUN_TEST(test_suggest_compaction_segment);
	RUN_TEST(test_suggest_compaction_segment_nothing);
	return 0;
}<|MERGE_RESOLUTION|>--- conflicted
+++ resolved
@@ -353,7 +353,6 @@
 	clear_dir(dir);
 }
 
-<<<<<<< HEAD
 static void test_reftable_stack_auto_compaction_fails_gracefully(void)
 {
 	struct reftable_ref_record ref = {
@@ -397,46 +396,6 @@
 	clear_dir(dir);
 }
 
-static void test_reftable_stack_validate_refname(void)
-{
-	struct reftable_write_options cfg = { 0 };
-	struct reftable_stack *st = NULL;
-	int err;
-	char *dir = get_tmp_dir(__LINE__);
-
-	int i;
-	struct reftable_ref_record ref = {
-		.refname = "a/b",
-		.update_index = 1,
-		.value_type = REFTABLE_REF_SYMREF,
-		.value.symref = "master",
-	};
-	char *additions[] = { "a", "a/b/c" };
-
-	err = reftable_new_stack(&st, dir, cfg);
-	EXPECT_ERR(err);
-
-	err = reftable_stack_add(st, &write_test_ref, &ref);
-	EXPECT_ERR(err);
-
-	for (i = 0; i < ARRAY_SIZE(additions); i++) {
-		struct reftable_ref_record ref = {
-			.refname = additions[i],
-			.update_index = 1,
-			.value_type = REFTABLE_REF_SYMREF,
-			.value.symref = "master",
-		};
-
-		err = reftable_stack_add(st, &write_test_ref, &ref);
-		EXPECT(err == REFTABLE_NAME_CONFLICT);
-	}
-
-	reftable_stack_destroy(st);
-	clear_dir(dir);
-}
-
-=======
->>>>>>> fa74f322
 static int write_error(struct reftable_writer *wr, void *arg)
 {
 	return *((int *)arg);
@@ -1108,13 +1067,6 @@
 	RUN_TEST(test_reftable_stack_auto_compaction_fails_gracefully);
 	RUN_TEST(test_reftable_stack_update_index_check);
 	RUN_TEST(test_reftable_stack_uptodate);
-<<<<<<< HEAD
-	RUN_TEST(test_reftable_stack_validate_refname);
-=======
-	RUN_TEST(test_sizes_to_segments);
-	RUN_TEST(test_sizes_to_segments_all_equal);
-	RUN_TEST(test_sizes_to_segments_empty);
->>>>>>> fa74f322
 	RUN_TEST(test_suggest_compaction_segment);
 	RUN_TEST(test_suggest_compaction_segment_nothing);
 	return 0;
