--- conflicted
+++ resolved
@@ -9,13 +9,6 @@
 #ifndef REFTABLE_TESTS_H
 #define REFTABLE_TESTS_H
 
-<<<<<<< HEAD
-int block_test_main(int argc, const char **argv);
-=======
-int basics_test_main(int argc, const char **argv);
-int record_test_main(int argc, const char **argv);
-int readwrite_test_main(int argc, const char **argv);
->>>>>>> 08e83b5e
 int stack_test_main(int argc, const char **argv);
 
 #endif