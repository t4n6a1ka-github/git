--- conflicted
+++ resolved
@@ -1105,17 +1105,13 @@
 }
 
 __git_whitespacelist="nowarn warn error error-all fix"
-__git_am_inprogress_options="--skip --continue --resolved --abort"
+__git_am_inprogress_options="--skip --continue --resolved --abort --quit --show-current-patch"
 
 _git_am ()
 {
 	__git_find_repo_path
 	if [ -d "$__git_repo_path"/rebase-apply ]; then
-<<<<<<< HEAD
-		__gitcomp "--skip --continue --resolved --abort --quit --show-current-patch"
-=======
 		__gitcomp "$__git_am_inprogress_options"
->>>>>>> 27b42d04
 		return
 	fi
 	case "$cur" in
@@ -1452,15 +1448,6 @@
 
 __git_fetch_recurse_submodules="yes on-demand no"
 
-<<<<<<< HEAD
-__git_fetch_options="
-	--quiet --verbose --append --upload-pack --force --keep --depth=
-	--tags --no-tags --all --prune --dry-run --recurse-submodules=
-	--unshallow --update-shallow --prune-tags
-"
-
-=======
->>>>>>> 27b42d04
 _git_fetch ()
 {
 	case "$cur" in
