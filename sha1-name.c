#include "cache.h"
#include "config.h"
#include "tag.h"
#include "commit.h"
#include "tree.h"
#include "blob.h"
#include "tree-walk.h"
#include "refs.h"
#include "remote.h"
#include "dir.h"
#include "sha1-array.h"
#include "packfile.h"
#include "object-store.h"
#include "repository.h"
<<<<<<< HEAD
#include "midx.h"
=======
#include "commit-reach.h"
>>>>>>> 6621c838

static int get_oid_oneline(const char *, struct object_id *, struct commit_list *);

typedef int (*disambiguate_hint_fn)(const struct object_id *, void *);

struct disambiguate_state {
	int len; /* length of prefix in hex chars */
	char hex_pfx[GIT_MAX_HEXSZ + 1];
	struct object_id bin_pfx;

	disambiguate_hint_fn fn;
	void *cb_data;
	struct object_id candidate;
	unsigned candidate_exists:1;
	unsigned candidate_checked:1;
	unsigned candidate_ok:1;
	unsigned disambiguate_fn_used:1;
	unsigned ambiguous:1;
	unsigned always_call_fn:1;
};

static void update_candidates(struct disambiguate_state *ds, const struct object_id *current)
{
	if (ds->always_call_fn) {
		ds->ambiguous = ds->fn(current, ds->cb_data) ? 1 : 0;
		return;
	}
	if (!ds->candidate_exists) {
		/* this is the first candidate */
		oidcpy(&ds->candidate, current);
		ds->candidate_exists = 1;
		return;
	} else if (!oidcmp(&ds->candidate, current)) {
		/* the same as what we already have seen */
		return;
	}

	if (!ds->fn) {
		/* cannot disambiguate between ds->candidate and current */
		ds->ambiguous = 1;
		return;
	}

	if (!ds->candidate_checked) {
		ds->candidate_ok = ds->fn(&ds->candidate, ds->cb_data);
		ds->disambiguate_fn_used = 1;
		ds->candidate_checked = 1;
	}

	if (!ds->candidate_ok) {
		/* discard the candidate; we know it does not satisfy fn */
		oidcpy(&ds->candidate, current);
		ds->candidate_checked = 0;
		return;
	}

	/* if we reach this point, we know ds->candidate satisfies fn */
	if (ds->fn(current, ds->cb_data)) {
		/*
		 * if both current and candidate satisfy fn, we cannot
		 * disambiguate.
		 */
		ds->candidate_ok = 0;
		ds->ambiguous = 1;
	}

	/* otherwise, current can be discarded and candidate is still good */
}

static int append_loose_object(const struct object_id *oid, const char *path,
			       void *data)
{
	oid_array_append(data, oid);
	return 0;
}

static int match_sha(unsigned, const unsigned char *, const unsigned char *);

static void find_short_object_filename(struct disambiguate_state *ds)
{
	int subdir_nr = ds->bin_pfx.hash[0];
	struct alternate_object_database *alt;
	static struct alternate_object_database *fakeent;

	if (!fakeent) {
		/*
		 * Create a "fake" alternate object database that
		 * points to our own object database, to make it
		 * easier to get a temporary working space in
		 * alt->name/alt->base while iterating over the
		 * object databases including our own.
		 */
		fakeent = alloc_alt_odb(get_object_directory());
	}
	fakeent->next = the_repository->objects->alt_odb_list;

	for (alt = fakeent; alt && !ds->ambiguous; alt = alt->next) {
		int pos;

		if (!alt->loose_objects_subdir_seen[subdir_nr]) {
			struct strbuf *buf = alt_scratch_buf(alt);
			for_each_file_in_obj_subdir(subdir_nr, buf,
						    append_loose_object,
						    NULL, NULL,
						    &alt->loose_objects_cache);
			alt->loose_objects_subdir_seen[subdir_nr] = 1;
		}

		pos = oid_array_lookup(&alt->loose_objects_cache, &ds->bin_pfx);
		if (pos < 0)
			pos = -1 - pos;
		while (!ds->ambiguous && pos < alt->loose_objects_cache.nr) {
			const struct object_id *oid;
			oid = alt->loose_objects_cache.oid + pos;
			if (!match_sha(ds->len, ds->bin_pfx.hash, oid->hash))
				break;
			update_candidates(ds, oid);
			pos++;
		}
	}
}

static int match_sha(unsigned len, const unsigned char *a, const unsigned char *b)
{
	do {
		if (*a != *b)
			return 0;
		a++;
		b++;
		len -= 2;
	} while (len > 1);
	if (len)
		if ((*a ^ *b) & 0xf0)
			return 0;
	return 1;
}

static void unique_in_midx(struct multi_pack_index *m,
			   struct disambiguate_state *ds)
{
	uint32_t num, i, first = 0;
	const struct object_id *current = NULL;
	num = m->num_objects;

	if (!num)
		return;

	bsearch_midx(&ds->bin_pfx, m, &first);

	/*
	 * At this point, "first" is the location of the lowest object
	 * with an object name that could match "bin_pfx".  See if we have
	 * 0, 1 or more objects that actually match(es).
	 */
	for (i = first; i < num && !ds->ambiguous; i++) {
		struct object_id oid;
		current = nth_midxed_object_oid(&oid, m, i);
		if (!match_sha(ds->len, ds->bin_pfx.hash, current->hash))
			break;
		update_candidates(ds, current);
	}
}

static void unique_in_pack(struct packed_git *p,
			   struct disambiguate_state *ds)
{
	uint32_t num, i, first = 0;
	const struct object_id *current = NULL;

	if (open_pack_index(p) || !p->num_objects)
		return;

	num = p->num_objects;
	bsearch_pack(&ds->bin_pfx, p, &first);

	/*
	 * At this point, "first" is the location of the lowest object
	 * with an object name that could match "bin_pfx".  See if we have
	 * 0, 1 or more objects that actually match(es).
	 */
	for (i = first; i < num && !ds->ambiguous; i++) {
		struct object_id oid;
		current = nth_packed_object_oid(&oid, p, i);
		if (!match_sha(ds->len, ds->bin_pfx.hash, current->hash))
			break;
		update_candidates(ds, current);
	}
}

static void find_short_packed_object(struct disambiguate_state *ds)
{
	struct multi_pack_index *m;
	struct packed_git *p;

	for (m = get_multi_pack_index(the_repository); m && !ds->ambiguous;
	     m = m->next)
		unique_in_midx(m, ds);
	for (p = get_packed_git(the_repository); p && !ds->ambiguous;
	     p = p->next)
		unique_in_pack(p, ds);
}

#define SHORT_NAME_NOT_FOUND (-1)
#define SHORT_NAME_AMBIGUOUS (-2)

static int finish_object_disambiguation(struct disambiguate_state *ds,
					struct object_id *oid)
{
	if (ds->ambiguous)
		return SHORT_NAME_AMBIGUOUS;

	if (!ds->candidate_exists)
		return SHORT_NAME_NOT_FOUND;

	if (!ds->candidate_checked)
		/*
		 * If this is the only candidate, there is no point
		 * calling the disambiguation hint callback.
		 *
		 * On the other hand, if the current candidate
		 * replaced an earlier candidate that did _not_ pass
		 * the disambiguation hint callback, then we do have
		 * more than one objects that match the short name
		 * given, so we should make sure this one matches;
		 * otherwise, if we discovered this one and the one
		 * that we previously discarded in the reverse order,
		 * we would end up showing different results in the
		 * same repository!
		 */
		ds->candidate_ok = (!ds->disambiguate_fn_used ||
				    ds->fn(&ds->candidate, ds->cb_data));

	if (!ds->candidate_ok)
		return SHORT_NAME_AMBIGUOUS;

	oidcpy(oid, &ds->candidate);
	return 0;
}

static int disambiguate_commit_only(const struct object_id *oid, void *cb_data_unused)
{
	int kind = oid_object_info(the_repository, oid, NULL);
	return kind == OBJ_COMMIT;
}

static int disambiguate_committish_only(const struct object_id *oid, void *cb_data_unused)
{
	struct object *obj;
	int kind;

	kind = oid_object_info(the_repository, oid, NULL);
	if (kind == OBJ_COMMIT)
		return 1;
	if (kind != OBJ_TAG)
		return 0;

	/* We need to do this the hard way... */
	obj = deref_tag(the_repository, parse_object(the_repository, oid),
			NULL, 0);
	if (obj && obj->type == OBJ_COMMIT)
		return 1;
	return 0;
}

static int disambiguate_tree_only(const struct object_id *oid, void *cb_data_unused)
{
	int kind = oid_object_info(the_repository, oid, NULL);
	return kind == OBJ_TREE;
}

static int disambiguate_treeish_only(const struct object_id *oid, void *cb_data_unused)
{
	struct object *obj;
	int kind;

	kind = oid_object_info(the_repository, oid, NULL);
	if (kind == OBJ_TREE || kind == OBJ_COMMIT)
		return 1;
	if (kind != OBJ_TAG)
		return 0;

	/* We need to do this the hard way... */
	obj = deref_tag(the_repository, parse_object(the_repository, oid),
			NULL, 0);
	if (obj && (obj->type == OBJ_TREE || obj->type == OBJ_COMMIT))
		return 1;
	return 0;
}

static int disambiguate_blob_only(const struct object_id *oid, void *cb_data_unused)
{
	int kind = oid_object_info(the_repository, oid, NULL);
	return kind == OBJ_BLOB;
}

static disambiguate_hint_fn default_disambiguate_hint;

int set_disambiguate_hint_config(const char *var, const char *value)
{
	static const struct {
		const char *name;
		disambiguate_hint_fn fn;
	} hints[] = {
		{ "none", NULL },
		{ "commit", disambiguate_commit_only },
		{ "committish", disambiguate_committish_only },
		{ "tree", disambiguate_tree_only },
		{ "treeish", disambiguate_treeish_only },
		{ "blob", disambiguate_blob_only }
	};
	int i;

	if (!value)
		return config_error_nonbool(var);

	for (i = 0; i < ARRAY_SIZE(hints); i++) {
		if (!strcasecmp(value, hints[i].name)) {
			default_disambiguate_hint = hints[i].fn;
			return 0;
		}
	}

	return error("unknown hint type for '%s': %s", var, value);
}

static int init_object_disambiguation(const char *name, int len,
				      struct disambiguate_state *ds)
{
	int i;

	if (len < MINIMUM_ABBREV || len > the_hash_algo->hexsz)
		return -1;

	memset(ds, 0, sizeof(*ds));

	for (i = 0; i < len ;i++) {
		unsigned char c = name[i];
		unsigned char val;
		if (c >= '0' && c <= '9')
			val = c - '0';
		else if (c >= 'a' && c <= 'f')
			val = c - 'a' + 10;
		else if (c >= 'A' && c <='F') {
			val = c - 'A' + 10;
			c -= 'A' - 'a';
		}
		else
			return -1;
		ds->hex_pfx[i] = c;
		if (!(i & 1))
			val <<= 4;
		ds->bin_pfx.hash[i >> 1] |= val;
	}

	ds->len = len;
	ds->hex_pfx[len] = '\0';
	prepare_alt_odb(the_repository);
	return 0;
}

static int show_ambiguous_object(const struct object_id *oid, void *data)
{
	const struct disambiguate_state *ds = data;
	struct strbuf desc = STRBUF_INIT;
	int type;

	if (ds->fn && !ds->fn(oid, ds->cb_data))
		return 0;

	type = oid_object_info(the_repository, oid, NULL);
	if (type == OBJ_COMMIT) {
		struct commit *commit = lookup_commit(the_repository, oid);
		if (commit) {
			struct pretty_print_context pp = {0};
			pp.date_mode.type = DATE_SHORT;
			format_commit_message(commit, " %ad - %s", &desc, &pp);
		}
	} else if (type == OBJ_TAG) {
		struct tag *tag = lookup_tag(the_repository, oid);
		if (!parse_tag(tag) && tag->tag)
			strbuf_addf(&desc, " %s", tag->tag);
	}

	advise("  %s %s%s",
	       find_unique_abbrev(oid, DEFAULT_ABBREV),
	       type_name(type) ? type_name(type) : "unknown type",
	       desc.buf);

	strbuf_release(&desc);
	return 0;
}

static int collect_ambiguous(const struct object_id *oid, void *data)
{
	oid_array_append(data, oid);
	return 0;
}

static int sort_ambiguous(const void *a, const void *b)
{
	int a_type = oid_object_info(the_repository, a, NULL);
	int b_type = oid_object_info(the_repository, b, NULL);
	int a_type_sort;
	int b_type_sort;

	/*
	 * Sorts by hash within the same object type, just as
	 * oid_array_for_each_unique() would do.
	 */
	if (a_type == b_type)
		return oidcmp(a, b);

	/*
	 * Between object types show tags, then commits, and finally
	 * trees and blobs.
	 *
	 * The object_type enum is commit, tree, blob, tag, but we
	 * want tag, commit, tree blob. Cleverly (perhaps too
	 * cleverly) do that with modulus, since the enum assigns 1 to
	 * commit, so tag becomes 0.
	 */
	a_type_sort = a_type % 4;
	b_type_sort = b_type % 4;
	return a_type_sort > b_type_sort ? 1 : -1;
}

static int get_short_oid(const char *name, int len, struct object_id *oid,
			  unsigned flags)
{
	int status;
	struct disambiguate_state ds;
	int quietly = !!(flags & GET_OID_QUIETLY);

	if (init_object_disambiguation(name, len, &ds) < 0)
		return -1;

	if (HAS_MULTI_BITS(flags & GET_OID_DISAMBIGUATORS))
		BUG("multiple get_short_oid disambiguator flags");

	if (flags & GET_OID_COMMIT)
		ds.fn = disambiguate_commit_only;
	else if (flags & GET_OID_COMMITTISH)
		ds.fn = disambiguate_committish_only;
	else if (flags & GET_OID_TREE)
		ds.fn = disambiguate_tree_only;
	else if (flags & GET_OID_TREEISH)
		ds.fn = disambiguate_treeish_only;
	else if (flags & GET_OID_BLOB)
		ds.fn = disambiguate_blob_only;
	else
		ds.fn = default_disambiguate_hint;

	find_short_object_filename(&ds);
	find_short_packed_object(&ds);
	status = finish_object_disambiguation(&ds, oid);

	if (!quietly && (status == SHORT_NAME_AMBIGUOUS)) {
		struct oid_array collect = OID_ARRAY_INIT;

		error(_("short SHA1 %s is ambiguous"), ds.hex_pfx);

		/*
		 * We may still have ambiguity if we simply saw a series of
		 * candidates that did not satisfy our hint function. In
		 * that case, we still want to show them, so disable the hint
		 * function entirely.
		 */
		if (!ds.ambiguous)
			ds.fn = NULL;

		advise(_("The candidates are:"));
		for_each_abbrev(ds.hex_pfx, collect_ambiguous, &collect);
		QSORT(collect.oid, collect.nr, sort_ambiguous);

		if (oid_array_for_each(&collect, show_ambiguous_object, &ds))
			BUG("show_ambiguous_object shouldn't return non-zero");
		oid_array_clear(&collect);
	}

	return status;
}

int for_each_abbrev(const char *prefix, each_abbrev_fn fn, void *cb_data)
{
	struct oid_array collect = OID_ARRAY_INIT;
	struct disambiguate_state ds;
	int ret;

	if (init_object_disambiguation(prefix, strlen(prefix), &ds) < 0)
		return -1;

	ds.always_call_fn = 1;
	ds.fn = collect_ambiguous;
	ds.cb_data = &collect;
	find_short_object_filename(&ds);
	find_short_packed_object(&ds);

	ret = oid_array_for_each_unique(&collect, fn, cb_data);
	oid_array_clear(&collect);
	return ret;
}

/*
 * Return the slot of the most-significant bit set in "val". There are various
 * ways to do this quickly with fls() or __builtin_clzl(), but speed is
 * probably not a big deal here.
 */
static unsigned msb(unsigned long val)
{
	unsigned r = 0;
	while (val >>= 1)
		r++;
	return r;
}

struct min_abbrev_data {
	unsigned int init_len;
	unsigned int cur_len;
	char *hex;
	const struct object_id *oid;
};

static inline char get_hex_char_from_oid(const struct object_id *oid,
					 unsigned int pos)
{
	static const char hex[] = "0123456789abcdef";

	if ((pos & 1) == 0)
		return hex[oid->hash[pos >> 1] >> 4];
	else
		return hex[oid->hash[pos >> 1] & 0xf];
}

static int extend_abbrev_len(const struct object_id *oid, void *cb_data)
{
	struct min_abbrev_data *mad = cb_data;

	unsigned int i = mad->init_len;
	while (mad->hex[i] && mad->hex[i] == get_hex_char_from_oid(oid, i))
		i++;

	if (i < GIT_MAX_RAWSZ && i >= mad->cur_len)
		mad->cur_len = i + 1;

	return 0;
}

static void find_abbrev_len_for_midx(struct multi_pack_index *m,
				     struct min_abbrev_data *mad)
{
	int match = 0;
	uint32_t num, first = 0;
	struct object_id oid;
	const struct object_id *mad_oid;

	if (!m->num_objects)
		return;

	num = m->num_objects;
	mad_oid = mad->oid;
	match = bsearch_midx(mad_oid, m, &first);

	/*
	 * first is now the position in the packfile where we would insert
	 * mad->hash if it does not exist (or the position of mad->hash if
	 * it does exist). Hence, we consider a maximum of two objects
	 * nearby for the abbreviation length.
	 */
	mad->init_len = 0;
	if (!match) {
		if (nth_midxed_object_oid(&oid, m, first))
			extend_abbrev_len(&oid, mad);
	} else if (first < num - 1) {
		if (nth_midxed_object_oid(&oid, m, first + 1))
			extend_abbrev_len(&oid, mad);
	}
	if (first > 0) {
		if (nth_midxed_object_oid(&oid, m, first - 1))
			extend_abbrev_len(&oid, mad);
	}
	mad->init_len = mad->cur_len;
}

static void find_abbrev_len_for_pack(struct packed_git *p,
				     struct min_abbrev_data *mad)
{
	int match = 0;
	uint32_t num, first = 0;
	struct object_id oid;
	const struct object_id *mad_oid;

	if (open_pack_index(p) || !p->num_objects)
		return;

	num = p->num_objects;
	mad_oid = mad->oid;
	match = bsearch_pack(mad_oid, p, &first);

	/*
	 * first is now the position in the packfile where we would insert
	 * mad->hash if it does not exist (or the position of mad->hash if
	 * it does exist). Hence, we consider a maximum of two objects
	 * nearby for the abbreviation length.
	 */
	mad->init_len = 0;
	if (!match) {
		if (nth_packed_object_oid(&oid, p, first))
			extend_abbrev_len(&oid, mad);
	} else if (first < num - 1) {
		if (nth_packed_object_oid(&oid, p, first + 1))
			extend_abbrev_len(&oid, mad);
	}
	if (first > 0) {
		if (nth_packed_object_oid(&oid, p, first - 1))
			extend_abbrev_len(&oid, mad);
	}
	mad->init_len = mad->cur_len;
}

static void find_abbrev_len_packed(struct min_abbrev_data *mad)
{
	struct multi_pack_index *m;
	struct packed_git *p;

	for (m = get_multi_pack_index(the_repository); m; m = m->next)
		find_abbrev_len_for_midx(m, mad);
	for (p = get_packed_git(the_repository); p; p = p->next)
		find_abbrev_len_for_pack(p, mad);
}

int find_unique_abbrev_r(char *hex, const struct object_id *oid, int len)
{
	struct disambiguate_state ds;
	struct min_abbrev_data mad;
	struct object_id oid_ret;
	const unsigned hexsz = the_hash_algo->hexsz;

	if (len < 0) {
		unsigned long count = approximate_object_count();
		/*
		 * Add one because the MSB only tells us the highest bit set,
		 * not including the value of all the _other_ bits (so "15"
		 * is only one off of 2^4, but the MSB is the 3rd bit.
		 */
		len = msb(count) + 1;
		/*
		 * We now know we have on the order of 2^len objects, which
		 * expects a collision at 2^(len/2). But we also care about hex
		 * chars, not bits, and there are 4 bits per hex. So all
		 * together we need to divide by 2 and round up.
		 */
		len = DIV_ROUND_UP(len, 2);
		/*
		 * For very small repos, we stick with our regular fallback.
		 */
		if (len < FALLBACK_DEFAULT_ABBREV)
			len = FALLBACK_DEFAULT_ABBREV;
	}

	oid_to_hex_r(hex, oid);
	if (len == hexsz || !len)
		return hexsz;

	mad.init_len = len;
	mad.cur_len = len;
	mad.hex = hex;
	mad.oid = oid;

	find_abbrev_len_packed(&mad);

	if (init_object_disambiguation(hex, mad.cur_len, &ds) < 0)
		return -1;

	ds.fn = extend_abbrev_len;
	ds.always_call_fn = 1;
	ds.cb_data = (void *)&mad;

	find_short_object_filename(&ds);
	(void)finish_object_disambiguation(&ds, &oid_ret);

	hex[mad.cur_len] = 0;
	return mad.cur_len;
}

const char *find_unique_abbrev(const struct object_id *oid, int len)
{
	static int bufno;
	static char hexbuffer[4][GIT_MAX_HEXSZ + 1];
	char *hex = hexbuffer[bufno];
	bufno = (bufno + 1) % ARRAY_SIZE(hexbuffer);
	find_unique_abbrev_r(hex, oid, len);
	return hex;
}

static int ambiguous_path(const char *path, int len)
{
	int slash = 1;
	int cnt;

	for (cnt = 0; cnt < len; cnt++) {
		switch (*path++) {
		case '\0':
			break;
		case '/':
			if (slash)
				break;
			slash = 1;
			continue;
		case '.':
			continue;
		default:
			slash = 0;
			continue;
		}
		break;
	}
	return slash;
}

static inline int at_mark(const char *string, int len,
			  const char **suffix, int nr)
{
	int i;

	for (i = 0; i < nr; i++) {
		int suffix_len = strlen(suffix[i]);
		if (suffix_len <= len
		    && !strncasecmp(string, suffix[i], suffix_len))
			return suffix_len;
	}
	return 0;
}

static inline int upstream_mark(const char *string, int len)
{
	const char *suffix[] = { "@{upstream}", "@{u}" };
	return at_mark(string, len, suffix, ARRAY_SIZE(suffix));
}

static inline int push_mark(const char *string, int len)
{
	const char *suffix[] = { "@{push}" };
	return at_mark(string, len, suffix, ARRAY_SIZE(suffix));
}

static int get_oid_1(const char *name, int len, struct object_id *oid, unsigned lookup_flags);
static int interpret_nth_prior_checkout(const char *name, int namelen, struct strbuf *buf);

static int get_oid_basic(const char *str, int len, struct object_id *oid,
			  unsigned int flags)
{
	static const char *warn_msg = "refname '%.*s' is ambiguous.";
	static const char *object_name_msg = N_(
	"Git normally never creates a ref that ends with 40 hex characters\n"
	"because it will be ignored when you just specify 40-hex. These refs\n"
	"may be created by mistake. For example,\n"
	"\n"
	"  git checkout -b $br $(git rev-parse ...)\n"
	"\n"
	"where \"$br\" is somehow empty and a 40-hex ref is created. Please\n"
	"examine these refs and maybe delete them. Turn this message off by\n"
	"running \"git config advice.objectNameWarning false\"");
	struct object_id tmp_oid;
	char *real_ref = NULL;
	int refs_found = 0;
	int at, reflog_len, nth_prior = 0;

	if (len == the_hash_algo->hexsz && !get_oid_hex(str, oid)) {
		if (warn_ambiguous_refs && warn_on_object_refname_ambiguity) {
			refs_found = dwim_ref(str, len, &tmp_oid, &real_ref);
			if (refs_found > 0) {
				warning(warn_msg, len, str);
				if (advice_object_name_warning)
					fprintf(stderr, "%s\n", _(object_name_msg));
			}
			free(real_ref);
		}
		return 0;
	}

	/* basic@{time or number or -number} format to query ref-log */
	reflog_len = at = 0;
	if (len && str[len-1] == '}') {
		for (at = len-4; at >= 0; at--) {
			if (str[at] == '@' && str[at+1] == '{') {
				if (str[at+2] == '-') {
					if (at != 0)
						/* @{-N} not at start */
						return -1;
					nth_prior = 1;
					continue;
				}
				if (!upstream_mark(str + at, len - at) &&
				    !push_mark(str + at, len - at)) {
					reflog_len = (len-1) - (at+2);
					len = at;
				}
				break;
			}
		}
	}

	/* Accept only unambiguous ref paths. */
	if (len && ambiguous_path(str, len))
		return -1;

	if (nth_prior) {
		struct strbuf buf = STRBUF_INIT;
		int detached;

		if (interpret_nth_prior_checkout(str, len, &buf) > 0) {
			detached = (buf.len == the_hash_algo->hexsz && !get_oid_hex(buf.buf, oid));
			strbuf_release(&buf);
			if (detached)
				return 0;
		}
	}

	if (!len && reflog_len)
		/* allow "@{...}" to mean the current branch reflog */
		refs_found = dwim_ref("HEAD", 4, oid, &real_ref);
	else if (reflog_len)
		refs_found = dwim_log(str, len, oid, &real_ref);
	else
		refs_found = dwim_ref(str, len, oid, &real_ref);

	if (!refs_found)
		return -1;

	if (warn_ambiguous_refs && !(flags & GET_OID_QUIETLY) &&
	    (refs_found > 1 ||
	     !get_short_oid(str, len, &tmp_oid, GET_OID_QUIETLY)))
		warning(warn_msg, len, str);

	if (reflog_len) {
		int nth, i;
		timestamp_t at_time;
		timestamp_t co_time;
		int co_tz, co_cnt;

		/* Is it asking for N-th entry, or approxidate? */
		for (i = nth = 0; 0 <= nth && i < reflog_len; i++) {
			char ch = str[at+2+i];
			if ('0' <= ch && ch <= '9')
				nth = nth * 10 + ch - '0';
			else
				nth = -1;
		}
		if (100000000 <= nth) {
			at_time = nth;
			nth = -1;
		} else if (0 <= nth)
			at_time = 0;
		else {
			int errors = 0;
			char *tmp = xstrndup(str + at + 2, reflog_len);
			at_time = approxidate_careful(tmp, &errors);
			free(tmp);
			if (errors) {
				free(real_ref);
				return -1;
			}
		}
		if (read_ref_at(real_ref, flags, at_time, nth, oid, NULL,
				&co_time, &co_tz, &co_cnt)) {
			if (!len) {
				if (starts_with(real_ref, "refs/heads/")) {
					str = real_ref + 11;
					len = strlen(real_ref + 11);
				} else {
					/* detached HEAD */
					str = "HEAD";
					len = 4;
				}
			}
			if (at_time) {
				if (!(flags & GET_OID_QUIETLY)) {
					warning("Log for '%.*s' only goes "
						"back to %s.", len, str,
						show_date(co_time, co_tz, DATE_MODE(RFC2822)));
				}
			} else {
				if (flags & GET_OID_QUIETLY) {
					exit(128);
				}
				die("Log for '%.*s' only has %d entries.",
				    len, str, co_cnt);
			}
		}
	}

	free(real_ref);
	return 0;
}

static int get_parent(const char *name, int len,
		      struct object_id *result, int idx)
{
	struct object_id oid;
	int ret = get_oid_1(name, len, &oid, GET_OID_COMMITTISH);
	struct commit *commit;
	struct commit_list *p;

	if (ret)
		return ret;
	commit = lookup_commit_reference(the_repository, &oid);
	if (parse_commit(commit))
		return -1;
	if (!idx) {
		oidcpy(result, &commit->object.oid);
		return 0;
	}
	p = commit->parents;
	while (p) {
		if (!--idx) {
			oidcpy(result, &p->item->object.oid);
			return 0;
		}
		p = p->next;
	}
	return -1;
}

static int get_nth_ancestor(const char *name, int len,
			    struct object_id *result, int generation)
{
	struct object_id oid;
	struct commit *commit;
	int ret;

	ret = get_oid_1(name, len, &oid, GET_OID_COMMITTISH);
	if (ret)
		return ret;
	commit = lookup_commit_reference(the_repository, &oid);
	if (!commit)
		return -1;

	while (generation--) {
		if (parse_commit(commit) || !commit->parents)
			return -1;
		commit = commit->parents->item;
	}
	oidcpy(result, &commit->object.oid);
	return 0;
}

struct object *peel_to_type(const char *name, int namelen,
			    struct object *o, enum object_type expected_type)
{
	if (name && !namelen)
		namelen = strlen(name);
	while (1) {
		if (!o || (!o->parsed && !parse_object(the_repository, &o->oid)))
			return NULL;
		if (expected_type == OBJ_ANY || o->type == expected_type)
			return o;
		if (o->type == OBJ_TAG)
			o = ((struct tag*) o)->tagged;
		else if (o->type == OBJ_COMMIT)
			o = &(get_commit_tree(((struct commit *)o))->object);
		else {
			if (name)
				error("%.*s: expected %s type, but the object "
				      "dereferences to %s type",
				      namelen, name, type_name(expected_type),
				      type_name(o->type));
			return NULL;
		}
	}
}

static int peel_onion(const char *name, int len, struct object_id *oid,
		      unsigned lookup_flags)
{
	struct object_id outer;
	const char *sp;
	unsigned int expected_type = 0;
	struct object *o;

	/*
	 * "ref^{type}" dereferences ref repeatedly until you cannot
	 * dereference anymore, or you get an object of given type,
	 * whichever comes first.  "ref^{}" means just dereference
	 * tags until you get a non-tag.  "ref^0" is a shorthand for
	 * "ref^{commit}".  "commit^{tree}" could be used to find the
	 * top-level tree of the given commit.
	 */
	if (len < 4 || name[len-1] != '}')
		return -1;

	for (sp = name + len - 1; name <= sp; sp--) {
		int ch = *sp;
		if (ch == '{' && name < sp && sp[-1] == '^')
			break;
	}
	if (sp <= name)
		return -1;

	sp++; /* beginning of type name, or closing brace for empty */
	if (starts_with(sp, "commit}"))
		expected_type = OBJ_COMMIT;
	else if (starts_with(sp, "tag}"))
		expected_type = OBJ_TAG;
	else if (starts_with(sp, "tree}"))
		expected_type = OBJ_TREE;
	else if (starts_with(sp, "blob}"))
		expected_type = OBJ_BLOB;
	else if (starts_with(sp, "object}"))
		expected_type = OBJ_ANY;
	else if (sp[0] == '}')
		expected_type = OBJ_NONE;
	else if (sp[0] == '/')
		expected_type = OBJ_COMMIT;
	else
		return -1;

	lookup_flags &= ~GET_OID_DISAMBIGUATORS;
	if (expected_type == OBJ_COMMIT)
		lookup_flags |= GET_OID_COMMITTISH;
	else if (expected_type == OBJ_TREE)
		lookup_flags |= GET_OID_TREEISH;

	if (get_oid_1(name, sp - name - 2, &outer, lookup_flags))
		return -1;

	o = parse_object(the_repository, &outer);
	if (!o)
		return -1;
	if (!expected_type) {
		o = deref_tag(the_repository, o, name, sp - name - 2);
		if (!o || (!o->parsed && !parse_object(the_repository, &o->oid)))
			return -1;
		oidcpy(oid, &o->oid);
		return 0;
	}

	/*
	 * At this point, the syntax look correct, so
	 * if we do not get the needed object, we should
	 * barf.
	 */
	o = peel_to_type(name, len, o, expected_type);
	if (!o)
		return -1;

	oidcpy(oid, &o->oid);
	if (sp[0] == '/') {
		/* "$commit^{/foo}" */
		char *prefix;
		int ret;
		struct commit_list *list = NULL;

		/*
		 * $commit^{/}. Some regex implementation may reject.
		 * We don't need regex anyway. '' pattern always matches.
		 */
		if (sp[1] == '}')
			return 0;

		prefix = xstrndup(sp + 1, name + len - 1 - (sp + 1));
		commit_list_insert((struct commit *)o, &list);
		ret = get_oid_oneline(prefix, oid, list);
		free(prefix);
		return ret;
	}
	return 0;
}

static int get_describe_name(const char *name, int len, struct object_id *oid)
{
	const char *cp;
	unsigned flags = GET_OID_QUIETLY | GET_OID_COMMIT;

	for (cp = name + len - 1; name + 2 <= cp; cp--) {
		char ch = *cp;
		if (!isxdigit(ch)) {
			/* We must be looking at g in "SOMETHING-g"
			 * for it to be describe output.
			 */
			if (ch == 'g' && cp[-1] == '-') {
				cp++;
				len -= cp - name;
				return get_short_oid(cp, len, oid, flags);
			}
		}
	}
	return -1;
}

static int get_oid_1(const char *name, int len, struct object_id *oid, unsigned lookup_flags)
{
	int ret, has_suffix;
	const char *cp;

	/*
	 * "name~3" is "name^^^", "name~" is "name~1", and "name^" is "name^1".
	 */
	has_suffix = 0;
	for (cp = name + len - 1; name <= cp; cp--) {
		int ch = *cp;
		if ('0' <= ch && ch <= '9')
			continue;
		if (ch == '~' || ch == '^')
			has_suffix = ch;
		break;
	}

	if (has_suffix) {
		int num = 0;
		int len1 = cp - name;
		cp++;
		while (cp < name + len)
			num = num * 10 + *cp++ - '0';
		if (!num && len1 == len - 1)
			num = 1;
		if (has_suffix == '^')
			return get_parent(name, len1, oid, num);
		/* else if (has_suffix == '~') -- goes without saying */
		return get_nth_ancestor(name, len1, oid, num);
	}

	ret = peel_onion(name, len, oid, lookup_flags);
	if (!ret)
		return 0;

	ret = get_oid_basic(name, len, oid, lookup_flags);
	if (!ret)
		return 0;

	/* It could be describe output that is "SOMETHING-gXXXX" */
	ret = get_describe_name(name, len, oid);
	if (!ret)
		return 0;

	return get_short_oid(name, len, oid, lookup_flags);
}

/*
 * This interprets names like ':/Initial revision of "git"' by searching
 * through history and returning the first commit whose message starts
 * the given regular expression.
 *
 * For negative-matching, prefix the pattern-part with '!-', like: ':/!-WIP'.
 *
 * For a literal '!' character at the beginning of a pattern, you have to repeat
 * that, like: ':/!!foo'
 *
 * For future extension, all other sequences beginning with ':/!' are reserved.
 */

/* Remember to update object flag allocation in object.h */
#define ONELINE_SEEN (1u<<20)

static int handle_one_ref(const char *path, const struct object_id *oid,
			  int flag, void *cb_data)
{
	struct commit_list **list = cb_data;
	struct object *object = parse_object(the_repository, oid);
	if (!object)
		return 0;
	if (object->type == OBJ_TAG) {
		object = deref_tag(the_repository, object, path,
				   strlen(path));
		if (!object)
			return 0;
	}
	if (object->type != OBJ_COMMIT)
		return 0;
	commit_list_insert((struct commit *)object, list);
	return 0;
}

static int get_oid_oneline(const char *prefix, struct object_id *oid,
			    struct commit_list *list)
{
	struct commit_list *backup = NULL, *l;
	int found = 0;
	int negative = 0;
	regex_t regex;

	if (prefix[0] == '!') {
		prefix++;

		if (prefix[0] == '-') {
			prefix++;
			negative = 1;
		} else if (prefix[0] != '!') {
			return -1;
		}
	}

	if (regcomp(&regex, prefix, REG_EXTENDED))
		return -1;

	for (l = list; l; l = l->next) {
		l->item->object.flags |= ONELINE_SEEN;
		commit_list_insert(l->item, &backup);
	}
	while (list) {
		const char *p, *buf;
		struct commit *commit;
		int matches;

		commit = pop_most_recent_commit(&list, ONELINE_SEEN);
		if (!parse_object(the_repository, &commit->object.oid))
			continue;
		buf = get_commit_buffer(commit, NULL);
		p = strstr(buf, "\n\n");
		matches = negative ^ (p && !regexec(&regex, p + 2, 0, NULL, 0));
		unuse_commit_buffer(commit, buf);

		if (matches) {
			oidcpy(oid, &commit->object.oid);
			found = 1;
			break;
		}
	}
	regfree(&regex);
	free_commit_list(list);
	for (l = backup; l; l = l->next)
		clear_commit_marks(l->item, ONELINE_SEEN);
	free_commit_list(backup);
	return found ? 0 : -1;
}

struct grab_nth_branch_switch_cbdata {
	int remaining;
	struct strbuf buf;
};

static int grab_nth_branch_switch(struct object_id *ooid, struct object_id *noid,
				  const char *email, timestamp_t timestamp, int tz,
				  const char *message, void *cb_data)
{
	struct grab_nth_branch_switch_cbdata *cb = cb_data;
	const char *match = NULL, *target = NULL;
	size_t len;

	if (skip_prefix(message, "checkout: moving from ", &match))
		target = strstr(match, " to ");

	if (!match || !target)
		return 0;
	if (--(cb->remaining) == 0) {
		len = target - match;
		strbuf_reset(&cb->buf);
		strbuf_add(&cb->buf, match, len);
		return 1; /* we are done */
	}
	return 0;
}

/*
 * Parse @{-N} syntax, return the number of characters parsed
 * if successful; otherwise signal an error with negative value.
 */
static int interpret_nth_prior_checkout(const char *name, int namelen,
					struct strbuf *buf)
{
	long nth;
	int retval;
	struct grab_nth_branch_switch_cbdata cb;
	const char *brace;
	char *num_end;

	if (namelen < 4)
		return -1;
	if (name[0] != '@' || name[1] != '{' || name[2] != '-')
		return -1;
	brace = memchr(name, '}', namelen);
	if (!brace)
		return -1;
	nth = strtol(name + 3, &num_end, 10);
	if (num_end != brace)
		return -1;
	if (nth <= 0)
		return -1;
	cb.remaining = nth;
	strbuf_init(&cb.buf, 20);

	retval = 0;
	if (0 < for_each_reflog_ent_reverse("HEAD", grab_nth_branch_switch, &cb)) {
		strbuf_reset(buf);
		strbuf_addbuf(buf, &cb.buf);
		retval = brace - name + 1;
	}

	strbuf_release(&cb.buf);
	return retval;
}

int get_oid_mb(const char *name, struct object_id *oid)
{
	struct commit *one, *two;
	struct commit_list *mbs;
	struct object_id oid_tmp;
	const char *dots;
	int st;

	dots = strstr(name, "...");
	if (!dots)
		return get_oid(name, oid);
	if (dots == name)
		st = get_oid("HEAD", &oid_tmp);
	else {
		struct strbuf sb;
		strbuf_init(&sb, dots - name);
		strbuf_add(&sb, name, dots - name);
		st = get_oid_committish(sb.buf, &oid_tmp);
		strbuf_release(&sb);
	}
	if (st)
		return st;
	one = lookup_commit_reference_gently(the_repository, &oid_tmp, 0);
	if (!one)
		return -1;

	if (get_oid_committish(dots[3] ? (dots + 3) : "HEAD", &oid_tmp))
		return -1;
	two = lookup_commit_reference_gently(the_repository, &oid_tmp, 0);
	if (!two)
		return -1;
	mbs = get_merge_bases(one, two);
	if (!mbs || mbs->next)
		st = -1;
	else {
		st = 0;
		oidcpy(oid, &mbs->item->object.oid);
	}
	free_commit_list(mbs);
	return st;
}

/* parse @something syntax, when 'something' is not {.*} */
static int interpret_empty_at(const char *name, int namelen, int len, struct strbuf *buf)
{
	const char *next;

	if (len || name[1] == '{')
		return -1;

	/* make sure it's a single @, or @@{.*}, not @foo */
	next = memchr(name + len + 1, '@', namelen - len - 1);
	if (next && next[1] != '{')
		return -1;
	if (!next)
		next = name + namelen;
	if (next != name + 1)
		return -1;

	strbuf_reset(buf);
	strbuf_add(buf, "HEAD", 4);
	return 1;
}

static int reinterpret(const char *name, int namelen, int len,
		       struct strbuf *buf, unsigned allowed)
{
	/* we have extra data, which might need further processing */
	struct strbuf tmp = STRBUF_INIT;
	int used = buf->len;
	int ret;

	strbuf_add(buf, name + len, namelen - len);
	ret = interpret_branch_name(buf->buf, buf->len, &tmp, allowed);
	/* that data was not interpreted, remove our cruft */
	if (ret < 0) {
		strbuf_setlen(buf, used);
		return len;
	}
	strbuf_reset(buf);
	strbuf_addbuf(buf, &tmp);
	strbuf_release(&tmp);
	/* tweak for size of {-N} versus expanded ref name */
	return ret - used + len;
}

static void set_shortened_ref(struct strbuf *buf, const char *ref)
{
	char *s = shorten_unambiguous_ref(ref, 0);
	strbuf_reset(buf);
	strbuf_addstr(buf, s);
	free(s);
}

static int branch_interpret_allowed(const char *refname, unsigned allowed)
{
	if (!allowed)
		return 1;

	if ((allowed & INTERPRET_BRANCH_LOCAL) &&
	    starts_with(refname, "refs/heads/"))
		return 1;
	if ((allowed & INTERPRET_BRANCH_REMOTE) &&
	    starts_with(refname, "refs/remotes/"))
		return 1;

	return 0;
}

static int interpret_branch_mark(const char *name, int namelen,
				 int at, struct strbuf *buf,
				 int (*get_mark)(const char *, int),
				 const char *(*get_data)(struct branch *,
							 struct strbuf *),
				 unsigned allowed)
{
	int len;
	struct branch *branch;
	struct strbuf err = STRBUF_INIT;
	const char *value;

	len = get_mark(name + at, namelen - at);
	if (!len)
		return -1;

	if (memchr(name, ':', at))
		return -1;

	if (at) {
		char *name_str = xmemdupz(name, at);
		branch = branch_get(name_str);
		free(name_str);
	} else
		branch = branch_get(NULL);

	value = get_data(branch, &err);
	if (!value)
		die("%s", err.buf);

	if (!branch_interpret_allowed(value, allowed))
		return -1;

	set_shortened_ref(buf, value);
	return len + at;
}

int interpret_branch_name(const char *name, int namelen, struct strbuf *buf,
			  unsigned allowed)
{
	char *at;
	const char *start;
	int len;

	if (!namelen)
		namelen = strlen(name);

	if (!allowed || (allowed & INTERPRET_BRANCH_LOCAL)) {
		len = interpret_nth_prior_checkout(name, namelen, buf);
		if (!len) {
			return len; /* syntax Ok, not enough switches */
		} else if (len > 0) {
			if (len == namelen)
				return len; /* consumed all */
			else
				return reinterpret(name, namelen, len, buf, allowed);
		}
	}

	for (start = name;
	     (at = memchr(start, '@', namelen - (start - name)));
	     start = at + 1) {

		if (!allowed || (allowed & INTERPRET_BRANCH_HEAD)) {
			len = interpret_empty_at(name, namelen, at - name, buf);
			if (len > 0)
				return reinterpret(name, namelen, len, buf,
						   allowed);
		}

		len = interpret_branch_mark(name, namelen, at - name, buf,
					    upstream_mark, branch_get_upstream,
					    allowed);
		if (len > 0)
			return len;

		len = interpret_branch_mark(name, namelen, at - name, buf,
					    push_mark, branch_get_push,
					    allowed);
		if (len > 0)
			return len;
	}

	return -1;
}

void strbuf_branchname(struct strbuf *sb, const char *name, unsigned allowed)
{
	int len = strlen(name);
	int used = interpret_branch_name(name, len, sb, allowed);

	if (used < 0)
		used = 0;
	strbuf_add(sb, name + used, len - used);
}

int strbuf_check_branch_ref(struct strbuf *sb, const char *name)
{
	if (startup_info->have_repository)
		strbuf_branchname(sb, name, INTERPRET_BRANCH_LOCAL);
	else
		strbuf_addstr(sb, name);

	/*
	 * This splice must be done even if we end up rejecting the
	 * name; builtin/branch.c::copy_or_rename_branch() still wants
	 * to see what the name expanded to so that "branch -m" can be
	 * used as a tool to correct earlier mistakes.
	 */
	strbuf_splice(sb, 0, 0, "refs/heads/", 11);

	if (*name == '-' ||
	    !strcmp(sb->buf, "refs/heads/HEAD"))
		return -1;

	return check_refname_format(sb->buf, 0);
}

/*
 * This is like "get_oid_basic()", except it allows "object ID expressions",
 * notably "xyz^" for "parent of xyz"
 */
int get_oid(const char *name, struct object_id *oid)
{
	struct object_context unused;
	return get_oid_with_context(name, 0, oid, &unused);
}


/*
 * Many callers know that the user meant to name a commit-ish by
 * syntactical positions where the object name appears.  Calling this
 * function allows the machinery to disambiguate shorter-than-unique
 * abbreviated object names between commit-ish and others.
 *
 * Note that this does NOT error out when the named object is not a
 * commit-ish. It is merely to give a hint to the disambiguation
 * machinery.
 */
int get_oid_committish(const char *name, struct object_id *oid)
{
	struct object_context unused;
	return get_oid_with_context(name, GET_OID_COMMITTISH,
				    oid, &unused);
}

int get_oid_treeish(const char *name, struct object_id *oid)
{
	struct object_context unused;
	return get_oid_with_context(name, GET_OID_TREEISH,
				    oid, &unused);
}

int get_oid_commit(const char *name, struct object_id *oid)
{
	struct object_context unused;
	return get_oid_with_context(name, GET_OID_COMMIT,
				    oid, &unused);
}

int get_oid_tree(const char *name, struct object_id *oid)
{
	struct object_context unused;
	return get_oid_with_context(name, GET_OID_TREE,
				    oid, &unused);
}

int get_oid_blob(const char *name, struct object_id *oid)
{
	struct object_context unused;
	return get_oid_with_context(name, GET_OID_BLOB,
				    oid, &unused);
}

/* Must be called only when object_name:filename doesn't exist. */
static void diagnose_invalid_oid_path(const char *prefix,
				      const char *filename,
				      const struct object_id *tree_oid,
				      const char *object_name,
				      int object_name_len)
{
	struct object_id oid;
	unsigned mode;

	if (!prefix)
		prefix = "";

	if (file_exists(filename))
		die("Path '%s' exists on disk, but not in '%.*s'.",
		    filename, object_name_len, object_name);
	if (is_missing_file_error(errno)) {
		char *fullname = xstrfmt("%s%s", prefix, filename);

		if (!get_tree_entry(tree_oid, fullname, &oid, &mode)) {
			die("Path '%s' exists, but not '%s'.\n"
			    "Did you mean '%.*s:%s' aka '%.*s:./%s'?",
			    fullname,
			    filename,
			    object_name_len, object_name,
			    fullname,
			    object_name_len, object_name,
			    filename);
		}
		die("Path '%s' does not exist in '%.*s'",
		    filename, object_name_len, object_name);
	}
}

/* Must be called only when :stage:filename doesn't exist. */
static void diagnose_invalid_index_path(int stage,
					const char *prefix,
					const char *filename)
{
	const struct cache_entry *ce;
	int pos;
	unsigned namelen = strlen(filename);
	struct strbuf fullname = STRBUF_INIT;

	if (!prefix)
		prefix = "";

	/* Wrong stage number? */
	pos = cache_name_pos(filename, namelen);
	if (pos < 0)
		pos = -pos - 1;
	if (pos < active_nr) {
		ce = active_cache[pos];
		if (ce_namelen(ce) == namelen &&
		    !memcmp(ce->name, filename, namelen))
			die("Path '%s' is in the index, but not at stage %d.\n"
			    "Did you mean ':%d:%s'?",
			    filename, stage,
			    ce_stage(ce), filename);
	}

	/* Confusion between relative and absolute filenames? */
	strbuf_addstr(&fullname, prefix);
	strbuf_addstr(&fullname, filename);
	pos = cache_name_pos(fullname.buf, fullname.len);
	if (pos < 0)
		pos = -pos - 1;
	if (pos < active_nr) {
		ce = active_cache[pos];
		if (ce_namelen(ce) == fullname.len &&
		    !memcmp(ce->name, fullname.buf, fullname.len))
			die("Path '%s' is in the index, but not '%s'.\n"
			    "Did you mean ':%d:%s' aka ':%d:./%s'?",
			    fullname.buf, filename,
			    ce_stage(ce), fullname.buf,
			    ce_stage(ce), filename);
	}

	if (file_exists(filename))
		die("Path '%s' exists on disk, but not in the index.", filename);
	if (is_missing_file_error(errno))
		die("Path '%s' does not exist (neither on disk nor in the index).",
		    filename);

	strbuf_release(&fullname);
}


static char *resolve_relative_path(const char *rel)
{
	if (!starts_with(rel, "./") && !starts_with(rel, "../"))
		return NULL;

	if (!is_inside_work_tree())
		die("relative path syntax can't be used outside working tree.");

	/* die() inside prefix_path() if resolved path is outside worktree */
	return prefix_path(startup_info->prefix,
			   startup_info->prefix ? strlen(startup_info->prefix) : 0,
			   rel);
}

static int get_oid_with_context_1(const char *name,
				  unsigned flags,
				  const char *prefix,
				  struct object_id *oid,
				  struct object_context *oc)
{
	int ret, bracket_depth;
	int namelen = strlen(name);
	const char *cp;
	int only_to_die = flags & GET_OID_ONLY_TO_DIE;

	if (only_to_die)
		flags |= GET_OID_QUIETLY;

	memset(oc, 0, sizeof(*oc));
	oc->mode = S_IFINVALID;
	strbuf_init(&oc->symlink_path, 0);
	ret = get_oid_1(name, namelen, oid, flags);
	if (!ret)
		return ret;
	/*
	 * sha1:path --> object name of path in ent sha1
	 * :path -> object name of absolute path in index
	 * :./path -> object name of path relative to cwd in index
	 * :[0-3]:path -> object name of path in index at stage
	 * :/foo -> recent commit matching foo
	 */
	if (name[0] == ':') {
		int stage = 0;
		const struct cache_entry *ce;
		char *new_path = NULL;
		int pos;
		if (!only_to_die && namelen > 2 && name[1] == '/') {
			struct commit_list *list = NULL;

			for_each_ref(handle_one_ref, &list);
			head_ref(handle_one_ref, &list);
			commit_list_sort_by_date(&list);
			return get_oid_oneline(name + 2, oid, list);
		}
		if (namelen < 3 ||
		    name[2] != ':' ||
		    name[1] < '0' || '3' < name[1])
			cp = name + 1;
		else {
			stage = name[1] - '0';
			cp = name + 3;
		}
		new_path = resolve_relative_path(cp);
		if (!new_path) {
			namelen = namelen - (cp - name);
		} else {
			cp = new_path;
			namelen = strlen(cp);
		}

		if (flags & GET_OID_RECORD_PATH)
			oc->path = xstrdup(cp);

		if (!active_cache)
			read_cache();
		pos = cache_name_pos(cp, namelen);
		if (pos < 0)
			pos = -pos - 1;
		while (pos < active_nr) {
			ce = active_cache[pos];
			if (ce_namelen(ce) != namelen ||
			    memcmp(ce->name, cp, namelen))
				break;
			if (ce_stage(ce) == stage) {
				oidcpy(oid, &ce->oid);
				oc->mode = ce->ce_mode;
				free(new_path);
				return 0;
			}
			pos++;
		}
		if (only_to_die && name[1] && name[1] != '/')
			diagnose_invalid_index_path(stage, prefix, cp);
		free(new_path);
		return -1;
	}
	for (cp = name, bracket_depth = 0; *cp; cp++) {
		if (*cp == '{')
			bracket_depth++;
		else if (bracket_depth && *cp == '}')
			bracket_depth--;
		else if (!bracket_depth && *cp == ':')
			break;
	}
	if (*cp == ':') {
		struct object_id tree_oid;
		int len = cp - name;
		unsigned sub_flags = flags;

		sub_flags &= ~GET_OID_DISAMBIGUATORS;
		sub_flags |= GET_OID_TREEISH;

		if (!get_oid_1(name, len, &tree_oid, sub_flags)) {
			const char *filename = cp+1;
			char *new_filename = NULL;

			new_filename = resolve_relative_path(filename);
			if (new_filename)
				filename = new_filename;
			if (flags & GET_OID_FOLLOW_SYMLINKS) {
				ret = get_tree_entry_follow_symlinks(&tree_oid,
					filename, oid, &oc->symlink_path,
					&oc->mode);
			} else {
				ret = get_tree_entry(&tree_oid, filename, oid,
						     &oc->mode);
				if (ret && only_to_die) {
					diagnose_invalid_oid_path(prefix,
								   filename,
								   &tree_oid,
								   name, len);
				}
			}
			if (flags & GET_OID_RECORD_PATH)
				oc->path = xstrdup(filename);

			free(new_filename);
			return ret;
		} else {
			if (only_to_die)
				die("Invalid object name '%.*s'.", len, name);
		}
	}
	return ret;
}

/*
 * Call this function when you know "name" given by the end user must
 * name an object but it doesn't; the function _may_ die with a better
 * diagnostic message than "no such object 'name'", e.g. "Path 'doc' does not
 * exist in 'HEAD'" when given "HEAD:doc", or it may return in which case
 * you have a chance to diagnose the error further.
 */
void maybe_die_on_misspelt_object_name(const char *name, const char *prefix)
{
	struct object_context oc;
	struct object_id oid;
	get_oid_with_context_1(name, GET_OID_ONLY_TO_DIE, prefix, &oid, &oc);
}

int get_oid_with_context(const char *str, unsigned flags, struct object_id *oid, struct object_context *oc)
{
	if (flags & GET_OID_FOLLOW_SYMLINKS && flags & GET_OID_ONLY_TO_DIE)
		BUG("incompatible flags for get_sha1_with_context");
	return get_oid_with_context_1(str, flags, NULL, oid, oc);
}<|MERGE_RESOLUTION|>--- conflicted
+++ resolved
@@ -12,11 +12,8 @@
 #include "packfile.h"
 #include "object-store.h"
 #include "repository.h"
-<<<<<<< HEAD
 #include "midx.h"
-=======
 #include "commit-reach.h"
->>>>>>> 6621c838
 
 static int get_oid_oneline(const char *, struct object_id *, struct commit_list *);
 
