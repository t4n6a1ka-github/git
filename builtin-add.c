--- conflicted
+++ resolved
@@ -140,14 +140,8 @@
 	for (specs = 0; pathspec[specs];  specs++)
 		/* nothing */;
 	seen = xcalloc(specs, 1);
-<<<<<<< HEAD
-	if (read_cache() < 0)
-		die("index file corrupt");
 	refresh_index(&the_index, verbose ? REFRESH_SAY_CHANGED : REFRESH_QUIET,
 		      pathspec, seen);
-=======
-	refresh_index(&the_index, verbose ? 0 : REFRESH_QUIET, pathspec, seen);
->>>>>>> da98053a
 	for (i = 0; i < specs; i++) {
 		if (!seen[i])
 			die("pathspec '%s' did not match any files", pathspec[i]);
