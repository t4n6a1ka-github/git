--- conflicted
+++ resolved
@@ -1622,15 +1622,8 @@
 
 test_lazy_prereq REBASE_P '
 	test -z "$GIT_TEST_SKIP_REBASE_P"
-<<<<<<< HEAD
-'
-
-test_lazy_prereq FAIL_PREREQS '
-	test -n "$GIT_TEST_FAIL_PREREQS"
 '
 
 test_lazy_prereq SINGLE_CPU '
 	test "$(test-tool online-cpus)" -eq 1
-=======
->>>>>>> c7400399
 '