/*
Copyright 2020 Google LLC

Use of this source code is governed by a BSD-style
license that can be found in the LICENSE file or at
https://developers.google.com/open-source/licenses/bsd
*/

#include "test-lib.h"
#include "reftable/basics.h"

struct integer_needle_lesseq_args {
	int needle;
	int *haystack;
};

static int integer_needle_lesseq(size_t i, void *_args)
{
	struct integer_needle_lesseq_args *args = _args;
	return args->needle <= args->haystack[i];
}

int cmd_main(int argc, const char *argv[])
{
	if_test ("binary search with binsearch works") {
		int haystack[] = { 2, 4, 6, 8, 10 };
		struct {
			int needle;
			size_t expected_idx;
		} testcases[] = {
			{-9000, 0},
			{-1, 0},
			{0, 0},
			{2, 0},
			{3, 1},
			{4, 1},
			{7, 3},
			{9, 4},
			{10, 4},
			{11, 5},
			{9000, 5},
		};

		for (size_t i = 0; i < ARRAY_SIZE(testcases); i++) {
			struct integer_needle_lesseq_args args = {
				.haystack = haystack,
				.needle = testcases[i].needle,
			};
			size_t idx;

			idx = binsearch(ARRAY_SIZE(haystack),
					&integer_needle_lesseq, &args);
			check_int(idx, ==, testcases[i].expected_idx);
		}
	}

	if_test ("names_length retuns size of a NULL-terminated string array") {
		const char *a[] = { "a", "b", NULL };
		check_int(names_length(a), ==, 2);
	}

	if_test ("names_equal compares NULL-terminated string arrays") {
		const char *a[] = { "a", "b", "c", NULL };
		const char *b[] = { "a", "b", "d", NULL };
		const char *c[] = { "a", "b", NULL };

		check(names_equal(a, a));
		check(!names_equal(a, b));
		check(!names_equal(a, c));
	}

	if_test ("parse_names works for basic input") {
		char in1[] = "line\n";
		char in2[] = "a\nb\nc";
		char **out = NULL;
		parse_names(in1, strlen(in1), &out);
		check_str(out[0], "line");
		check(!out[1]);
		free_names(out);

		parse_names(in2, strlen(in2), &out);
		check_str(out[0], "a");
		check_str(out[1], "b");
		check_str(out[2], "c");
		check(!out[3]);
		free_names(out);
	}

	if_test ("parse_names drops empty string") {
		char in[] = "a\n\nb\n";
		char **out = NULL;
		parse_names(in, strlen(in), &out);
		check_str(out[0], "a");
		/* simply '\n' should be dropped as empty string */
		check_str(out[1], "b");
		check(!out[2]);
		free_names(out);
	}

	if_test ("common_prefix_size works") {
		struct strbuf a = STRBUF_INIT;
		struct strbuf b = STRBUF_INIT;
		struct {
			const char *a, *b;
			int want;
		} cases[] = {
			{"abcdef", "abc", 3},
			{ "abc", "ab", 2 },
			{ "", "abc", 0 },
			{ "abc", "abd", 2 },
			{ "abc", "pqr", 0 },
		};

		for (size_t i = 0; i < ARRAY_SIZE(cases); i++) {
			strbuf_addstr(&a, cases[i].a);
			strbuf_addstr(&b, cases[i].b);
			check_int(common_prefix_size(&a, &b), ==, cases[i].want);
			strbuf_reset(&a);
			strbuf_reset(&b);
		}
		strbuf_release(&a);
		strbuf_release(&b);
	}

<<<<<<< HEAD
	if_test ("put_be24 and get_be24 work") {
		uint32_t in = 0x112233;
		uint8_t dest[3];
		uint32_t out;
		put_be24(dest, in);
		out = get_be24(dest);
		check_int(in, ==, out);
	}

	if_test ("put_be16 and get_be16 work") {
		uint32_t in = 0xfef1;
		uint8_t dest[3];
		uint32_t out;
		put_be16(dest, in);
		out = get_be16(dest);
		check_int(in, ==, out);
	}
=======
int cmd_main(int argc UNUSED, const char *argv[] UNUSED)
{
	TEST(test_common_prefix(), "common_prefix_size works");
	TEST(test_parse_names_normal(), "parse_names works for basic input");
	TEST(test_parse_names_drop_empty(), "parse_names drops empty string");
	TEST(test_binsearch(), "binary search with binsearch works");
	TEST(test_names_length(), "names_length retuns size of a NULL-terminated string array");
	TEST(test_names_equal(), "names_equal compares NULL-terminated string arrays");
	TEST(test_u24_roundtrip(), "put_be24 and get_be24 work");
	TEST(test_u16_roundtrip(), "put_be16 and get_be16 work");
>>>>>>> a6bcb3ca

	return test_done();
}<|MERGE_RESOLUTION|>--- conflicted
+++ resolved
@@ -20,7 +20,7 @@
 	return args->needle <= args->haystack[i];
 }
 
-int cmd_main(int argc, const char *argv[])
+int cmd_main(int argc UNUSED, const char *argv[] UNUSED)
 {
 	if_test ("binary search with binsearch works") {
 		int haystack[] = { 2, 4, 6, 8, 10 };
@@ -122,7 +122,6 @@
 		strbuf_release(&b);
 	}
 
-<<<<<<< HEAD
 	if_test ("put_be24 and get_be24 work") {
 		uint32_t in = 0x112233;
 		uint8_t dest[3];
@@ -140,18 +139,6 @@
 		out = get_be16(dest);
 		check_int(in, ==, out);
 	}
-=======
-int cmd_main(int argc UNUSED, const char *argv[] UNUSED)
-{
-	TEST(test_common_prefix(), "common_prefix_size works");
-	TEST(test_parse_names_normal(), "parse_names works for basic input");
-	TEST(test_parse_names_drop_empty(), "parse_names drops empty string");
-	TEST(test_binsearch(), "binary search with binsearch works");
-	TEST(test_names_length(), "names_length retuns size of a NULL-terminated string array");
-	TEST(test_names_equal(), "names_equal compares NULL-terminated string arrays");
-	TEST(test_u24_roundtrip(), "put_be24 and get_be24 work");
-	TEST(test_u16_roundtrip(), "put_be16 and get_be16 work");
->>>>>>> a6bcb3ca
 
 	return test_done();
 }