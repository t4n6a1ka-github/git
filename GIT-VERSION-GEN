--- conflicted
+++ resolved
@@ -1,11 +1,7 @@
 #!/bin/sh
 
 GVF=GIT-VERSION-FILE
-<<<<<<< HEAD
-DEF_VER=v2.42.2
-=======
-DEF_VER=v2.41.2
->>>>>>> 0dc9cad2
+DEF_VER=v2.42.3
 
 LF='
 '
