--- conflicted
+++ resolved
@@ -1,11 +1,7 @@
 #!/bin/sh
 
 GVF=GIT-VERSION-FILE
-<<<<<<< HEAD
-DEF_VER=v2.35.2
-=======
-DEF_VER=v2.34.3
->>>>>>> 2f0dde78
+DEF_VER=v2.35.3
 
 LF='
 '
