--- conflicted
+++ resolved
@@ -1579,22 +1579,6 @@
 	if (is_null_oid(b))
 		return 0;
 
-<<<<<<< HEAD
-	/*
-	 * NEEDSWORK: Remove this when all submodule object accesses are
-	 * through explicitly specified repositores.
-	 */
-	if (add_submodule_odb(path)) {
-=======
-	if (repo_submodule_init(&subrepo, opt->repo, path, null_oid())) {
->>>>>>> 71ef66d7
-		path_msg(opt, path, 0,
-				_("Failed to merge submodule %s (not checked out)"),
-				path);
-		return 0;
-	}
-
-<<<<<<< HEAD
 	if (repo_submodule_init(&subrepo, opt->repo, path, null_oid())) {
 		path_msg(opt, path, 0,
 				_("Failed to merge submodule %s (not checked out)"),
@@ -1602,8 +1586,6 @@
 		return 0;
 	}
 
-=======
->>>>>>> 71ef66d7
 	if (!(commit_o = lookup_commit_reference(&subrepo, o)) ||
 	    !(commit_a = lookup_commit_reference(&subrepo, a)) ||
 	    !(commit_b = lookup_commit_reference(&subrepo, b))) {
