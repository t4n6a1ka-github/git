#include "git-compat-util.h"
#include "config.h"
#include "commit.h"
#include "date.h"
#include "gettext.h"
#include "hex.h"
#include "object-store-ll.h"
#include "pkt-line.h"
#include "sideband.h"
#include "run-command.h"
#include "remote.h"
#include "connect.h"
#include "send-pack.h"
#include "transport.h"
#include "version.h"
#include "oid-array.h"
#include "gpg-interface.h"
#include "shallow.h"
#include "parse-options.h"
#include "trace2.h"
#include "write-or-die.h"

int option_parse_push_signed(const struct option *opt,
			     const char *arg, int unset)
{
	if (unset) {
		*(int *)(opt->value) = SEND_PACK_PUSH_CERT_NEVER;
		return 0;
	}
	switch (git_parse_maybe_bool(arg)) {
	case 1:
		*(int *)(opt->value) = SEND_PACK_PUSH_CERT_ALWAYS;
		return 0;
	case 0:
		*(int *)(opt->value) = SEND_PACK_PUSH_CERT_NEVER;
		return 0;
	}
	if (!strcasecmp("if-asked", arg)) {
		*(int *)(opt->value) = SEND_PACK_PUSH_CERT_IF_ASKED;
		return 0;
	}
	die("bad %s argument: %s", opt->long_name, arg);
}

static void feed_object(struct repository *r,
			const struct object_id *oid, FILE *fh, int negative)
{
	if (negative &&
	    !repo_has_object_file_with_flags(r, oid,
					     OBJECT_INFO_SKIP_FETCH_OBJECT |
					     OBJECT_INFO_QUICK))
		return;

	if (negative)
		putc('^', fh);
	fputs(oid_to_hex(oid), fh);
	putc('\n', fh);
}

/*
 * Make a pack stream and spit it out into file descriptor fd
 */
static int pack_objects(struct repository *r,
			int fd, struct ref *refs, struct oid_array *advertised,
			struct oid_array *negotiated,
			struct send_pack_args *args)
{
	/*
	 * The child becomes pack-objects --revs; we feed
	 * the revision parameters to it via its stdin and
	 * let its stdout go back to the other end.
	 */
	struct child_process po = CHILD_PROCESS_INIT;
	FILE *po_in;
	int rc;

	trace2_region_enter("send_pack", "pack_objects", r);
	strvec_push(&po.args, "pack-objects");
	strvec_push(&po.args, "--all-progress-implied");
	strvec_push(&po.args, "--revs");
	strvec_push(&po.args, "--stdout");
	if (args->use_thin_pack)
		strvec_push(&po.args, "--thin");
	if (args->use_ofs_delta)
		strvec_push(&po.args, "--delta-base-offset");
	if (args->quiet || !args->progress)
		strvec_push(&po.args, "-q");
	if (args->progress)
		strvec_push(&po.args, "--progress");
	if (is_repository_shallow(r))
		strvec_push(&po.args, "--shallow");
	if (args->disable_bitmaps)
		strvec_push(&po.args, "--no-use-bitmap-index");
	po.in = -1;
	po.out = args->stateless_rpc ? -1 : fd;
	po.git_cmd = 1;
	po.clean_on_exit = 1;
	if (start_command(&po))
		die_errno("git pack-objects failed");

	/*
	 * We feed the pack-objects we just spawned with revision
	 * parameters by writing to the pipe.
	 */
	po_in = xfdopen(po.in, "w");
	for (size_t i = 0; i < advertised->nr; i++)
<<<<<<< HEAD
		feed_object(&advertised->oid[i], po_in, 1);
	for (size_t i = 0; i < negotiated->nr; i++)
		feed_object(&negotiated->oid[i], po_in, 1);
=======
		feed_object(r, &advertised->oid[i], po_in, 1);
	for (size_t i = 0; i < negotiated->nr; i++)
		feed_object(r, &negotiated->oid[i], po_in, 1);
>>>>>>> d4cd7570

	while (refs) {
		if (!is_null_oid(&refs->old_oid))
			feed_object(r, &refs->old_oid, po_in, 1);
		if (!is_null_oid(&refs->new_oid))
			feed_object(r, &refs->new_oid, po_in, 0);
		refs = refs->next;
	}

	fflush(po_in);
	if (ferror(po_in))
		die_errno("error writing to pack-objects");
	fclose(po_in);

	if (args->stateless_rpc) {
		char *buf = xmalloc(LARGE_PACKET_MAX);
		while (1) {
			ssize_t n = xread(po.out, buf, LARGE_PACKET_MAX);
			if (n <= 0)
				break;
			send_sideband(fd, -1, buf, n, LARGE_PACKET_MAX);
		}
		free(buf);
		close(po.out);
		po.out = -1;
	}

	rc = finish_command(&po);
	if (rc) {
		/*
		 * For a normal non-zero exit, we assume pack-objects wrote
		 * something useful to stderr. For death by signal, though,
		 * we should mention it to the user. The exception is SIGPIPE
		 * (141), because that's a normal occurrence if the remote end
		 * hangs up (and we'll report that by trying to read the unpack
		 * status).
		 */
		if (rc > 128 && rc != 141)
			error("pack-objects died of signal %d", rc - 128);
		trace2_region_leave("send_pack", "pack_objects", r);
		return -1;
	}
	trace2_region_leave("send_pack", "pack_objects", r);
	return 0;
}

static int receive_unpack_status(struct packet_reader *reader)
{
	if (packet_reader_read(reader) != PACKET_READ_NORMAL)
		return error(_("unexpected flush packet while reading remote unpack status"));
	if (!skip_prefix(reader->line, "unpack ", &reader->line))
		return error(_("unable to parse remote unpack status: %s"), reader->line);
	if (strcmp(reader->line, "ok"))
		return error(_("remote unpack failed: %s"), reader->line);
	return 0;
}

static int receive_status(struct repository *r,
			  struct packet_reader *reader, struct ref *refs)
{
	struct ref *hint;
	int ret;
	struct ref_push_report *report = NULL;
	int new_report = 0;
	int once = 0;

	trace2_region_enter("send_pack", "receive_status", r);
	hint = NULL;
	ret = receive_unpack_status(reader);
	while (1) {
		struct object_id old_oid, new_oid;
		const char *head;
		const char *refname;
		char *p;
		if (packet_reader_read(reader) != PACKET_READ_NORMAL)
			break;
		head = reader->line;
		p = strchr(head, ' ');
		if (!p) {
			error("invalid status line from remote: %s", reader->line);
			ret = -1;
			break;
		}
		*p++ = '\0';

		if (!strcmp(head, "option")) {
			const char *key, *val;

			if (!hint || !(report || new_report)) {
				if (!once++)
					error("'option' without a matching 'ok/ng' directive");
				ret = -1;
				continue;
			}
			if (new_report) {
				if (!hint->report) {
					CALLOC_ARRAY(hint->report, 1);
					report = hint->report;
				} else {
					report = hint->report;
					while (report->next)
						report = report->next;
					CALLOC_ARRAY(report->next, 1);
					report = report->next;
				}
				new_report = 0;
			}
			key = p;
			p = strchr(key, ' ');
			if (p)
				*p++ = '\0';
			val = p;
			if (!strcmp(key, "refname"))
				report->ref_name = xstrdup_or_null(val);
			else if (!strcmp(key, "old-oid") && val &&
				 !parse_oid_hex_algop(val, &old_oid, &val, r->hash_algo))
				report->old_oid = oiddup(&old_oid);
			else if (!strcmp(key, "new-oid") && val &&
				 !parse_oid_hex_algop(val, &new_oid, &val, r->hash_algo))
				report->new_oid = oiddup(&new_oid);
			else if (!strcmp(key, "forced-update"))
				report->forced_update = 1;
			continue;
		}

		report = NULL;
		new_report = 0;
		if (strcmp(head, "ok") && strcmp(head, "ng")) {
			error("invalid ref status from remote: %s", head);
			ret = -1;
			break;
		}
		refname = p;
		p = strchr(refname, ' ');
		if (p)
			*p++ = '\0';
		/* first try searching at our hint, falling back to all refs */
		if (hint)
			hint = find_ref_by_name(hint, refname);
		if (!hint)
			hint = find_ref_by_name(refs, refname);
		if (!hint) {
			warning("remote reported status on unknown ref: %s",
				refname);
			continue;
		}
		if (hint->status != REF_STATUS_EXPECTING_REPORT &&
		    hint->status != REF_STATUS_OK &&
		    hint->status != REF_STATUS_REMOTE_REJECT) {
			warning("remote reported status on unexpected ref: %s",
				refname);
			continue;
		}
		if (!strcmp(head, "ng")) {
			hint->status = REF_STATUS_REMOTE_REJECT;
			if (p)
				hint->remote_status = xstrdup(p);
			else
				hint->remote_status = xstrdup("failed");
		} else {
			hint->status = REF_STATUS_OK;
			hint->remote_status = xstrdup_or_null(p);
			new_report = 1;
		}
	}
	trace2_region_leave("send_pack", "receive_status", r);
	return ret;
}

static int sideband_demux(int in UNUSED, int out, void *data)
{
	int *fd = data, ret;
	if (async_with_fork())
		close(fd[1]);
	ret = recv_sideband("send-pack", fd[0], out);
	close(out);
	return ret;
}

static int advertise_shallow_grafts_cb(const struct commit_graft *graft, void *cb)
{
	struct strbuf *sb = cb;
	if (graft->nr_parent == -1)
		packet_buf_write(sb, "shallow %s\n", oid_to_hex(&graft->oid));
	return 0;
}

static void advertise_shallow_grafts_buf(struct repository *r, struct strbuf *sb)
{
	if (!is_repository_shallow(r))
		return;
	for_each_commit_graft(advertise_shallow_grafts_cb, sb);
}

#define CHECK_REF_NO_PUSH -1
#define CHECK_REF_STATUS_REJECTED -2
#define CHECK_REF_UPTODATE -3
static int check_to_send_update(const struct ref *ref, const struct send_pack_args *args)
{
	if (!ref->peer_ref && !args->send_mirror)
		return CHECK_REF_NO_PUSH;

	/* Check for statuses set by set_ref_status_for_push() */
	switch (ref->status) {
	case REF_STATUS_REJECT_NONFASTFORWARD:
	case REF_STATUS_REJECT_ALREADY_EXISTS:
	case REF_STATUS_REJECT_FETCH_FIRST:
	case REF_STATUS_REJECT_NEEDS_FORCE:
	case REF_STATUS_REJECT_STALE:
	case REF_STATUS_REJECT_REMOTE_UPDATED:
	case REF_STATUS_REJECT_NODELETE:
		return CHECK_REF_STATUS_REJECTED;
	case REF_STATUS_UPTODATE:
		return CHECK_REF_UPTODATE;

	default:
	case REF_STATUS_EXPECTING_REPORT:
		/* already passed checks on the local side */
	case REF_STATUS_OK:
		/* of course this is OK */
		return 0;
	}
}

/*
 * the beginning of the next line, or the end of buffer.
 *
 * NEEDSWORK: perhaps move this to git-compat-util.h or somewhere and
 * convert many similar uses found by "git grep -A4 memchr".
 */
static const char *next_line(const char *line, size_t len)
{
	const char *nl = memchr(line, '\n', len);
	if (!nl)
		return line + len; /* incomplete line */
	return nl + 1;
}

static int generate_push_cert(struct strbuf *req_buf,
			      const struct ref *remote_refs,
			      struct send_pack_args *args,
			      const char *cap_string,
			      const char *push_cert_nonce)
{
	const struct ref *ref;
	struct string_list_item *item;
	char *signing_key_id = get_signing_key_id();
	char *signing_key = get_signing_key();
	const char *cp, *np;
	struct strbuf cert = STRBUF_INIT;
	int update_seen = 0;

	strbuf_addstr(&cert, "certificate version 0.1\n");
	strbuf_addf(&cert, "pusher %s ", signing_key_id);
	datestamp(&cert);
	strbuf_addch(&cert, '\n');
	if (args->url && *args->url) {
		char *anon_url = transport_anonymize_url(args->url);
		strbuf_addf(&cert, "pushee %s\n", anon_url);
		free(anon_url);
	}
	if (push_cert_nonce[0])
		strbuf_addf(&cert, "nonce %s\n", push_cert_nonce);
	if (args->push_options)
		for_each_string_list_item(item, args->push_options)
			strbuf_addf(&cert, "push-option %s\n", item->string);
	strbuf_addstr(&cert, "\n");

	for (ref = remote_refs; ref; ref = ref->next) {
		if (check_to_send_update(ref, args) < 0)
			continue;
		update_seen = 1;
		strbuf_addf(&cert, "%s %s %s\n",
			    oid_to_hex(&ref->old_oid),
			    oid_to_hex(&ref->new_oid),
			    ref->name);
	}
	if (!update_seen)
		goto free_return;

	if (sign_buffer(&cert, &cert, signing_key))
		die(_("failed to sign the push certificate"));

	packet_buf_write(req_buf, "push-cert%c%s", 0, cap_string);
	for (cp = cert.buf; cp < cert.buf + cert.len; cp = np) {
		np = next_line(cp, cert.buf + cert.len - cp);
		packet_buf_write(req_buf,
				 "%.*s", (int)(np - cp), cp);
	}
	packet_buf_write(req_buf, "push-cert-end\n");

free_return:
	free(signing_key_id);
	free(signing_key);
	strbuf_release(&cert);
	return update_seen;
}

#define NONCE_LEN_LIMIT 256

static void reject_invalid_nonce(const char *nonce, int len)
{
	int i = 0;

	if (NONCE_LEN_LIMIT <= len)
		die("the receiving end asked to sign an invalid nonce <%.*s>",
		    len, nonce);

	for (i = 0; i < len; i++) {
		int ch = nonce[i] & 0xFF;
		if (isalnum(ch) ||
		    ch == '-' || ch == '.' ||
		    ch == '/' || ch == '+' ||
		    ch == '=' || ch == '_')
			continue;
		die("the receiving end asked to sign an invalid nonce <%.*s>",
		    len, nonce);
	}
}

static void get_commons_through_negotiation(struct repository *r,
					    const char *url,
					    const struct ref *remote_refs,
					    struct oid_array *commons)
{
	struct child_process child = CHILD_PROCESS_INIT;
	const struct ref *ref;
	int len = r->hash_algo->hexsz + 1; /* hash + NL */
	int nr_negotiation_tip = 0;

	child.git_cmd = 1;
	child.no_stdin = 1;
	child.out = -1;
	strvec_pushl(&child.args, "fetch", "--negotiate-only", NULL);
	for (ref = remote_refs; ref; ref = ref->next) {
		if (!is_null_oid(&ref->new_oid)) {
			strvec_pushf(&child.args, "--negotiation-tip=%s",
				     oid_to_hex(&ref->new_oid));
			nr_negotiation_tip++;
		}
	}
	strvec_push(&child.args, url);

	if (!nr_negotiation_tip) {
		child_process_clear(&child);
		return;
	}

	if (start_command(&child))
		die(_("send-pack: unable to fork off fetch subprocess"));

	do {
		char hex_hash[GIT_MAX_HEXSZ + 1];
		int read_len = read_in_full(child.out, hex_hash, len);
		struct object_id oid;
		const char *end;

		if (!read_len)
			break;
		if (read_len != len)
			die("invalid length read %d", read_len);
		if (parse_oid_hex_algop(hex_hash, &oid, &end, r->hash_algo) || *end != '\n')
			die("invalid hash");
		oid_array_append(commons, &oid);
	} while (1);

	if (finish_command(&child)) {
		/*
		 * The information that push negotiation provides is useful but
		 * not mandatory.
		 */
		warning(_("push negotiation failed; proceeding anyway with push"));
	}
}

int send_pack(struct repository *r,
	      struct send_pack_args *args,
	      int fd[], struct child_process *conn,
	      struct ref *remote_refs,
	      struct oid_array *extra_have)
{
	struct oid_array commons = OID_ARRAY_INIT;
	int in = fd[0];
	int out = fd[1];
	struct strbuf req_buf = STRBUF_INIT;
	struct strbuf cap_buf = STRBUF_INIT;
	struct ref *ref;
	int need_pack_data = 0;
	int allow_deleting_refs = 0;
	int status_report = 0;
	int use_sideband = 0;
	int quiet_supported = 0;
	int agent_supported = 0;
	int advertise_sid = 0;
	int push_negotiate = 0;
	int use_atomic = 0;
	int atomic_supported = 0;
	int use_push_options = 0;
	int push_options_supported = 0;
	int object_format_supported = 0;
	unsigned cmds_sent = 0;
	int ret;
	struct async demux;
	char *push_cert_nonce = NULL;
	struct packet_reader reader;
	int use_bitmaps;

	if (!remote_refs) {
		fprintf(stderr, "No refs in common and none specified; doing nothing.\n"
			"Perhaps you should specify a branch.\n");
		ret = 0;
		goto out;
	}

	repo_config_get_bool(r, "push.negotiate", &push_negotiate);
	if (push_negotiate) {
		trace2_region_enter("send_pack", "push_negotiate", r);
		get_commons_through_negotiation(r, args->url, remote_refs, &commons);
		trace2_region_leave("send_pack", "push_negotiate", r);
	}

	if (!repo_config_get_bool(r, "push.usebitmaps", &use_bitmaps))
		args->disable_bitmaps = !use_bitmaps;

	repo_config_get_bool(r, "transfer.advertisesid", &advertise_sid);

	/* Does the other end support the reporting? */
	if (server_supports("report-status-v2"))
		status_report = 2;
	else if (server_supports("report-status"))
		status_report = 1;
	if (server_supports("delete-refs"))
		allow_deleting_refs = 1;
	if (server_supports("ofs-delta"))
		args->use_ofs_delta = 1;
	if (server_supports("side-band-64k"))
		use_sideband = 1;
	if (server_supports("quiet"))
		quiet_supported = 1;
	if (server_supports("agent"))
		agent_supported = 1;
	if (!server_supports("session-id"))
		advertise_sid = 0;
	if (server_supports("no-thin"))
		args->use_thin_pack = 0;
	if (server_supports("atomic"))
		atomic_supported = 1;
	if (server_supports("push-options"))
		push_options_supported = 1;

	if (!server_supports_hash(r->hash_algo->name, &object_format_supported))
		die(_("the receiving end does not support this repository's hash algorithm"));

	if (args->push_cert != SEND_PACK_PUSH_CERT_NEVER) {
		size_t len;
		const char *nonce = server_feature_value("push-cert", &len);

		if (nonce) {
			reject_invalid_nonce(nonce, len);
			push_cert_nonce = xmemdupz(nonce, len);
		} else if (args->push_cert == SEND_PACK_PUSH_CERT_ALWAYS) {
			die(_("the receiving end does not support --signed push"));
		} else if (args->push_cert == SEND_PACK_PUSH_CERT_IF_ASKED) {
			warning(_("not sending a push certificate since the"
				  " receiving end does not support --signed"
				  " push"));
		}
	}

	if (args->atomic && !atomic_supported)
		die(_("the receiving end does not support --atomic push"));

	use_atomic = atomic_supported && args->atomic;

	if (args->push_options && !push_options_supported)
		die(_("the receiving end does not support push options"));

	use_push_options = push_options_supported && args->push_options;

	if (status_report == 1)
		strbuf_addstr(&cap_buf, " report-status");
	else if (status_report == 2)
		strbuf_addstr(&cap_buf, " report-status-v2");
	if (use_sideband)
		strbuf_addstr(&cap_buf, " side-band-64k");
	if (quiet_supported && (args->quiet || !args->progress))
		strbuf_addstr(&cap_buf, " quiet");
	if (use_atomic)
		strbuf_addstr(&cap_buf, " atomic");
	if (use_push_options)
		strbuf_addstr(&cap_buf, " push-options");
	if (object_format_supported)
		strbuf_addf(&cap_buf, " object-format=%s", r->hash_algo->name);
	if (agent_supported)
		strbuf_addf(&cap_buf, " agent=%s", git_user_agent_sanitized());
	if (advertise_sid)
		strbuf_addf(&cap_buf, " session-id=%s", trace2_session_id());

	/*
	 * NEEDSWORK: why does delete-refs have to be so specific to
	 * send-pack machinery that set_ref_status_for_push() cannot
	 * set this bit for us???
	 */
	for (ref = remote_refs; ref; ref = ref->next)
		if (ref->deletion && !allow_deleting_refs)
			ref->status = REF_STATUS_REJECT_NODELETE;

	/*
	 * Clear the status for each ref and see if we need to send
	 * the pack data.
	 */
	for (ref = remote_refs; ref; ref = ref->next) {
		switch (check_to_send_update(ref, args)) {
		case 0: /* no error */
			break;
		case CHECK_REF_STATUS_REJECTED:
			/*
			 * When we know the server would reject a ref update if
			 * we were to send it and we're trying to send the refs
			 * atomically, abort the whole operation.
			 */
			if (use_atomic) {
				reject_atomic_push(remote_refs, args->send_mirror);
				error("atomic push failed for ref %s. status: %d",
				      ref->name, ref->status);
				ret = args->porcelain ? 0 : -1;
				goto out;
			}
			/* else fallthrough */
		default:
			continue;
		}
		if (!ref->deletion)
			need_pack_data = 1;

		if (args->dry_run || !status_report)
			ref->status = REF_STATUS_OK;
		else
			ref->status = REF_STATUS_EXPECTING_REPORT;
	}

	if (!args->dry_run)
		advertise_shallow_grafts_buf(r, &req_buf);

	/*
	 * Finally, tell the other end!
	 */
	if (!args->dry_run && push_cert_nonce) {
		cmds_sent = generate_push_cert(&req_buf, remote_refs, args,
					       cap_buf.buf, push_cert_nonce);
		trace2_printf("Generated push certificate");
	} else if (!args->dry_run) {
		for (ref = remote_refs; ref; ref = ref->next) {
			char *old_hex, *new_hex;

			if (check_to_send_update(ref, args) < 0)
				continue;

			old_hex = oid_to_hex(&ref->old_oid);
			new_hex = oid_to_hex(&ref->new_oid);
			if (!cmds_sent) {
				packet_buf_write(&req_buf,
						 "%s %s %s%c%s",
						 old_hex, new_hex, ref->name, 0,
						 cap_buf.buf);
				cmds_sent = 1;
			} else {
				packet_buf_write(&req_buf, "%s %s %s",
						 old_hex, new_hex, ref->name);
			}
		}
	}

	if (use_push_options) {
		struct string_list_item *item;

		packet_buf_flush(&req_buf);
		for_each_string_list_item(item, args->push_options)
			packet_buf_write(&req_buf, "%s", item->string);
	}

	if (args->stateless_rpc) {
		if (!args->dry_run && (cmds_sent || is_repository_shallow(r))) {
			packet_buf_flush(&req_buf);
			send_sideband(out, -1, req_buf.buf, req_buf.len, LARGE_PACKET_MAX);
		}
	} else {
		write_or_die(out, req_buf.buf, req_buf.len);
		packet_flush(out);
	}

	if (use_sideband && cmds_sent) {
		memset(&demux, 0, sizeof(demux));
		demux.proc = sideband_demux;
		demux.data = fd;
		demux.out = -1;
		demux.isolate_sigpipe = 1;
		if (start_async(&demux))
			die("send-pack: unable to fork off sideband demultiplexer");
		in = demux.out;
	}

	packet_reader_init(&reader, in, NULL, 0,
			   PACKET_READ_CHOMP_NEWLINE |
			   PACKET_READ_DIE_ON_ERR_PACKET);

	if (need_pack_data && cmds_sent) {
		if (pack_objects(r, out, remote_refs, extra_have, &commons, args) < 0) {
			if (args->stateless_rpc)
				close(out);
			if (git_connection_is_socket(conn))
				shutdown(fd[0], SHUT_WR);

			/*
			 * Do not even bother with the return value; we know we
			 * are failing, and just want the error() side effects,
			 * as well as marking refs with their remote status (if
			 * we get one).
			 */
			if (status_report)
				receive_status(r, &reader, remote_refs);

			if (use_sideband) {
				close(demux.out);
				finish_async(&demux);
			}
			fd[1] = -1;

			ret = -1;
			goto out;
		}
		if (!args->stateless_rpc)
			/* Closed by pack_objects() via start_command() */
			fd[1] = -1;
	}
	if (args->stateless_rpc && cmds_sent)
		packet_flush(out);

	if (status_report && cmds_sent)
		ret = receive_status(r, &reader, remote_refs);
	else
		ret = 0;
	if (args->stateless_rpc)
		packet_flush(out);

	if (use_sideband && cmds_sent) {
		close(demux.out);
		if (finish_async(&demux)) {
			error("error in sideband demultiplexer");
			ret = -1;
		}
	}

	if (ret < 0)
		goto out;

	if (args->porcelain) {
		ret = 0;
		goto out;
	}

	for (ref = remote_refs; ref; ref = ref->next) {
		switch (ref->status) {
		case REF_STATUS_NONE:
		case REF_STATUS_UPTODATE:
		case REF_STATUS_OK:
			break;
		default:
			ret = -1;
			goto out;
		}
	}

	ret = 0;

out:
	oid_array_clear(&commons);
	strbuf_release(&req_buf);
	strbuf_release(&cap_buf);
	free(push_cert_nonce);
	return ret;
}<|MERGE_RESOLUTION|>--- conflicted
+++ resolved
@@ -104,15 +104,9 @@
 	 */
 	po_in = xfdopen(po.in, "w");
 	for (size_t i = 0; i < advertised->nr; i++)
-<<<<<<< HEAD
-		feed_object(&advertised->oid[i], po_in, 1);
-	for (size_t i = 0; i < negotiated->nr; i++)
-		feed_object(&negotiated->oid[i], po_in, 1);
-=======
 		feed_object(r, &advertised->oid[i], po_in, 1);
 	for (size_t i = 0; i < negotiated->nr; i++)
 		feed_object(r, &negotiated->oid[i], po_in, 1);
->>>>>>> d4cd7570
 
 	while (refs) {
 		if (!is_null_oid(&refs->old_oid))
