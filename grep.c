--- conflicted
+++ resolved
@@ -362,93 +362,6 @@
 	return 1;
 }
 
-<<<<<<< HEAD
-#ifdef USE_LIBPCRE1
-static void compile_pcre1_regexp(struct grep_pat *p, const struct grep_opt *opt)
-{
-	const char *error;
-	int erroffset;
-	int options = PCRE_MULTILINE;
-	int study_options = 0;
-
-	if (opt->ignore_case) {
-		if (!opt->ignore_locale && has_non_ascii(p->pattern))
-			p->pcre1_tables = pcre_maketables();
-		options |= PCRE_CASELESS;
-	}
-	if (!opt->ignore_locale && is_utf8_locale() && has_non_ascii(p->pattern))
-		options |= PCRE_UTF8;
-
-	p->pcre1_regexp = pcre_compile(p->pattern, options, &error, &erroffset,
-				      p->pcre1_tables);
-	if (!p->pcre1_regexp)
-		compile_regexp_failed(p, error);
-
-#if defined(PCRE_CONFIG_JIT) && !defined(NO_LIBPCRE1_JIT)
-	pcre_config(PCRE_CONFIG_JIT, &p->pcre1_jit_on);
-
-	if (p->pcre1_jit_on)
-		study_options = PCRE_STUDY_JIT_COMPILE;
-#endif
-
-	p->pcre1_extra_info = pcre_study(p->pcre1_regexp, study_options, &error);
-	if (!p->pcre1_extra_info && error)
-		die("%s", error);
-}
-
-static int pcre1match(struct grep_pat *p, const char *line, const char *eol,
-		regmatch_t *match, int eflags)
-{
-	int ovector[30], ret, flags = PCRE_NO_UTF8_CHECK;
-
-	if (eflags & REG_NOTBOL)
-		flags |= PCRE_NOTBOL;
-
-	ret = pcre_exec(p->pcre1_regexp, p->pcre1_extra_info, line,
-			eol - line, 0, flags, ovector,
-			ARRAY_SIZE(ovector));
-
-	if (ret < 0 && ret != PCRE_ERROR_NOMATCH)
-		die("pcre_exec failed with error code %d", ret);
-	if (ret > 0) {
-		ret = 0;
-		match->rm_so = ovector[0];
-		match->rm_eo = ovector[1];
-	}
-
-	return ret;
-}
-
-static void free_pcre1_regexp(struct grep_pat *p)
-{
-	pcre_free(p->pcre1_regexp);
-#ifdef PCRE_CONFIG_JIT
-	if (p->pcre1_jit_on)
-		pcre_free_study(p->pcre1_extra_info);
-	else
-#endif
-		pcre_free(p->pcre1_extra_info);
-	pcre_free((void *)p->pcre1_tables);
-}
-#else /* !USE_LIBPCRE1 */
-static void compile_pcre1_regexp(struct grep_pat *p, const struct grep_opt *opt)
-{
-	die("cannot use Perl-compatible regexes when not compiled with USE_LIBPCRE");
-}
-
-static int pcre1match(struct grep_pat *p, const char *line, const char *eol,
-		regmatch_t *match, int eflags)
-{
-	return 1;
-}
-
-static void free_pcre1_regexp(struct grep_pat *p)
-{
-}
-#endif /* !USE_LIBPCRE1 */
-
-=======
->>>>>>> 7599730b
 #ifdef USE_LIBPCRE2
 static void compile_pcre2_pattern(struct grep_pat *p, const struct grep_opt *opt)
 {
