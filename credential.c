#include "cache.h"
#include "config.h"
#include "credential.h"
#include "string-list.h"
#include "run-command.h"
#include "url.h"
#include "prompt.h"
#include "sigchain.h"
#include "urlmatch.h"

void credential_init(struct credential *c)
{
	memset(c, 0, sizeof(*c));
	c->helpers.strdup_strings = 1;
}

void credential_clear(struct credential *c)
{
	free(c->protocol);
	free(c->host);
	free(c->path);
	free(c->username);
	free(c->password);
	string_list_clear(&c->helpers, 0);

	credential_init(c);
}

int credential_match(const struct credential *want,
		     const struct credential *have)
{
#define CHECK(x) (!want->x || (have->x && !strcmp(want->x, have->x)))
	return CHECK(protocol) &&
	       CHECK(host) &&
	       CHECK(path) &&
	       CHECK(username);
#undef CHECK
}

static int credential_config_callback(const char *var, const char *value,
				      void *data)
{
	struct credential *c = data;
	const char *key;

	if (!skip_prefix(var, "credential.", &key))
		return 0;

	if (!value)
		return config_error_nonbool(var);

	if (!strcmp(key, "helper")) {
		if (*value)
			string_list_append(&c->helpers, value);
		else
			string_list_clear(&c->helpers, 0);
	} else if (!strcmp(key, "username")) {
		if (!c->username_from_proto) {
			free(c->username);
			c->username = xstrdup(value);
		}
	}
	else if (!strcmp(key, "usehttppath"))
		c->use_http_path = git_config_bool(var, value);

	return 0;
}

static int proto_is_http(const char *s)
{
	if (!s)
		return 0;
	return !strcmp(s, "https") || !strcmp(s, "http");
}

static void credential_describe(struct credential *c, struct strbuf *out);
static void credential_format(struct credential *c, struct strbuf *out);

static int select_all(const struct urlmatch_item *a,
		      const struct urlmatch_item *b)
{
	return 0;
}

static void credential_apply_config(struct credential *c)
{
<<<<<<< HEAD
	char *normalized_url;
	struct urlmatch_config config = { STRING_LIST_INIT_DUP };
	struct strbuf url = STRBUF_INIT;
=======
	if (!c->host)
		die(_("refusing to work with credential missing host field"));
	if (!c->protocol)
		die(_("refusing to work with credential missing protocol field"));
>>>>>>> 7397ca33

	if (c->configured)
		return;

	config.section = "credential";
	config.key = NULL;
	config.collect_fn = credential_config_callback;
	config.cascade_fn = NULL;
	config.select_fn = select_all;
	config.cb = c;

	credential_format(c, &url);
	normalized_url = url_normalize(url.buf, &config.url);

	git_config(urlmatch_config_entry, &config);
	free(normalized_url);
	strbuf_release(&url);

	c->configured = 1;

	if (!c->use_http_path && proto_is_http(c->protocol)) {
		FREE_AND_NULL(c->path);
	}
}

static void credential_describe(struct credential *c, struct strbuf *out)
{
	if (!c->protocol)
		return;
	strbuf_addf(out, "%s://", c->protocol);
	if (c->username && *c->username)
		strbuf_addf(out, "%s@", c->username);
	if (c->host)
		strbuf_addstr(out, c->host);
	if (c->path)
		strbuf_addf(out, "/%s", c->path);
}

static void credential_format(struct credential *c, struct strbuf *out)
{
	if (!c->protocol)
		return;
	strbuf_addf(out, "%s://", c->protocol);
	if (c->username && *c->username) {
		strbuf_add_percentencode(out, c->username);
		strbuf_addch(out, '@');
	}
	if (c->host)
		strbuf_addstr(out, c->host);
	if (c->path) {
		strbuf_addch(out, '/');
		strbuf_add_percentencode(out, c->path);
	}
}

static char *credential_ask_one(const char *what, struct credential *c,
				int flags)
{
	struct strbuf desc = STRBUF_INIT;
	struct strbuf prompt = STRBUF_INIT;
	char *r;

	credential_describe(c, &desc);
	if (desc.len)
		strbuf_addf(&prompt, "%s for '%s': ", what, desc.buf);
	else
		strbuf_addf(&prompt, "%s: ", what);

	r = git_prompt(prompt.buf, flags);

	strbuf_release(&desc);
	strbuf_release(&prompt);
	return xstrdup(r);
}

static void credential_getpass(struct credential *c)
{
	if (!c->username)
		c->username = credential_ask_one("Username", c,
						 PROMPT_ASKPASS|PROMPT_ECHO);
	if (!c->password)
		c->password = credential_ask_one("Password", c,
						 PROMPT_ASKPASS);
}

int credential_read(struct credential *c, FILE *fp)
{
	struct strbuf line = STRBUF_INIT;

	while (strbuf_getline_lf(&line, fp) != EOF) {
		char *key = line.buf;
		char *value = strchr(key, '=');

		if (!line.len)
			break;

		if (!value) {
			warning("invalid credential line: %s", key);
			strbuf_release(&line);
			return -1;
		}
		*value++ = '\0';

		if (!strcmp(key, "username")) {
			free(c->username);
			c->username = xstrdup(value);
			c->username_from_proto = 1;
		} else if (!strcmp(key, "password")) {
			free(c->password);
			c->password = xstrdup(value);
		} else if (!strcmp(key, "protocol")) {
			free(c->protocol);
			c->protocol = xstrdup(value);
		} else if (!strcmp(key, "host")) {
			free(c->host);
			c->host = xstrdup(value);
		} else if (!strcmp(key, "path")) {
			free(c->path);
			c->path = xstrdup(value);
		} else if (!strcmp(key, "url")) {
			credential_from_url(c, value);
		} else if (!strcmp(key, "quit")) {
			c->quit = !!git_config_bool("quit", value);
		}
		/*
		 * Ignore other lines; we don't know what they mean, but
		 * this future-proofs us when later versions of git do
		 * learn new lines, and the helpers are updated to match.
		 */
	}

	strbuf_release(&line);
	return 0;
}

static void credential_write_item(FILE *fp, const char *key, const char *value,
				  int required)
{
	if (!value && required)
		BUG("credential value for %s is missing", key);
	if (!value)
		return;
	if (strchr(value, '\n'))
		die("credential value for %s contains newline", key);
	fprintf(fp, "%s=%s\n", key, value);
}

void credential_write(const struct credential *c, FILE *fp)
{
	credential_write_item(fp, "protocol", c->protocol, 1);
	credential_write_item(fp, "host", c->host, 1);
	credential_write_item(fp, "path", c->path, 0);
	credential_write_item(fp, "username", c->username, 0);
	credential_write_item(fp, "password", c->password, 0);
}

static int run_credential_helper(struct credential *c,
				 const char *cmd,
				 int want_output)
{
	struct child_process helper = CHILD_PROCESS_INIT;
	const char *argv[] = { NULL, NULL };
	FILE *fp;

	argv[0] = cmd;
	helper.argv = argv;
	helper.use_shell = 1;
	helper.in = -1;
	if (want_output)
		helper.out = -1;
	else
		helper.no_stdout = 1;

	if (start_command(&helper) < 0)
		return -1;

	fp = xfdopen(helper.in, "w");
	sigchain_push(SIGPIPE, SIG_IGN);
	credential_write(c, fp);
	fclose(fp);
	sigchain_pop(SIGPIPE);

	if (want_output) {
		int r;
		fp = xfdopen(helper.out, "r");
		r = credential_read(c, fp);
		fclose(fp);
		if (r < 0) {
			finish_command(&helper);
			return -1;
		}
	}

	if (finish_command(&helper))
		return -1;
	return 0;
}

static int credential_do(struct credential *c, const char *helper,
			 const char *operation)
{
	struct strbuf cmd = STRBUF_INIT;
	int r;

	if (helper[0] == '!')
		strbuf_addstr(&cmd, helper + 1);
	else if (is_absolute_path(helper))
		strbuf_addstr(&cmd, helper);
	else
		strbuf_addf(&cmd, "git credential-%s", helper);

	strbuf_addf(&cmd, " %s", operation);
	r = run_credential_helper(c, cmd.buf, !strcmp(operation, "get"));

	strbuf_release(&cmd);
	return r;
}

void credential_fill(struct credential *c)
{
	int i;

	if (c->username && c->password)
		return;

	credential_apply_config(c);

	for (i = 0; i < c->helpers.nr; i++) {
		credential_do(c, c->helpers.items[i].string, "get");
		if (c->username && c->password)
			return;
		if (c->quit)
			die("credential helper '%s' told us to quit",
			    c->helpers.items[i].string);
	}

	credential_getpass(c);
	if (!c->username && !c->password)
		die("unable to get password from user");
}

void credential_approve(struct credential *c)
{
	int i;

	if (c->approved)
		return;
	if (!c->username || !c->password)
		return;

	credential_apply_config(c);

	for (i = 0; i < c->helpers.nr; i++)
		credential_do(c, c->helpers.items[i].string, "store");
	c->approved = 1;
}

void credential_reject(struct credential *c)
{
	int i;

	credential_apply_config(c);

	for (i = 0; i < c->helpers.nr; i++)
		credential_do(c, c->helpers.items[i].string, "erase");

	FREE_AND_NULL(c->username);
	FREE_AND_NULL(c->password);
	c->approved = 0;
}

static int check_url_component(const char *url, int quiet,
			       const char *name, const char *value)
{
	if (!value)
		return 0;
	if (!strchr(value, '\n'))
		return 0;

	if (!quiet)
		warning(_("url contains a newline in its %s component: %s"),
			name, url);
	return -1;
}

int credential_from_url_gently(struct credential *c, const char *url,
			       int quiet)
{
	const char *at, *colon, *cp, *slash, *host, *proto_end;

	credential_clear(c);

	/*
	 * Match one of:
	 *   (1) proto://<host>/...
	 *   (2) proto://<user>@<host>/...
	 *   (3) proto://<user>:<pass>@<host>/...
	 */
	proto_end = strstr(url, "://");
	if (!proto_end || proto_end == url) {
		if (!quiet)
			warning(_("url has no scheme: %s"), url);
		return -1;
	}
	cp = proto_end + 3;
	at = strchr(cp, '@');
	colon = strchr(cp, ':');
	slash = strchrnul(cp, '/');

	if (!at || slash <= at) {
		/* Case (1) */
		host = cp;
	}
	else if (!colon || at <= colon) {
		/* Case (2) */
		c->username = url_decode_mem(cp, at - cp);
		if (c->username && *c->username)
			c->username_from_proto = 1;
		host = at + 1;
	} else {
		/* Case (3) */
		c->username = url_decode_mem(cp, colon - cp);
		if (c->username && *c->username)
			c->username_from_proto = 1;
		c->password = url_decode_mem(colon + 1, at - (colon + 1));
		host = at + 1;
	}

	c->protocol = xmemdupz(url, proto_end - url);
	c->host = url_decode_mem(host, slash - host);
	/* Trim leading and trailing slashes from path */
	while (*slash == '/')
		slash++;
	if (*slash) {
		char *p;
		c->path = url_decode(slash);
		p = c->path + strlen(c->path) - 1;
		while (p > c->path && *p == '/')
			*p-- = '\0';
	}

	if (check_url_component(url, quiet, "username", c->username) < 0 ||
	    check_url_component(url, quiet, "password", c->password) < 0 ||
	    check_url_component(url, quiet, "protocol", c->protocol) < 0 ||
	    check_url_component(url, quiet, "host", c->host) < 0 ||
	    check_url_component(url, quiet, "path", c->path) < 0)
		return -1;

	return 0;
}

void credential_from_url(struct credential *c, const char *url)
{
	if (credential_from_url_gently(c, url, 0) < 0)
		die(_("credential url cannot be parsed: %s"), url);
}<|MERGE_RESOLUTION|>--- conflicted
+++ resolved
@@ -84,16 +84,14 @@
 
 static void credential_apply_config(struct credential *c)
 {
-<<<<<<< HEAD
 	char *normalized_url;
 	struct urlmatch_config config = { STRING_LIST_INIT_DUP };
 	struct strbuf url = STRBUF_INIT;
-=======
+
 	if (!c->host)
 		die(_("refusing to work with credential missing host field"));
 	if (!c->protocol)
 		die(_("refusing to work with credential missing protocol field"));
->>>>>>> 7397ca33
 
 	if (c->configured)
 		return;
