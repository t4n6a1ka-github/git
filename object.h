#ifndef OBJECT_H
#define OBJECT_H

#include "hash.h"

struct buffer_slab;

struct parsed_object_pool {
	struct object **obj_hash;
	int nr_objs, obj_hash_size;

	/* TODO: migrate alloc_states to mem-pool? */
	struct alloc_state *blob_state;
	struct alloc_state *tree_state;
	struct alloc_state *commit_state;
	struct alloc_state *tag_state;
	struct alloc_state *object_state;

	/* parent substitutions from .git/info/grafts and .git/shallow */
	struct commit_graft **grafts;
	int grafts_alloc, grafts_nr;

	int is_shallow;
	struct stat_validity *shallow_stat;
	char *alternate_shallow_file;

	int commit_graft_prepared;
	int substituted_parent;

	struct buffer_slab *buffer_slab;
};

struct parsed_object_pool *parsed_object_pool_new(void);
void parsed_object_pool_clear(struct parsed_object_pool *o);

struct object_list {
	struct object *item;
	struct object_list *next;
};

struct object_array {
	unsigned int nr;
	unsigned int alloc;
	struct object_array_entry {
		struct object *item;
		/*
		 * name or NULL.  If non-NULL, the memory pointed to
		 * is owned by this object *except* if it points at
		 * object_array_slopbuf, which is a static copy of the
		 * empty string.
		 */
		char *name;
		char *path;
		unsigned mode;
	} *objects;
};

#define OBJECT_ARRAY_INIT { 0 }

/*
 * object flag allocation:
 * revision.h:               0---------10         15             23------27
 * fetch-pack.c:             01    67
 * negotiator/default.c:       2--5
 * walker.c:                 0-2
 * upload-pack.c:                4       11-----14  16-----19
 * builtin/blame.c:                        12-13
 * bisect.c:                                        16
 * bundle.c:                                        16
 * http-push.c:                          11-----14
 * commit-graph.c:                                15
 * commit-reach.c:                                  16-----19
 * sha1-name.c:                                              20
 * list-objects-filter.c:                                      21
 * builtin/fsck.c:           0--3
 * builtin/gc.c:             0
 * builtin/index-pack.c:                                     2021
 * reflog.c:                           10--12
 * builtin/show-branch.c:    0-------------------------------------------26
 * builtin/unpack-objects.c:                                 2021
 */
#define FLAG_BITS  28

#define TYPE_BITS 3

/*
 * Values in this enum (except those outside the 3 bit range) are part
 * of pack file format. See gitformat-pack(5) for more information.
 */
enum object_type {
	OBJ_BAD = -1,
	OBJ_NONE = 0,
	OBJ_COMMIT = 1,
	OBJ_TREE = 2,
	OBJ_BLOB = 3,
	OBJ_TAG = 4,
	/* 5 for future expansion */
	OBJ_OFS_DELTA = 6,
	OBJ_REF_DELTA = 7,
	OBJ_ANY,
	OBJ_MAX
};

<<<<<<< HEAD
=======
/* unknown mode (impossible combination S_IFIFO|S_IFCHR) */
#define S_IFINVALID     0030000

/*
 * A "directory link" is a link to another git directory.
 *
 * The value 0160000 is not normally a valid mode, and
 * also just happens to be S_IFDIR + S_IFLNK
 */
#define S_IFGITLINK	0160000
#define S_ISGITLINK(m)	(((m) & S_IFMT) == S_IFGITLINK)

#define S_ISSPARSEDIR(m) ((m) == S_IFDIR)

static inline enum object_type object_type(unsigned int mode)
{
	return S_ISDIR(mode) ? OBJ_TREE :
		S_ISGITLINK(mode) ? OBJ_COMMIT :
		OBJ_BLOB;
}

#define ce_permissions(mode) (((mode) & 0100) ? 0755 : 0644)
static inline unsigned int create_ce_mode(unsigned int mode)
{
	if (S_ISLNK(mode))
		return S_IFLNK;
	if (S_ISSPARSEDIR(mode))
		return S_IFDIR;
	if (S_ISDIR(mode) || S_ISGITLINK(mode))
		return S_IFGITLINK;
	return S_IFREG | ce_permissions(mode);
}

static inline unsigned int canon_mode(unsigned int mode)
{
	if (S_ISREG(mode))
		return S_IFREG | ce_permissions(mode);
	if (S_ISLNK(mode))
		return S_IFLNK;
	if (S_ISDIR(mode))
		return S_IFDIR;
	return S_IFGITLINK;
}

>>>>>>> 331b094e
/*
 * The object type is stored in 3 bits.
 */
struct object {
	unsigned parsed : 1;
	unsigned type : TYPE_BITS;
	unsigned flags : FLAG_BITS;
	struct object_id oid;
};

const char *type_name(unsigned int type);
int type_from_string_gently(const char *str, ssize_t, int gentle);
#define type_from_string(str) type_from_string_gently(str, -1, 0)

/*
 * Return the current number of buckets in the object hashmap.
 */
unsigned int get_max_object_index(void);

/*
 * Return the object from the specified bucket in the object hashmap.
 */
struct object *get_indexed_object(unsigned int);

/*
 * This can be used to see if we have heard of the object before, but
 * it can return "yes we have, and here is a half-initialised object"
 * for an object that we haven't loaded/parsed yet.
 *
 * When parsing a commit to create an in-core commit object, its
 * parents list holds commit objects that represent its parents, but
 * they are expected to be lazily initialized and do not know what
 * their trees or parents are yet.  When this function returns such a
 * half-initialised objects, the caller is expected to initialize them
 * by calling parse_object() on them.
 */
struct object *lookup_object(struct repository *r, const struct object_id *oid);

void *create_object(struct repository *r, const struct object_id *oid, void *obj);

void *object_as_type(struct object *obj, enum object_type type, int quiet);

/*
 * Returns the object, having parsed it to find out what it is.
 *
 * Returns NULL if the object is missing or corrupt.
 */
enum parse_object_flags {
	PARSE_OBJECT_SKIP_HASH_CHECK = 1 << 0,
};
struct object *parse_object(struct repository *r, const struct object_id *oid);
struct object *parse_object_with_flags(struct repository *r,
				       const struct object_id *oid,
				       enum parse_object_flags flags);

/*
 * Like parse_object, but will die() instead of returning NULL. If the
 * "name" parameter is not NULL, it is included in the error message
 * (otherwise, the hex object ID is given).
 */
struct object *parse_object_or_die(const struct object_id *oid, const char *name);

/* Given the result of read_sha1_file(), returns the object after
 * parsing it.  eaten_p indicates if the object has a borrowed copy
 * of buffer and the caller should not free() it.
 */
struct object *parse_object_buffer(struct repository *r, const struct object_id *oid, enum object_type type, unsigned long size, void *buffer, int *eaten_p);

/*
 * Allocate and return an object struct, even if you do not know the type of
 * the object. The returned object may have its "type" field set to a real type
 * (if somebody previously called lookup_blob(), etc), or it may be set to
 * OBJ_NONE. In the latter case, subsequent calls to lookup_blob(), etc, will
 * set the type field as appropriate.
 *
 * Use this when you do not know the expected type of an object and want to
 * avoid parsing it for efficiency reasons. Try to avoid it otherwise; it
 * may allocate excess memory, since the returned object must be as large as
 * the maximum struct of any type.
 */
struct object *lookup_unknown_object(struct repository *r, const struct object_id *oid);

/*
 * Dispatch to the appropriate lookup_blob(), lookup_commit(), etc, based on
 * "type".
 */
struct object *lookup_object_by_type(struct repository *r, const struct object_id *oid,
				     enum object_type type);

struct object_list *object_list_insert(struct object *item,
				       struct object_list **list_p);

int object_list_contains(struct object_list *list, struct object *obj);

void object_list_free(struct object_list **list);

/* Object array handling .. */
void add_object_array(struct object *obj, const char *name, struct object_array *array);
void add_object_array_with_path(struct object *obj, const char *name, struct object_array *array, unsigned mode, const char *path);

/*
 * Returns NULL if the array is empty. Otherwise, returns the last object
 * after removing its entry from the array. Other resources associated
 * with that object are left in an unspecified state and should not be
 * examined.
 */
struct object *object_array_pop(struct object_array *array);

typedef int (*object_array_each_func_t)(struct object_array_entry *, void *);

/*
 * Apply want to each entry in array, retaining only the entries for
 * which the function returns true.  Preserve the order of the entries
 * that are retained.
 */
void object_array_filter(struct object_array *array,
			 object_array_each_func_t want, void *cb_data);

/*
 * Remove from array all but the first entry with a given name.
 * Warning: this function uses an O(N^2) algorithm.
 */
void object_array_remove_duplicates(struct object_array *array);

/*
 * Remove any objects from the array, freeing all used memory; afterwards
 * the array is ready to store more objects with add_object_array().
 */
void object_array_clear(struct object_array *array);

void clear_object_flags(unsigned flags);

/*
 * Clear the specified object flags from all in-core commit objects from
 * the specified repository.
 */
void repo_clear_commit_marks(struct repository *r, unsigned int flags);

#endif /* OBJECT_H */<|MERGE_RESOLUTION|>--- conflicted
+++ resolved
@@ -101,8 +101,6 @@
 	OBJ_MAX
 };
 
-<<<<<<< HEAD
-=======
 /* unknown mode (impossible combination S_IFIFO|S_IFCHR) */
 #define S_IFINVALID     0030000
 
@@ -147,7 +145,6 @@
 	return S_IFGITLINK;
 }
 
->>>>>>> 331b094e
 /*
  * The object type is stored in 3 bits.
  */
