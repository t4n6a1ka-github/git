--- conflicted
+++ resolved
@@ -24,11 +24,8 @@
 	char *alternate_shallow_file;
 
 	int commit_graft_prepared;
-<<<<<<< HEAD
-=======
 
 	struct buffer_slab *buffer_slab;
->>>>>>> 1f6c72fe
 };
 
 struct parsed_object_pool *parsed_object_pool_new(void);
