--- conflicted
+++ resolved
@@ -1,19 +1,6 @@
 #ifndef FAST_EXPORT_H_
 #define FAST_EXPORT_H_
 
-<<<<<<< HEAD
-#include "line_buffer.h"
-struct strbuf;
-
-void fast_export_delete(uint32_t depth, uint32_t *path);
-void fast_export_modify(uint32_t depth, uint32_t *path, uint32_t mode,
-			uint32_t mark);
-void fast_export_commit(uint32_t revision, const char *author,
-			const struct strbuf *log, const char *uuid,
-			const char *url, unsigned long timestamp);
-void fast_export_blob(uint32_t mode, uint32_t mark, uint32_t len,
-		      struct line_buffer *input);
-=======
 struct strbuf;
 struct line_buffer;
 
@@ -24,8 +11,9 @@
 void fast_export_delete(uint32_t depth, const uint32_t *path);
 void fast_export_modify(uint32_t depth, const uint32_t *path,
 			uint32_t mode, const char *dataref);
-void fast_export_begin_commit(uint32_t revision, uint32_t author, char *log,
-			uint32_t uuid, uint32_t url, unsigned long timestamp);
+void fast_export_begin_commit(uint32_t revision, const char *author,
+			const struct strbuf *log, const char *uuid,
+			const char *url, unsigned long timestamp);
 void fast_export_end_commit(uint32_t revision);
 void fast_export_data(uint32_t mode, uint32_t len, struct line_buffer *input);
 
@@ -34,6 +22,5 @@
 			uint32_t *mode_out, struct strbuf *dataref_out);
 int fast_export_ls(uint32_t depth, const uint32_t *path,
 			uint32_t *mode_out, struct strbuf *dataref_out);
->>>>>>> 43155cfe
 
 #endif