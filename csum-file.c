/*
 * csum-file.c
 *
 * Copyright (C) 2005 Linus Torvalds
 *
 * Simple file write infrastructure for writing SHA1-summed
 * files. Useful when you write a file that you want to be
 * able to verify hasn't been messed with afterwards.
 */

#define USE_THE_REPOSITORY_VARIABLE

#include "git-compat-util.h"
#include "csum-file.h"
#include "git-zlib.h"
#include "hash.h"
#include "progress.h"

static void verify_buffer_or_die(struct hashfile *f,
				 const void *buf,
				 unsigned int count)
{
	ssize_t ret = read_in_full(f->check_fd, f->check_buffer, count);

	if (ret < 0)
		die_errno("%s: sha1 file read error", f->name);
	if ((size_t)ret != count)
		die("%s: sha1 file truncated", f->name);
	if (memcmp(buf, f->check_buffer, count))
		die("sha1 file '%s' validation error", f->name);
}

static void flush(struct hashfile *f, const void *buf, unsigned int count)
{
	if (0 <= f->check_fd && count)
		verify_buffer_or_die(f, buf, count);

	if (write_in_full(f->fd, buf, count) < 0) {
		if (errno == ENOSPC)
			die("sha1 file '%s' write error. Out of diskspace", f->name);
		die_errno("sha1 file '%s' write error", f->name);
	}

	f->total += count;
	display_throughput(f->tp, f->total);
}

void hashflush(struct hashfile *f)
{
	unsigned offset = f->offset;

	if (offset) {
		if (!f->skip_hash)
<<<<<<< HEAD
			f->algop->update_fn(&f->ctx, f->buffer, offset);
=======
			git_hash_update(&f->ctx, f->buffer, offset);
>>>>>>> 0578f1e6
		flush(f, f->buffer, offset);
		f->offset = 0;
	}
}

void free_hashfile(struct hashfile *f)
{
	free(f->buffer);
	free(f->check_buffer);
	free(f);
}

int finalize_hashfile(struct hashfile *f, unsigned char *result,
		      enum fsync_component component, unsigned int flags)
{
	int fd;

	hashflush(f);

	if (f->skip_hash)
		hashclr(f->buffer, f->algop);
	else
<<<<<<< HEAD
		f->algop->final_fn(f->buffer, &f->ctx);
=======
		git_hash_final(f->buffer, &f->ctx);
>>>>>>> 0578f1e6

	if (result)
		hashcpy(result, f->buffer, f->algop);
	if (flags & CSUM_HASH_IN_STREAM)
		flush(f, f->buffer, f->algop->rawsz);
	if (flags & CSUM_FSYNC)
		fsync_component_or_die(component, f->fd, f->name);
	if (flags & CSUM_CLOSE) {
		if (close(f->fd))
			die_errno("%s: sha1 file error on close", f->name);
		fd = 0;
	} else
		fd = f->fd;
	if (0 <= f->check_fd) {
		char discard;
		int cnt = read_in_full(f->check_fd, &discard, 1);
		if (cnt < 0)
			die_errno("%s: error when reading the tail of sha1 file",
				  f->name);
		if (cnt)
			die("%s: sha1 file has trailing garbage", f->name);
		if (close(f->check_fd))
			die_errno("%s: sha1 file error on close", f->name);
	}
	free_hashfile(f);
	return fd;
}

void discard_hashfile(struct hashfile *f)
{
	if (0 <= f->check_fd)
		close(f->check_fd);
	if (0 <= f->fd)
		close(f->fd);
	free_hashfile(f);
}

void hashwrite(struct hashfile *f, const void *buf, unsigned int count)
{
	while (count) {
		unsigned left = f->buffer_len - f->offset;
		unsigned nr = count > left ? left : count;

		if (f->do_crc)
			f->crc32 = crc32(f->crc32, buf, nr);

		if (nr == f->buffer_len) {
			/*
			 * Flush a full batch worth of data directly
			 * from the input, skipping the memcpy() to
			 * the hashfile's buffer. In this block,
			 * f->offset is necessarily zero.
			 */
			if (!f->skip_hash)
<<<<<<< HEAD
				f->algop->update_fn(&f->ctx, buf, nr);
=======
				git_hash_update(&f->ctx, buf, nr);
>>>>>>> 0578f1e6
			flush(f, buf, nr);
		} else {
			/*
			 * Copy to the hashfile's buffer, flushing only
			 * if it became full.
			 */
			memcpy(f->buffer + f->offset, buf, nr);
			f->offset += nr;
			left -= nr;
			if (!left)
				hashflush(f);
		}

		count -= nr;
		buf = (char *) buf + nr;
	}
}

struct hashfile *hashfd_check(const char *name)
{
	int sink, check;
	struct hashfile *f;

	sink = xopen("/dev/null", O_WRONLY);
	check = xopen(name, O_RDONLY);
	f = hashfd(sink, name);
	f->check_fd = check;
	f->check_buffer = xmalloc(f->buffer_len);

	return f;
}

static struct hashfile *hashfd_internal(int fd, const char *name,
					struct progress *tp,
					size_t buffer_len)
{
	struct hashfile *f = xmalloc(sizeof(*f));
	f->fd = fd;
	f->check_fd = -1;
	f->offset = 0;
	f->total = 0;
	f->tp = tp;
	f->name = name;
	f->do_crc = 0;
	f->skip_hash = 0;

	f->algop = unsafe_hash_algo(the_hash_algo);
	f->algop->init_fn(&f->ctx);

	f->buffer_len = buffer_len;
	f->buffer = xmalloc(buffer_len);
	f->check_buffer = NULL;

	return f;
}

struct hashfile *hashfd(int fd, const char *name)
{
	/*
	 * Since we are not going to use a progress meter to
	 * measure the rate of data passing through this hashfile,
	 * use a larger buffer size to reduce fsync() calls.
	 */
	return hashfd_internal(fd, name, NULL, 128 * 1024);
}

struct hashfile *hashfd_throughput(int fd, const char *name, struct progress *tp)
{
	/*
	 * Since we are expecting to report progress of the
	 * write into this hashfile, use a smaller buffer
	 * size so the progress indicators arrive at a more
	 * frequent rate.
	 */
	return hashfd_internal(fd, name, tp, 8 * 1024);
}

void hashfile_checkpoint_init(struct hashfile *f,
			      struct hashfile_checkpoint *checkpoint)
{
	memset(checkpoint, 0, sizeof(*checkpoint));
	f->algop->init_fn(&checkpoint->ctx);
}

void hashfile_checkpoint(struct hashfile *f, struct hashfile_checkpoint *checkpoint)
{
	hashflush(f);
	checkpoint->offset = f->total;
<<<<<<< HEAD
	f->algop->clone_fn(&checkpoint->ctx, &f->ctx);
=======
	git_hash_clone(&checkpoint->ctx, &f->ctx);
>>>>>>> 0578f1e6
}

int hashfile_truncate(struct hashfile *f, struct hashfile_checkpoint *checkpoint)
{
	off_t offset = checkpoint->offset;

	if (ftruncate(f->fd, offset) ||
	    lseek(f->fd, offset, SEEK_SET) != offset)
		return -1;
	f->total = offset;
<<<<<<< HEAD
	f->algop->clone_fn(&f->ctx, &checkpoint->ctx);
=======
	git_hash_clone(&f->ctx, &checkpoint->ctx);
>>>>>>> 0578f1e6
	f->offset = 0; /* hashflush() was called in checkpoint */
	return 0;
}

void crc32_begin(struct hashfile *f)
{
	f->crc32 = crc32(0, NULL, 0);
	f->do_crc = 1;
}

uint32_t crc32_end(struct hashfile *f)
{
	f->do_crc = 0;
	return f->crc32;
}

int hashfile_checksum_valid(const unsigned char *data, size_t total_len)
{
	unsigned char got[GIT_MAX_RAWSZ];
<<<<<<< HEAD
	git_hash_ctx ctx;
=======
	struct git_hash_ctx ctx;
>>>>>>> 0578f1e6
	const struct git_hash_algo *algop = unsafe_hash_algo(the_hash_algo);
	size_t data_len = total_len - algop->rawsz;

	if (total_len < algop->rawsz)
		return 0; /* say "too short"? */

	algop->init_fn(&ctx);
<<<<<<< HEAD
	algop->update_fn(&ctx, data, data_len);
	algop->final_fn(got, &ctx);
=======
	git_hash_update(&ctx, data, data_len);
	git_hash_final(got, &ctx);
>>>>>>> 0578f1e6

	return hasheq(got, data + data_len, algop);
}<|MERGE_RESOLUTION|>--- conflicted
+++ resolved
@@ -51,11 +51,7 @@
 
 	if (offset) {
 		if (!f->skip_hash)
-<<<<<<< HEAD
-			f->algop->update_fn(&f->ctx, f->buffer, offset);
-=======
 			git_hash_update(&f->ctx, f->buffer, offset);
->>>>>>> 0578f1e6
 		flush(f, f->buffer, offset);
 		f->offset = 0;
 	}
@@ -78,11 +74,7 @@
 	if (f->skip_hash)
 		hashclr(f->buffer, f->algop);
 	else
-<<<<<<< HEAD
-		f->algop->final_fn(f->buffer, &f->ctx);
-=======
 		git_hash_final(f->buffer, &f->ctx);
->>>>>>> 0578f1e6
 
 	if (result)
 		hashcpy(result, f->buffer, f->algop);
@@ -137,11 +129,7 @@
 			 * f->offset is necessarily zero.
 			 */
 			if (!f->skip_hash)
-<<<<<<< HEAD
-				f->algop->update_fn(&f->ctx, buf, nr);
-=======
 				git_hash_update(&f->ctx, buf, nr);
->>>>>>> 0578f1e6
 			flush(f, buf, nr);
 		} else {
 			/*
@@ -230,11 +218,7 @@
 {
 	hashflush(f);
 	checkpoint->offset = f->total;
-<<<<<<< HEAD
-	f->algop->clone_fn(&checkpoint->ctx, &f->ctx);
-=======
 	git_hash_clone(&checkpoint->ctx, &f->ctx);
->>>>>>> 0578f1e6
 }
 
 int hashfile_truncate(struct hashfile *f, struct hashfile_checkpoint *checkpoint)
@@ -245,11 +229,7 @@
 	    lseek(f->fd, offset, SEEK_SET) != offset)
 		return -1;
 	f->total = offset;
-<<<<<<< HEAD
-	f->algop->clone_fn(&f->ctx, &checkpoint->ctx);
-=======
 	git_hash_clone(&f->ctx, &checkpoint->ctx);
->>>>>>> 0578f1e6
 	f->offset = 0; /* hashflush() was called in checkpoint */
 	return 0;
 }
@@ -269,11 +249,7 @@
 int hashfile_checksum_valid(const unsigned char *data, size_t total_len)
 {
 	unsigned char got[GIT_MAX_RAWSZ];
-<<<<<<< HEAD
-	git_hash_ctx ctx;
-=======
 	struct git_hash_ctx ctx;
->>>>>>> 0578f1e6
 	const struct git_hash_algo *algop = unsafe_hash_algo(the_hash_algo);
 	size_t data_len = total_len - algop->rawsz;
 
@@ -281,13 +257,8 @@
 		return 0; /* say "too short"? */
 
 	algop->init_fn(&ctx);
-<<<<<<< HEAD
-	algop->update_fn(&ctx, data, data_len);
-	algop->final_fn(got, &ctx);
-=======
 	git_hash_update(&ctx, data, data_len);
 	git_hash_final(got, &ctx);
->>>>>>> 0578f1e6
 
 	return hasheq(got, data + data_len, algop);
 }