--- conflicted
+++ resolved
@@ -1227,9 +1227,7 @@
 done:
 	free(commits);
 	repo_clear_commit_marks(r, SEEN);
-<<<<<<< HEAD
 	free_commit_list(stack);
-=======
 }
 
 /*
@@ -1356,5 +1354,4 @@
 	clear_best_branch_base(&best_branch_base);
 	clear_prio_queue(&queue);
 	return best_index > 0 ? best_index - 1 : -1;
->>>>>>> 4b707a6e
 }