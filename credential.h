--- conflicted
+++ resolved
@@ -195,13 +195,10 @@
 	.helpers = STRING_LIST_INIT_DUP, \
 	.password_expiry_utc = TIME_MAX, \
 	.wwwauth_headers = STRVEC_INIT, \
-<<<<<<< HEAD
 	.state_headers = STRVEC_INIT, \
 	.state_headers_to_send = STRVEC_INIT, \
-=======
 	.sanitize_prompt = 1, \
 	.protect_protocol = 1, \
->>>>>>> fc16eb30
 }
 
 /* Initialize a credential structure, setting all fields to empty. */
